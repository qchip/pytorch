--- conflicted
+++ resolved
@@ -12,55 +12,11 @@
 #endif
 
 namespace at {
-<<<<<<< HEAD
-namespace detail {
-
-TORCH_API void set_thread_num(int);
-
-class ThreadIdGuard {
-public:
-  ThreadIdGuard(int new_id):
-    old_id_(at::get_thread_num()) {
-    set_thread_num(new_id);
-  }
-
-  ~ThreadIdGuard() {
-    set_thread_num(old_id_);
-  }
-
-private:
-  int old_id_;
-};
 
 #ifdef _OPENMP
+namespace internal {
 template <typename F>
 inline void invoke_parallel(int64_t begin, int64_t end, int64_t grain_size, const F& f) {
-=======
-
-template <class F>
-inline void parallel_for(
-    const int64_t begin,
-    const int64_t end,
-    const int64_t grain_size,
-    const F& f) {
-  TORCH_INTERNAL_ASSERT_DEBUG_ONLY(grain_size >= 0);
-  if (begin >= end) {
-    return;
-  }
-
-#ifdef _OPENMP
-  at::internal::lazy_init_num_threads();
-  const auto numiter = end - begin;
-  const bool use_parallel = (
-    numiter > grain_size && numiter > 1 &&
-    omp_get_max_threads() > 1 && !omp_in_parallel());
-  if (!use_parallel) {
-    internal::ThreadIdGuard tid_guard(0);
-    f(begin, end);
-    return;
-  }
-
->>>>>>> 222edb4c
   std::atomic_flag err_flag = ATOMIC_FLAG_INIT;
   std::exception_ptr eptr;
 
@@ -91,9 +47,8 @@
     std::rethrow_exception(eptr);
   }
 }
-#endif
-
-} // namespace detail
+} // namespace internal
+#endif // _OPENMP
 
 
 template <class F>
@@ -114,12 +69,12 @@
     numiter > grain_size && numiter > 1 &&
     omp_get_max_threads() > 1 && !omp_in_parallel());
   if (!use_parallel) {
-    detail::ThreadIdGuard tid_guard(0);
+    internal::ThreadIdGuard tid_guard(0);
     f(begin, end);
     return;
   }
 
-  detail::invoke_parallel(begin, end, grain_size, f);
+  internal::invoke_parallel(begin, end, grain_size, f);
 #else
   internal::ThreadIdGuard tid_guard(0);
   f(begin, end);
@@ -137,7 +92,6 @@
   TORCH_CHECK(grain_size >= 0);
   if (begin >= end) {
     return ident;
-<<<<<<< HEAD
   }
 
 #ifdef _OPENMP
@@ -147,44 +101,12 @@
       in_parallel_region() ||
       get_num_threads() == 1);
   if (!use_parallel) {
-    detail::ThreadIdGuard tid_guard(0);
-    return f(begin, end, ident);
-=======
-  } else if ((end - begin) <= grain_size || in_parallel_region() ||
-             get_num_threads() == 1) {
     internal::ThreadIdGuard tid_guard(0);
     return f(begin, end, ident);
-  } else {
-    const int64_t num_results = divup((end - begin), grain_size);
-    std::vector<scalar_t> results(num_results);
-    scalar_t* results_data = results.data();
-    std::atomic_flag err_flag = ATOMIC_FLAG_INIT;
-    std::exception_ptr eptr;
-#pragma omp parallel for
-    for (int64_t id = 0; id < num_results; id++) {
-      int64_t i = begin + id * grain_size;
-      try {
-        internal::ThreadIdGuard tid_guard(omp_get_thread_num());
-        results_data[id] = f(i, i + std::min(end - i, grain_size), ident);
-      } catch (...) {
-        if (!err_flag.test_and_set()) {
-          eptr = std::current_exception();
-        }
-      }
-    }
-    if (eptr) {
-      std::rethrow_exception(eptr);
-    }
-    scalar_t result = ident;
-    for (auto partial_result : results) {
-      result = sf(result, partial_result);
-    }
-    return result;
->>>>>>> 222edb4c
   }
 
   c10::SmallVector<scalar_t, 64> results(at::get_num_threads(), ident);
-  detail::invoke_parallel(begin, end, grain_size, [&](int64_t begin, int64_t end) {
+  internal::invoke_parallel(begin, end, grain_size, [&](int64_t begin, int64_t end) {
     auto tid = at::get_thread_num();
     results[tid] = f(begin, end, ident);
   });
@@ -195,7 +117,7 @@
   }
   return result;
 #else
-  detail::ThreadIdGuard tid_guard(0);
+  internal::ThreadIdGuard tid_guard(0);
   return f(begin, end, ident);
 #endif
 }
