--- conflicted
+++ resolved
@@ -28,27 +28,6 @@
         run: |
           pip install ruamel.yaml==0.17.4
           .github/scripts/lint_native_functions.py
-      - name: Extract scripts from GitHub Actions workflows
-        if: always() && steps.requirements.outcome == 'success'
-        run: |
-          # For local lints, remove the .extracted_scripts folder if it was already there
-          rm -rf .extracted_scripts
-          tools/extract_scripts.py --out=.extracted_scripts
-      - name: Install ShellCheck
-        id: install_shellcheck
-        if: always()
-        # https://github.com/koalaman/shellcheck/tree/v0.7.2#installing-a-pre-compiled-binary
-        run: |
-          set -x
-          scversion="v0.7.2"
-          wget -qO- "https://github.com/koalaman/shellcheck/releases/download/${scversion?}/shellcheck-${scversion?}.linux.x86_64.tar.xz" | tar -xJv
-          sudo cp "shellcheck-${scversion}/shellcheck" /usr/bin/
-          rm -r "shellcheck-${scversion}"
-          shellcheck --version
-      - name: Run ShellCheck
-        if: always() && steps.install_shellcheck.outcome == 'success'
-        run: |
-          tools/run_shellcheck.sh .jenkins/pytorch .extracted_scripts
       - name: Ensure correct trailing newlines
         if: always() && steps.requirements.outcome == 'success'
         run: |
@@ -102,7 +81,7 @@
         if: always() && steps.requirements.outcome == 'success'
         run: |
           set -eux
-          python torch/testing/check_kernel_launches.py |& tee "${GITHUB_WORKSPACE}"/cuda_kernel_launch_checks.txt
+          python torch/testing/_check_kernel_launches.py |& tee "${GITHUB_WORKSPACE}"/cuda_kernel_launch_checks.txt
       - name: Ensure no direct cub include
         if: always()
         run: |
@@ -122,7 +101,7 @@
         run: |
           python2 setup.py | grep "Python 2 has reached end-of-life and is no longer supported by PyTorch."
 
-  templates:
+  shellcheck:
     runs-on: ubuntu-18.04
     steps:
       - name: Setup Python
@@ -130,17 +109,21 @@
         with:
           python-version: 3.x
           architecture: x64
+      - name: Checkout PyTorch
+        uses: actions/checkout@v2
+      - name: Install requirements
+        id: requirements
+        run: |
+          pip install -r requirements.txt
       - name: Install Jinja2
-        run: pip install Jinja2
+        run: |
+          pip install Jinja2==3.0.1
       - name: Checkout PyTorch
         uses: actions/checkout@v2
       - name: Regenerate workflows
         id: generate_workflows
         run: .github/scripts/generate_ci_workflows.py
       - name: Assert that regenerating the workflows didn't change them
-<<<<<<< HEAD
-        run: .github/scripts/report_git_status.sh
-=======
         run: .github/scripts/report_git_status.sh .github/workflows
       - name: Install ShellCheck
         id: install_shellcheck
@@ -167,7 +150,6 @@
         if: always() && steps.generate_workflows.outcome == 'success'
         run: |
           .github/scripts/ensure_actions_will_cancel.py
->>>>>>> cab48494
 
   toc:
     runs-on: ubuntu-18.04
