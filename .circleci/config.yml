--- conflicted
+++ resolved
@@ -3,7 +3,6 @@
   name: Checkout pytorch/builder repo
 binary_install_miniconda:
   command: .circleci/scripts/binary_install_miniconda.sh
-<<<<<<< HEAD
   name: Install miniconda
   no_output_timeout: 1h
 binary_linux_build_params:
@@ -11,84 +10,6 @@
   - image: << parameters.docker_image >>
   environment: &id004
     ANACONDA_USER: pytorch
-=======
-
-# This section is used in the binary_test and smoke_test jobs. It expects
-# 'binary_populate_env' to have populated /home/circleci/project/env and it
-# expects another section to populate /home/circleci/project/ci_test_script.sh
-# with the code to run in the docker
-binary_run_in_docker: &binary_run_in_docker
-  name: Run in docker
-  # This step only runs on circleci linux machine executors that themselves
-  # need to start docker images
-  command: .circleci/scripts/binary_run_in_docker.sh
-##############################################################################
-# Build parameters
-##############################################################################
-pytorch_params: &pytorch_params
-  parameters:
-    build_environment:
-      type: string
-      default: ""
-    docker_image:
-      type: string
-      default: ""
-    resource_class:
-      type: string
-      default: "large"
-    use_cuda_docker_runtime:
-      type: string
-      default: ""
-    build_only:
-      type: string
-      default: ""
-  environment:
-    BUILD_ENVIRONMENT: << parameters.build_environment >>
-    DOCKER_IMAGE: << parameters.docker_image >>
-    USE_CUDA_DOCKER_RUNTIME: << parameters.use_cuda_docker_runtime >>
-    BUILD_ONLY: << parameters.build_only >>
-  resource_class: << parameters.resource_class >>
-
-pytorch_android_params: &pytorch_android_params
-  parameters:
-    build_environment:
-      type: string
-      default: ""
-    op_list:
-      type: string
-      default: ""
-    lite_interpreter:
-      type: string
-      default: "1"
-  environment:
-    BUILD_ENVIRONMENT: pytorch-linux-xenial-py3-clang5-android-ndk-r19c-gradle-custom-build-single
-    DOCKER_IMAGE: "308535385114.dkr.ecr.us-east-1.amazonaws.com/pytorch/pytorch-linux-xenial-py3-clang5-android-ndk-r19c"
-    PYTHON_VERSION: "3.6"
-    SELECTED_OP_LIST: << parameters.op_list >>
-    BUILD_LITE_INTERPRETER: << parameters.lite_interpreter >>
-
-pytorch_ios_params: &pytorch_ios_params
-  parameters:
-    build_environment:
-      type: string
-      default: ""
-    ios_arch:
-      type: string
-      default: ""
-    ios_platform:
-      type: string
-      default: ""
-    op_list:
-      type: string
-      default: ""
-    use_metal:
-      type: string
-      default: "0"
-    lite_interpreter:
-      type: string
-      default: "1"
-  environment:
->>>>>>> 36adc3f0
     BUILD_ENVIRONMENT: << parameters.build_environment >>
     LIBTORCH_VARIANT: << parameters.libtorch_variant >>
   parameters: &id005
@@ -164,7 +85,6 @@
     - run:
         command: 'set -ex
 
-<<<<<<< HEAD
           export HOMEBREW_NO_AUTO_UPDATE=1
 
           brew install << parameters.formulae >>
@@ -174,29 +94,6 @@
         no_output_timeout: 10m
   brew_update:
     description: Update Homebrew and install base formulae
-=======
-promote_common: &promote_common
-  docker:
-    - image: pytorch/release
-  parameters:
-    package_name:
-      description: "package name to promote"
-      type: string
-      default: ""
-  environment:
-    PACKAGE_NAME: << parameters.package_name >>
-    ANACONDA_API_TOKEN: ${CONDA_PYTORCHBOT_TOKEN}
-    AWS_ACCESS_KEY_ID: ${PYTORCH_BINARY_AWS_ACCESS_KEY_ID}
-    AWS_SECRET_ACCESS_KEY: ${PYTORCH_BINARY_AWS_SECRET_ACCESS_KEY}
-##############################################################################
-# Job specs
-##############################################################################
-jobs:
-  pytorch_linux_build:
-    <<: *pytorch_params
-    machine:
-      image: ubuntu-2004:202104-01
->>>>>>> 36adc3f0
     steps:
     - run:
         command: 'set -ex
@@ -210,45 +107,7 @@
 
           # very long time because the existing checkout is 2y old.
 
-<<<<<<< HEAD
           for path in $(find /usr/local/Homebrew -type d -name .git)
-=======
-  pytorch_linux_test:
-    <<: *pytorch_params
-    machine:
-      image: ubuntu-2004:202104-01
-    steps:
-    # See Note [Workspace for CircleCI scripts] in job-specs-setup.yml
-    - checkout
-    - calculate_docker_image_tag
-    - setup_linux_system_environment
-    - setup_ci_environment
-    - run:
-        name: Download Docker image
-        no_output_timeout: "90m"
-        command: |
-          set -e
-          export PYTHONUNBUFFERED=1
-          if [[ "${DOCKER_IMAGE}" == *rocm3.9* ]]; then
-            export DOCKER_TAG="f3d89a32912f62815e4feaeed47e564e887dffd6"
-          fi
-          # See Note [Special build images]
-          output_image=${DOCKER_IMAGE}:${DOCKER_TAG}-${CIRCLE_SHA1}
-          if [[ ${BUILD_ENVIRONMENT} == *"xla"* ]]; then
-            export COMMIT_DOCKER_IMAGE=$output_image-xla
-          elif [[ ${BUILD_ENVIRONMENT} == *"libtorch"* ]]; then
-            export COMMIT_DOCKER_IMAGE=$output_image-libtorch
-          elif [[ ${BUILD_ENVIRONMENT} == *"paralleltbb"* ]]; then
-            export COMMIT_DOCKER_IMAGE=$output_image-paralleltbb
-          elif [[ ${BUILD_ENVIRONMENT} == *"parallelnative"* ]]; then
-            export COMMIT_DOCKER_IMAGE=$output_image-parallelnative
-          elif [[ ${BUILD_ENVIRONMENT} == *"vulkan-linux"* ]]; then
-            export COMMIT_DOCKER_IMAGE=$output_image-vulkan
-          else
-            export COMMIT_DOCKER_IMAGE=$output_image
-          fi
-          echo "DOCKER_IMAGE: "${COMMIT_DOCKER_IMAGE}
->>>>>>> 36adc3f0
 
           do
 
@@ -457,7 +316,7 @@
         default: ''
         type: string
       lite_interpreter:
-        default: '0'
+        default: '1'
         type: string
       op_list:
         default: ''
@@ -563,7 +422,7 @@
   binary_linux_test:
     environment: *id006
     machine:
-      image: ubuntu-1604:202007-01
+      image: ubuntu-2004:202104-01
     parameters: *id007
     resource_class: << parameters.resource_class >>
     steps:
@@ -789,7 +648,7 @@
       DOCKER_CLI_EXPERIMENTAL: enabled
       IMAGE_NAME: << parameters.image_name >>
     machine:
-      image: ubuntu-1604:202007-01
+      image: ubuntu-2004:202104-01
     parameters:
       image_name:
         default: ''
@@ -801,9 +660,12 @@
     - run:
         command: "set +x\nexport AWS_ACCESS_KEY_ID=${CIRCLECI_AWS_ACCESS_KEY_FOR_DOCKER_BUILDER_V1}\n\
           export AWS_SECRET_ACCESS_KEY=${CIRCLECI_AWS_SECRET_KEY_FOR_DOCKER_BUILDER_V1}\n\
-          eval $(aws ecr get-login --no-include-email --region us-east-1)\nset -x\n\
-          # Check if image already exists, if it does then skip building it\nif docker\
-          \ manifest inspect \"308535385114.dkr.ecr.us-east-1.amazonaws.com/pytorch/${IMAGE_NAME}:${DOCKER_TAG}\"\
+          export AWS_ACCOUNT_ID=$(aws sts get-caller-identity|grep Account|cut -f4\
+          \ -d\\\")\nexport AWS_REGION=us-east-1\naws ecr get-login-password --region\
+          \ $AWS_REGION|docker login --username AWS \\\n         --password-stdin\
+          \ $AWS_ACCOUNT_ID.dkr.ecr.$AWS_REGION.amazonaws.com\nset -x\n# Check if\
+          \ image already exists, if it does then skip building it\nif docker manifest\
+          \ inspect \"308535385114.dkr.ecr.us-east-1.amazonaws.com/pytorch/${IMAGE_NAME}:${DOCKER_TAG}\"\
           ; then\n  circleci-agent step halt\n  # circleci-agent step halt doesn't\
           \ actually halt the step so we need to\n  # explicitly exit the step here\
           \ ourselves before it causes too much trouble\n  exit 0\nfi\n# Covers the\
@@ -836,27 +698,18 @@
         no_output_timeout: 1h
   docker_for_ecr_gc_build_job:
     machine:
-      image: ubuntu-1604:202007-01
-    steps:
-    - checkout
-    - run:
-        command: 'cd .circleci/ecr_gc_docker
-
-          docker build . -t 308535385114.dkr.ecr.us-east-1.amazonaws.com/gc/ecr
-
-          set +x
-
-          export AWS_ACCESS_KEY_ID=${CIRCLECI_AWS_ACCESS_KEY_FOR_DOCKER_BUILDER_V1}
-
-          export AWS_SECRET_ACCESS_KEY=${CIRCLECI_AWS_SECRET_KEY_FOR_DOCKER_BUILDER_V1}
-
-          eval $(aws ecr get-login --no-include-email --region us-east-1)
-
-          set -x
-
-          docker push 308535385114.dkr.ecr.us-east-1.amazonaws.com/gc/ecr
-
-          '
+      image: ubuntu-2004:202104-01
+    steps:
+    - checkout
+    - run:
+        command: "cd .circleci/ecr_gc_docker\ndocker build . -t 308535385114.dkr.ecr.us-east-1.amazonaws.com/gc/ecr\n\
+          set +x\nexport AWS_ACCESS_KEY_ID=${CIRCLECI_AWS_ACCESS_KEY_FOR_DOCKER_BUILDER_V1}\n\
+          export AWS_SECRET_ACCESS_KEY=${CIRCLECI_AWS_SECRET_KEY_FOR_DOCKER_BUILDER_V1}\n\
+          export AWS_ACCOUNT_ID=$(aws sts get-caller-identity|grep Account|cut -f4\
+          \ -d\\\")\nexport AWS_REGION=us-east-1\naws ecr get-login-password --region\
+          \ $AWS_REGION|docker login --username AWS \\\n         --password-stdin\
+          \ $AWS_ACCOUNT_ID.dkr.ecr.$AWS_REGION.amazonaws.com\nset -x\ndocker push\
+          \ $AWS_ACCOUNT_ID.dkr.ecr.$AWS_REGION.amazonaws.com/gc/ecr\n"
         name: build_docker_image_for_ecr_gc
         no_output_timeout: 1h
   ecr_gc_job:
@@ -934,7 +787,7 @@
       DOCKER_IMAGE: 308535385114.dkr.ecr.us-east-1.amazonaws.com/pytorch/pytorch-linux-xenial-py3-clang5-android-ndk-r19c
       PYTHON_VERSION: '3.6'
     machine:
-      image: ubuntu-1604:202007-01
+      image: ubuntu-2004:202104-01
     resource_class: large
     steps:
     - checkout
@@ -1081,7 +934,7 @@
       DOCKER_IMAGE: 308535385114.dkr.ecr.us-east-1.amazonaws.com/pytorch/pytorch-linux-xenial-py3-clang5-android-ndk-r19c
       PYTHON_VERSION: '3.6'
     machine:
-      image: ubuntu-1604:202007-01
+      image: ubuntu-2004:202104-01
     resource_class: large
     steps:
     - checkout
@@ -1141,13 +994,13 @@
       PYTHON_VERSION: '3.6'
       SELECTED_OP_LIST: << parameters.op_list >>
     machine:
-      image: ubuntu-1604:202007-01
+      image: ubuntu-2004:202104-01
     parameters: &id018
       build_environment:
         default: ''
         type: string
       lite_interpreter:
-        default: '0'
+        default: '1'
         type: string
       op_list:
         default: ''
@@ -1211,7 +1064,7 @@
       DOCKER_IMAGE: 308535385114.dkr.ecr.us-east-1.amazonaws.com/pytorch/pytorch-linux-xenial-py3-clang5-android-ndk-r19c
       PYTHON_VERSION: '3.6'
     machine:
-      image: ubuntu-1604:202007-01
+      image: ubuntu-2004:202104-01
     resource_class: large
     steps:
     - checkout
@@ -1264,7 +1117,7 @@
       BUILD_ENVIRONMENT: pytorch-cpp-doc-push
       DOCKER_IMAGE: 308535385114.dkr.ecr.us-east-1.amazonaws.com/pytorch/pytorch-linux-xenial-py3.6-gcc5.4
     machine:
-      image: ubuntu-1604:202007-01
+      image: ubuntu-2004:202104-01
     resource_class: large
     steps:
     - checkout
@@ -1320,16 +1173,12 @@
         root: /tmp/workspace
   pytorch_doc_push:
     machine:
-<<<<<<< HEAD
-      image: ubuntu-1604:202007-01
+      image: ubuntu-2004:202104-01
     parameters:
       branch:
         default: master
         type: string
     resource_class: medium
-=======
-        image: ubuntu-2004:202104-01
->>>>>>> 36adc3f0
     steps:
     - attach_workspace:
         at: /tmp/workspace
@@ -1350,12 +1199,8 @@
       BUILD_ENVIRONMENT: pytorch-doc-test
       DOCKER_IMAGE: 308535385114.dkr.ecr.us-east-1.amazonaws.com/pytorch/pytorch-linux-xenial-py3.6-gcc5.4
     machine:
-<<<<<<< HEAD
-      image: ubuntu-1604:202007-01
+      image: ubuntu-2004:202104-01
     resource_class: medium
-=======
-      image: ubuntu-2004:202104-01
->>>>>>> 36adc3f0
     steps:
     - checkout
     - calculate_docker_image_tag
@@ -1453,14 +1298,14 @@
         name: Build
         no_output_timeout: 1h
     - run:
-        command: "set -e\nif [ ${BUILD_LITE_INTERPRETER} == 1 ]; then\n  echo \"Run\
-          \ Build Test is not for BUILD_LITE_INTERPRETER, skipping.\"\n  exit 0\n\
-          fi\nPROJ_ROOT=/Users/distiller/project\nPROFILE=PyTorch_CI_2021\n# run the\
-          \ ruby build script\nif ! [ -x \"$(command -v xcodebuild)\" ]; then\n  echo\
-          \ 'Error: xcodebuild is not installed.'\n  exit 1\nfi\necho ${IOS_DEV_TEAM_ID}\n\
-          if [ ${IOS_PLATFORM} != \"SIMULATOR\" ]; then\n  ruby ${PROJ_ROOT}/scripts/xcode_build.rb\
-          \ -i ${PROJ_ROOT}/build_ios/install -x ${PROJ_ROOT}/ios/TestApp/TestApp.xcodeproj\
-          \ -p ${IOS_PLATFORM} -c ${PROFILE} -t ${IOS_DEV_TEAM_ID}\nelse\n  ruby ${PROJ_ROOT}/scripts/xcode_build.rb\
+        command: "set -e\nif [ ${BUILD_LITE_INTERPRETER} == 0 ]; then\n  echo \"Run\
+          \ Build Test is not for full jit, skipping.\"\n  exit 0\nfi\nPROJ_ROOT=/Users/distiller/project\n\
+          PROFILE=PyTorch_CI_2021\n# run the ruby build script\nif ! [ -x \"$(command\
+          \ -v xcodebuild)\" ]; then\n  echo 'Error: xcodebuild is not installed.'\n\
+          \  exit 1\nfi\necho ${IOS_DEV_TEAM_ID}\nif [ ${IOS_PLATFORM} != \"SIMULATOR\"\
+          \ ]; then\n  ruby ${PROJ_ROOT}/scripts/xcode_build.rb -i ${PROJ_ROOT}/build_ios/install\
+          \ -x ${PROJ_ROOT}/ios/TestApp/TestApp.xcodeproj -p ${IOS_PLATFORM} -c ${PROFILE}\
+          \ -t ${IOS_DEV_TEAM_ID}\nelse\n  ruby ${PROJ_ROOT}/scripts/xcode_build.rb\
           \ -i ${PROJ_ROOT}/build_ios/install -x ${PROJ_ROOT}/ios/TestApp/TestApp.xcodeproj\
           \ -p ${IOS_PLATFORM}\nfi\nif ! [ \"$?\" -eq \"0\" ]; then\n  echo 'xcodebuild\
           \ failed!'\n  exit 1\nfi\n"
@@ -1469,8 +1314,8 @@
     - run:
         command: "set -e\nif [ ${IOS_PLATFORM} != \"SIMULATOR\" ]; then\n  echo \"\
           not SIMULATOR build, skip it.\"\n  exit 0\nelif [ ${BUILD_LITE_INTERPRETER}\
-          \ == 1 ]; then\n  echo \"Run Simulator Tests is not for BUILD_LITE_INTERPRETER,\
-          \ skipping.\"\n  exit 0\nfi\nWORKSPACE=/Users/distiller/workspace\nPROJ_ROOT=/Users/distiller/project\n\
+          \ == 0 ]; then\n  echo \"Run Simulator Tests is not for full jit, skipping.\"\
+          \n  exit 0\nfi\nWORKSPACE=/Users/distiller/workspace\nPROJ_ROOT=/Users/distiller/project\n\
           source ~/anaconda/bin/activate\npip install torch torchvision --progress-bar\
           \ off\n#run unit test\ncd ${PROJ_ROOT}/ios/TestApp/benchmark\npython trace_model.py\n\
           ruby setup.rb\ncd ${PROJ_ROOT}/ios/TestApp\ninstruments -s -devices\nfastlane\
@@ -1484,7 +1329,7 @@
       DOCKER_IMAGE: << parameters.docker_image >>
       USE_CUDA_DOCKER_RUNTIME: << parameters.use_cuda_docker_runtime >>
     machine:
-      image: ubuntu-1604:202007-01
+      image: ubuntu-2004:202104-01
     parameters: &id015
       build_environment:
         default: ''
@@ -1498,37 +1343,8 @@
       resource_class:
         default: large
         type: string
-<<<<<<< HEAD
       use_cuda_docker_runtime:
         default: ''
-=======
-        description: "What channel are we pruning? (eq. pytorch-nightly)"
-        default: "pytorch-nightly"
-    docker:
-      - image: continuumio/miniconda3
-    environment:
-      - PACKAGES: "<< parameters.packages >>"
-      - CHANNEL: "<< parameters.channel >>"
-    steps:
-      - checkout
-      - run:
-          name: Install dependencies
-          no_output_timeout: "1h"
-          command: |
-            conda install -yq anaconda-client
-      - run:
-          name: Prune packages
-          no_output_timeout: "1h"
-          command: |
-              ANACONDA_API_TOKEN="${CONDA_PYTORCHBOT_TOKEN}" \
-              scripts/release/anaconda-prune/run.sh
-  pytorch_doc_push:
-    resource_class: medium
-    machine:
-      image: ubuntu-2004:202104-01
-    parameters:
-      branch:
->>>>>>> 36adc3f0
         type: string
     resource_class: << parameters.resource_class >>
     steps:
@@ -1558,13 +1374,9 @@
   pytorch_linux_bazel_test:
     environment: *id014
     machine:
-<<<<<<< HEAD
-      image: ubuntu-1604:202007-01
+      image: ubuntu-2004:202104-01
     parameters: *id015
     resource_class: << parameters.resource_class >>
-=======
-      image: ubuntu-2004:202104-01
->>>>>>> 36adc3f0
     steps:
     - checkout
     - calculate_docker_image_tag
@@ -1595,7 +1407,7 @@
   pytorch_linux_build:
     environment: *id014
     machine:
-      image: ubuntu-1604:202007-01
+      image: ubuntu-2004:202104-01
     parameters: *id015
     resource_class: << parameters.resource_class >>
     steps:
@@ -1654,13 +1466,9 @@
   pytorch_linux_test:
     environment: *id014
     machine:
-<<<<<<< HEAD
-      image: ubuntu-1604:202007-01
+      image: ubuntu-2004:202104-01
     parameters: *id015
     resource_class: << parameters.resource_class >>
-=======
-      image: ubuntu-2004:202104-01
->>>>>>> 36adc3f0
     steps:
     - checkout
     - calculate_docker_image_tag
@@ -1968,12 +1776,8 @@
       BUILD_ENVIRONMENT: pytorch-python-doc-push
       DOCKER_IMAGE: 308535385114.dkr.ecr.us-east-1.amazonaws.com/pytorch/pytorch-linux-xenial-py3.6-gcc5.4
     machine:
-<<<<<<< HEAD
-      image: ubuntu-1604:202007-01
+      image: ubuntu-2004:202104-01
     resource_class: large
-=======
-      image: ubuntu-2004:202104-01
->>>>>>> 36adc3f0
     steps:
     - checkout
     - calculate_docker_image_tag
@@ -2111,7 +1915,6 @@
         paths: build-results
         root: C:/w
     - store_artifacts:
-<<<<<<< HEAD
         path: C:/w/build-results
   pytorch_windows_test:
     environment: *id016
@@ -2144,19 +1947,6 @@
       vc_year:
         default: '2019'
         type: string
-=======
-        path: ~/workspace/build_android_artifacts/artifacts.tgz
-        destination: artifacts.tgz
-
-  pytorch_android_publish_snapshot:
-    environment:
-      BUILD_ENVIRONMENT: pytorch-linux-xenial-py3-clang5-android-ndk-r19c-gradle-publish-snapshot
-      DOCKER_IMAGE: "308535385114.dkr.ecr.us-east-1.amazonaws.com/pytorch/pytorch-linux-xenial-py3-clang5-android-ndk-r19c"
-      PYTHON_VERSION: "3.6"
-    resource_class: large
-    machine:
-      image: ubuntu-2004:202104-01
->>>>>>> 36adc3f0
     steps:
     - checkout
     - attach_workspace:
@@ -2188,7 +1978,6 @@
 
           export AWS_SECRET_ACCESS_KEY=${CIRCLECI_AWS_SECRET_KEY_FOR_WIN_BUILD_V1}
 
-<<<<<<< HEAD
           set -x
 
           .jenkins/pytorch/win-test.sh
@@ -2196,22 +1985,6 @@
           '
         name: Test
         no_output_timeout: 30m
-=======
-  pytorch_android_gradle_build-x86_32:
-    environment:
-      BUILD_ENVIRONMENT: pytorch-linux-xenial-py3-clang5-android-ndk-r19c-gradle-build-only-x86_32
-      DOCKER_IMAGE: "308535385114.dkr.ecr.us-east-1.amazonaws.com/pytorch/pytorch-linux-xenial-py3-clang5-android-ndk-r19c"
-      PYTHON_VERSION: "3.6"
-    resource_class: large
-    machine:
-      image: ubuntu-2004:202104-01
-    steps:
-    - checkout
-    - calculate_docker_image_tag
-    - setup_linux_system_environment
-    - checkout
-    - setup_ci_environment
->>>>>>> 36adc3f0
     - run:
         command: 'set -ex
 
@@ -2245,150 +2018,15 @@
 
           python3 ./.circleci/scripts/trigger_azure_pipeline.py
 
-<<<<<<< HEAD
           '
         name: Test
         no_output_timeout: 90m
   smoke_linux_test:
     environment: *id006
     machine:
-      image: ubuntu-1604:202007-01
+      image: ubuntu-2004:202104-01
     parameters: *id007
     resource_class: << parameters.resource_class >>
-=======
-  pytorch_ios_build:
-    <<: *pytorch_ios_params
-    macos:
-      xcode: "12.0"
-    steps:
-      - checkout
-      - run_brew_for_ios_build
-      - run:
-          name: Run Fastlane
-          no_output_timeout: "1h"
-          command: |
-            set -e
-            PROJ_ROOT=/Users/distiller/project
-            cd ${PROJ_ROOT}/ios/TestApp
-            # install fastlane
-            sudo gem install bundler && bundle install
-            # install certificates
-            echo ${IOS_CERT_KEY} >> cert.txt
-            base64 --decode cert.txt -o Certificates.p12
-            rm cert.txt
-            bundle exec fastlane install_cert
-            # install the provisioning profile
-            PROFILE=PyTorch_CI_2021.mobileprovision
-            PROVISIONING_PROFILES=~/Library/MobileDevice/Provisioning\ Profiles
-            mkdir -pv "${PROVISIONING_PROFILES}"
-            cd "${PROVISIONING_PROFILES}"
-            echo ${IOS_SIGN_KEY} >> cert.txt
-            base64 --decode cert.txt -o ${PROFILE}
-            rm cert.txt
-      - run:
-          name: Build
-          no_output_timeout: "1h"
-          command: |
-            set -e
-            export IN_CI=1
-            WORKSPACE=/Users/distiller/workspace
-            PROJ_ROOT=/Users/distiller/project
-            export TCLLIBPATH="/usr/local/lib"
-
-            # Install conda
-            curl --retry 3 -o ~/conda.sh https://repo.anaconda.com/miniconda/Miniconda3-latest-MacOSX-x86_64.sh
-            chmod +x ~/conda.sh
-            /bin/bash ~/conda.sh -b -p ~/anaconda
-            export PATH="~/anaconda/bin:${PATH}"
-            source ~/anaconda/bin/activate
-
-            # Install dependencies
-            retry () {
-                $*  || (sleep 1 && $*) || (sleep 2 && $*) || (sleep 4 && $*) || (sleep 8 && $*)
-            }
-
-            retry conda install numpy ninja pyyaml mkl mkl-include setuptools cmake cffi requests typing_extensions --yes
-
-            # sync submodules
-            cd ${PROJ_ROOT}
-            git submodule sync
-            git submodule update --init --recursive --depth 1
-
-            # export
-            export CMAKE_PREFIX_PATH=${CONDA_PREFIX:-"$(dirname $(which conda))/../"}
-
-            # run build script
-            chmod a+x ${PROJ_ROOT}/scripts/build_ios.sh
-            echo "IOS_ARCH: ${IOS_ARCH}"
-            echo "IOS_PLATFORM: ${IOS_PLATFORM}"
-            echo "USE_PYTORCH_METAL": "${USE_METAL}"
-            echo "BUILD_LITE_INTERPRETER": "${BUILD_LITE_INTERPRETER}"
-
-            #check the custom build flag
-            echo "SELECTED_OP_LIST: ${SELECTED_OP_LIST}"
-            if [ -n "${SELECTED_OP_LIST}" ]; then
-                export SELECTED_OP_LIST="${PROJ_ROOT}/ios/TestApp/custom_build/${SELECTED_OP_LIST}"
-            fi
-            export IOS_ARCH=${IOS_ARCH}
-            export IOS_PLATFORM=${IOS_PLATFORM}
-            if [ ${IOS_PLATFORM} != "SIMULATOR" ]; then
-              export USE_PYTORCH_METAL=${USE_METAL}
-            fi
-            unbuffer ${PROJ_ROOT}/scripts/build_ios.sh 2>&1 | ts
-      - run:
-          name: Run Build Test
-          no_output_timeout: "30m"
-          command: |
-            set -e
-            if [ ${BUILD_LITE_INTERPRETER} == 0 ]; then
-              echo "Run Build Test is not for full jit, skipping."
-              exit 0
-            fi
-            PROJ_ROOT=/Users/distiller/project
-            PROFILE=PyTorch_CI_2021
-            # run the ruby build script
-            if ! [ -x "$(command -v xcodebuild)" ]; then
-              echo 'Error: xcodebuild is not installed.'
-              exit 1
-            fi
-            echo ${IOS_DEV_TEAM_ID}
-            if [ ${IOS_PLATFORM} != "SIMULATOR" ]; then
-              ruby ${PROJ_ROOT}/scripts/xcode_build.rb -i ${PROJ_ROOT}/build_ios/install -x ${PROJ_ROOT}/ios/TestApp/TestApp.xcodeproj -p ${IOS_PLATFORM} -c ${PROFILE} -t ${IOS_DEV_TEAM_ID}
-            else
-              ruby ${PROJ_ROOT}/scripts/xcode_build.rb -i ${PROJ_ROOT}/build_ios/install -x ${PROJ_ROOT}/ios/TestApp/TestApp.xcodeproj -p ${IOS_PLATFORM}
-            fi
-            if ! [ "$?" -eq "0" ]; then
-              echo 'xcodebuild failed!'
-              exit 1
-            fi
-      - run:
-          name: Run Simulator Tests
-          no_output_timeout: "2h"
-          command: |
-            set -e
-            if [ ${IOS_PLATFORM} != "SIMULATOR" ]; then
-              echo "not SIMULATOR build, skip it."
-              exit 0
-            elif [ ${BUILD_LITE_INTERPRETER} == 0 ]; then
-              echo "Run Simulator Tests is not for full jit, skipping."
-              exit 0
-            fi
-            WORKSPACE=/Users/distiller/workspace
-            PROJ_ROOT=/Users/distiller/project
-            source ~/anaconda/bin/activate
-            pip install torch torchvision --progress-bar off
-            #run unit test
-            cd ${PROJ_ROOT}/ios/TestApp/benchmark
-            python trace_model.py
-            ruby setup.rb
-            cd ${PROJ_ROOT}/ios/TestApp
-            instruments -s -devices
-            fastlane scan
-  pytorch_linux_bazel_build:
-    <<: *pytorch_params
-    machine:
-      image: ubuntu-2004:202104-01
->>>>>>> 36adc3f0
     steps:
     - checkout
     - calculate_docker_image_tag
@@ -2415,7 +2053,6 @@
 
           EOL
 
-<<<<<<< HEAD
           '
         name: Test
         no_output_timeout: 1h
@@ -2428,12 +2065,6 @@
       xcode: '12.0'
     parameters: *id007
     resource_class: << parameters.resource_class >>
-=======
-  pytorch_linux_bazel_test:
-    <<: *pytorch_params
-    machine:
-      image: ubuntu-2004:202104-01
->>>>>>> 36adc3f0
     steps:
     - checkout
     - run:
@@ -2456,7 +2087,6 @@
 
           # TODO unbuffer and ts this, but it breaks cause miniconda overwrites
 
-<<<<<<< HEAD
           # tclsh. But unbuffer and ts aren''t that important so they''re just
 
           # disabled for now
@@ -2476,28 +2106,6 @@
       executor:
         default: windows-medium-cpu-with-nvidia-cuda
         type: string
-=======
-  pytorch_windows_test_multigpu:
-    machine:
-      image: ubuntu-2004:202104-01
-    steps:
-      - checkout
-      - run:
-          name: Test
-          no_output_timeout: "90m"
-          command: |
-            set -e
-            python3 -m pip install requests
-            python3 ./.circleci/scripts/trigger_azure_pipeline.py
-
-  pytorch_doc_test:
-    environment:
-      BUILD_ENVIRONMENT: pytorch-doc-test
-      DOCKER_IMAGE: "308535385114.dkr.ecr.us-east-1.amazonaws.com/pytorch/pytorch-linux-xenial-py3.6-gcc5.4"
-    resource_class: medium
-    machine:
-      image: ubuntu-2004:202104-01
->>>>>>> 36adc3f0
     steps:
     - checkout
     - run:
@@ -2543,7 +2151,6 @@
           \ && $*) || (sleep 4 && $*) || (sleep 8 && $*)\n}\nretry pip install awscli==1.6\n\
           \"/home/circleci/project/builder/cron/update_s3_htmls.sh\"\n"
         name: Update s3 htmls
-<<<<<<< HEAD
         no_output_timeout: 1h
 parameters:
   run_binary_tests:
@@ -2627,6762 +2234,4 @@
         name: binary_linux_manywheel_3_9m_cpu_devtoolset7_nightly_test
         requires:
         - binary_linux_manywheel_3_9m_cpu_devtoolset7_nightly_build
-    when: always
-=======
-        no_output_timeout: "1h"
-        command: |
-          set +x
-          echo "declare -x \"AWS_ACCESS_KEY_ID=${PYTORCH_BINARY_AWS_ACCESS_KEY_ID}\"" >> /home/circleci/project/env
-          echo "declare -x \"AWS_SECRET_ACCESS_KEY=${PYTORCH_BINARY_AWS_SECRET_ACCESS_KEY}\"" >> /home/circleci/project/env
-          source /home/circleci/project/env
-          set -eux -o pipefail
-          retry () {
-              $*  || (sleep 1 && $*) || (sleep 2 && $*) || (sleep 4 && $*) || (sleep 8 && $*)
-          }
-          retry pip install awscli==1.6
-          "/home/circleci/project/builder/cron/update_s3_htmls.sh"
-
-# There is currently no testing for libtorch TODO
-#  binary_linux_libtorch_3.6m_cpu_test:
-#    environment:
-#      BUILD_ENVIRONMENT: "libtorch 3.6m cpu"
-#    resource_class: gpu.medium
-#    <<: *binary_linux_test
-#
-#  binary_linux_libtorch_3.6m_cu90_test:
-#    environment:
-#      BUILD_ENVIRONMENT: "libtorch 3.6m cu90"
-#    resource_class: gpu.medium
-#    <<: *binary_linux_test
-#
-  docker_build_job:
-      parameters:
-        image_name:
-          type: string
-          default: ""
-      machine:
-        image: ubuntu-2004:202104-01
-      resource_class: large
-      environment:
-        IMAGE_NAME: << parameters.image_name >>
-        # Enable 'docker manifest'
-        DOCKER_CLI_EXPERIMENTAL: "enabled"
-        DOCKER_BUILDKIT: 1
-      steps:
-        - checkout
-        - calculate_docker_image_tag
-        - run:
-            name: Check if image should be built
-            command: |
-              set +x
-              export AWS_ACCESS_KEY_ID=${CIRCLECI_AWS_ACCESS_KEY_FOR_DOCKER_BUILDER_V1}
-              export AWS_SECRET_ACCESS_KEY=${CIRCLECI_AWS_SECRET_KEY_FOR_DOCKER_BUILDER_V1}
-              export AWS_ACCOUNT_ID=$(aws sts get-caller-identity|grep Account|cut -f4 -d\")
-              export AWS_REGION=us-east-1
-              aws ecr get-login-password --region $AWS_REGION|docker login --username AWS \
-                       --password-stdin $AWS_ACCOUNT_ID.dkr.ecr.$AWS_REGION.amazonaws.com
-              set -x
-              # Check if image already exists, if it does then skip building it
-              if docker manifest inspect "308535385114.dkr.ecr.us-east-1.amazonaws.com/pytorch/${IMAGE_NAME}:${DOCKER_TAG}"; then
-                circleci-agent step halt
-                # circleci-agent step halt doesn't actually halt the step so we need to
-                # explicitly exit the step here ourselves before it causes too much trouble
-                exit 0
-              fi
-              # Covers the case where a previous tag doesn't exist for the tree
-              # this is only really applicable on trees that don't have `.circleci/docker` at its merge base, i.e. nightly
-              if ! git rev-parse "$(git merge-base HEAD << pipeline.git.base_revision >>):.circleci/docker"; then
-                echo "Directory '.circleci/docker' not found in tree << pipeline.git.base_revision >>, you should probably rebase onto a more recent commit"
-                exit 1
-              fi
-              PREVIOUS_DOCKER_TAG=$(git rev-parse "$(git merge-base HEAD << pipeline.git.base_revision >>):.circleci/docker")
-              # If no image exists but the hash is the same as the previous hash then we should error out here
-              if [[ "${PREVIOUS_DOCKER_TAG}" = "${DOCKER_TAG}" ]]; then
-                echo "ERROR: Something has gone wrong and the previous image isn't available for the merge-base of your branch"
-                echo "       contact the PyTorch team to restore the original images"
-                exit 1
-              fi
-        - run:
-            name: build_docker_image_<< parameters.image_name >>
-            no_output_timeout: "1h"
-            command: |
-              set +x
-              export AWS_ACCESS_KEY_ID=${CIRCLECI_AWS_ACCESS_KEY_FOR_DOCKER_BUILDER_V1}
-              export AWS_SECRET_ACCESS_KEY=${CIRCLECI_AWS_SECRET_KEY_FOR_DOCKER_BUILDER_V1}
-              set -x
-              cd .circleci/docker && ./build_docker.sh
-  docker_for_ecr_gc_build_job:
-      machine:
-        image: ubuntu-2004:202104-01
-      steps:
-        - checkout
-        - run:
-            name: build_docker_image_for_ecr_gc
-            no_output_timeout: "1h"
-            command: |
-              cd .circleci/ecr_gc_docker
-              docker build . -t 308535385114.dkr.ecr.us-east-1.amazonaws.com/gc/ecr
-              set +x
-              export AWS_ACCESS_KEY_ID=${CIRCLECI_AWS_ACCESS_KEY_FOR_DOCKER_BUILDER_V1}
-              export AWS_SECRET_ACCESS_KEY=${CIRCLECI_AWS_SECRET_KEY_FOR_DOCKER_BUILDER_V1}
-              export AWS_ACCOUNT_ID=$(aws sts get-caller-identity|grep Account|cut -f4 -d\")
-              export AWS_REGION=us-east-1
-              aws ecr get-login-password --region $AWS_REGION|docker login --username AWS \
-                       --password-stdin $AWS_ACCOUNT_ID.dkr.ecr.$AWS_REGION.amazonaws.com
-              set -x
-              docker push $AWS_ACCOUNT_ID.dkr.ecr.$AWS_REGION.amazonaws.com/gc/ecr
-  ecr_gc_job:
-      parameters:
-        project:
-          type: string
-          default: "pytorch"
-        tags_to_keep:  # comma separate values
-          type: string
-      environment:
-        PROJECT: << parameters.project >>
-        # TODO: Remove legacy image tags once we feel comfortable with new docker image tags
-        IMAGE_TAG: << parameters.tags_to_keep >>
-      docker:
-        - image: 308535385114.dkr.ecr.us-east-1.amazonaws.com/gc/ecr
-          aws_auth:
-            aws_access_key_id: ${CIRCLECI_AWS_ACCESS_KEY_FOR_DOCKER_BUILDER_V1}
-            aws_secret_access_key: ${CIRCLECI_AWS_SECRET_KEY_FOR_DOCKER_BUILDER_V1}
-
-      steps:
-        - checkout
-        - run:
-            # NOTE: see 'docker_build_job' for how these tags actually get built
-            name: dynamically generate tags to keep
-            no_output_timeout: "1h"
-            command: |
-              GENERATED_IMAGE_TAG=$(\
-                git log --oneline --pretty='%H' .circleci/docker \
-                  | xargs -I '{}' git rev-parse '{}:.circleci/docker' \
-                  | paste -sd "," -)
-              echo "export GENERATED_IMAGE_TAG='${GENERATED_IMAGE_TAG}'" >> ${BASH_ENV}
-        - run:
-            name: garbage collecting for ecr images
-            no_output_timeout: "1h"
-            command: |
-              set +x
-              export AWS_ACCESS_KEY_ID=${CIRCLECI_AWS_ACCESS_KEY_FOR_DOCKER_BUILDER_V1}
-              export AWS_SECRET_ACCESS_KEY=${CIRCLECI_AWS_SECRET_KEY_FOR_DOCKER_BUILDER_V1}
-              set -x
-              /usr/bin/gc.py --filter-prefix ${PROJECT}  --ignore-tags "${IMAGE_TAG},${GENERATED_IMAGE_TAG}"
-##############################################################################
-# Workflows
-##############################################################################
-workflows:
-  binary_builds:
-    jobs:
-      - binary_linux_build:
-          name: binary_linux_manywheel_3_6m_cpu_devtoolset7_nightly_build
-          build_environment: "manywheel 3.6m cpu devtoolset7"
-          filters:
-            branches:
-              only:
-                - /.*/
-            tags:
-              only:
-                - /v[0-9]+(\.[0-9]+)*-rc[0-9]+/
-          docker_image: "pytorch/manylinux-cuda102"
-      - binary_linux_build:
-          name: binary_linux_manywheel_3_7m_cpu_devtoolset7_nightly_build
-          build_environment: "manywheel 3.7m cpu devtoolset7"
-          filters:
-            branches:
-              only:
-                - /.*/
-            tags:
-              only:
-                - /v[0-9]+(\.[0-9]+)*-rc[0-9]+/
-          docker_image: "pytorch/manylinux-cuda102"
-      - binary_linux_build:
-          name: binary_linux_manywheel_3_8m_cpu_devtoolset7_nightly_build
-          build_environment: "manywheel 3.8m cpu devtoolset7"
-          filters:
-            branches:
-              only:
-                - /.*/
-            tags:
-              only:
-                - /v[0-9]+(\.[0-9]+)*-rc[0-9]+/
-          docker_image: "pytorch/manylinux-cuda102"
-      - binary_linux_build:
-          name: binary_linux_manywheel_3_9m_cpu_devtoolset7_nightly_build
-          build_environment: "manywheel 3.9m cpu devtoolset7"
-          filters:
-            branches:
-              only:
-                - /.*/
-            tags:
-              only:
-                - /v[0-9]+(\.[0-9]+)*-rc[0-9]+/
-          docker_image: "pytorch/manylinux-cuda102"
-      - binary_linux_build:
-          name: binary_linux_manywheel_3_6m_cu102_devtoolset7_nightly_build
-          build_environment: "manywheel 3.6m cu102 devtoolset7"
-          filters:
-            branches:
-              only:
-                - /.*/
-            tags:
-              only:
-                - /v[0-9]+(\.[0-9]+)*-rc[0-9]+/
-          docker_image: "pytorch/manylinux-cuda102"
-      - binary_linux_build:
-          name: binary_linux_manywheel_3_7m_cu102_devtoolset7_nightly_build
-          build_environment: "manywheel 3.7m cu102 devtoolset7"
-          filters:
-            branches:
-              only:
-                - /.*/
-            tags:
-              only:
-                - /v[0-9]+(\.[0-9]+)*-rc[0-9]+/
-          docker_image: "pytorch/manylinux-cuda102"
-      - binary_linux_build:
-          name: binary_linux_manywheel_3_8m_cu102_devtoolset7_nightly_build
-          build_environment: "manywheel 3.8m cu102 devtoolset7"
-          filters:
-            branches:
-              only:
-                - /.*/
-            tags:
-              only:
-                - /v[0-9]+(\.[0-9]+)*-rc[0-9]+/
-          docker_image: "pytorch/manylinux-cuda102"
-      - binary_linux_build:
-          name: binary_linux_manywheel_3_9m_cu102_devtoolset7_nightly_build
-          build_environment: "manywheel 3.9m cu102 devtoolset7"
-          filters:
-            branches:
-              only:
-                - /.*/
-            tags:
-              only:
-                - /v[0-9]+(\.[0-9]+)*-rc[0-9]+/
-          docker_image: "pytorch/manylinux-cuda102"
-      - binary_linux_build:
-          name: binary_linux_manywheel_3_6m_cu111_devtoolset7_nightly_build
-          build_environment: "manywheel 3.6m cu111 devtoolset7"
-          filters:
-            branches:
-              only:
-                - /.*/
-            tags:
-              only:
-                - /v[0-9]+(\.[0-9]+)*-rc[0-9]+/
-          docker_image: "pytorch/manylinux-cuda111"
-      - binary_linux_build:
-          name: binary_linux_manywheel_3_7m_cu111_devtoolset7_nightly_build
-          build_environment: "manywheel 3.7m cu111 devtoolset7"
-          filters:
-            branches:
-              only:
-                - /.*/
-            tags:
-              only:
-                - /v[0-9]+(\.[0-9]+)*-rc[0-9]+/
-          docker_image: "pytorch/manylinux-cuda111"
-      - binary_linux_build:
-          name: binary_linux_manywheel_3_8m_cu111_devtoolset7_nightly_build
-          build_environment: "manywheel 3.8m cu111 devtoolset7"
-          filters:
-            branches:
-              only:
-                - /.*/
-            tags:
-              only:
-                - /v[0-9]+(\.[0-9]+)*-rc[0-9]+/
-          docker_image: "pytorch/manylinux-cuda111"
-      - binary_linux_build:
-          name: binary_linux_manywheel_3_9m_cu111_devtoolset7_nightly_build
-          build_environment: "manywheel 3.9m cu111 devtoolset7"
-          filters:
-            branches:
-              only:
-                - /.*/
-            tags:
-              only:
-                - /v[0-9]+(\.[0-9]+)*-rc[0-9]+/
-          docker_image: "pytorch/manylinux-cuda111"
-      - binary_linux_build:
-          name: binary_linux_manywheel_3_6m_rocm4_0_1_devtoolset7_nightly_build
-          build_environment: "manywheel 3.6m rocm4.0.1 devtoolset7"
-          filters:
-            branches:
-              only:
-                - /.*/
-            tags:
-              only:
-                - /v[0-9]+(\.[0-9]+)*-rc[0-9]+/
-          docker_image: "pytorch/manylinux-rocm:4.0.1"
-      - binary_linux_build:
-          name: binary_linux_manywheel_3_7m_rocm4_0_1_devtoolset7_nightly_build
-          build_environment: "manywheel 3.7m rocm4.0.1 devtoolset7"
-          filters:
-            branches:
-              only:
-                - /.*/
-            tags:
-              only:
-                - /v[0-9]+(\.[0-9]+)*-rc[0-9]+/
-          docker_image: "pytorch/manylinux-rocm:4.0.1"
-      - binary_linux_build:
-          name: binary_linux_manywheel_3_8m_rocm4_0_1_devtoolset7_nightly_build
-          build_environment: "manywheel 3.8m rocm4.0.1 devtoolset7"
-          filters:
-            branches:
-              only:
-                - /.*/
-            tags:
-              only:
-                - /v[0-9]+(\.[0-9]+)*-rc[0-9]+/
-          docker_image: "pytorch/manylinux-rocm:4.0.1"
-      - binary_linux_build:
-          name: binary_linux_manywheel_3_9m_rocm4_0_1_devtoolset7_nightly_build
-          build_environment: "manywheel 3.9m rocm4.0.1 devtoolset7"
-          filters:
-            branches:
-              only:
-                - /.*/
-            tags:
-              only:
-                - /v[0-9]+(\.[0-9]+)*-rc[0-9]+/
-          docker_image: "pytorch/manylinux-rocm:4.0.1"
-      - binary_linux_build:
-          name: binary_linux_manywheel_3_6m_rocm4_1_devtoolset7_nightly_build
-          build_environment: "manywheel 3.6m rocm4.1 devtoolset7"
-          filters:
-            branches:
-              only:
-                - /.*/
-            tags:
-              only:
-                - /v[0-9]+(\.[0-9]+)*-rc[0-9]+/
-          docker_image: "pytorch/manylinux-rocm:4.1"
-      - binary_linux_build:
-          name: binary_linux_manywheel_3_7m_rocm4_1_devtoolset7_nightly_build
-          build_environment: "manywheel 3.7m rocm4.1 devtoolset7"
-          filters:
-            branches:
-              only:
-                - /.*/
-            tags:
-              only:
-                - /v[0-9]+(\.[0-9]+)*-rc[0-9]+/
-          docker_image: "pytorch/manylinux-rocm:4.1"
-      - binary_linux_build:
-          name: binary_linux_manywheel_3_8m_rocm4_1_devtoolset7_nightly_build
-          build_environment: "manywheel 3.8m rocm4.1 devtoolset7"
-          filters:
-            branches:
-              only:
-                - /.*/
-            tags:
-              only:
-                - /v[0-9]+(\.[0-9]+)*-rc[0-9]+/
-          docker_image: "pytorch/manylinux-rocm:4.1"
-      - binary_linux_build:
-          name: binary_linux_manywheel_3_9m_rocm4_1_devtoolset7_nightly_build
-          build_environment: "manywheel 3.9m rocm4.1 devtoolset7"
-          filters:
-            branches:
-              only:
-                - /.*/
-            tags:
-              only:
-                - /v[0-9]+(\.[0-9]+)*-rc[0-9]+/
-          docker_image: "pytorch/manylinux-rocm:4.1"
-      - binary_linux_build:
-          name: binary_linux_manywheel_3_6m_rocm4_2_devtoolset7_nightly_build
-          build_environment: "manywheel 3.6m rocm4.2 devtoolset7"
-          filters:
-            branches:
-              only:
-                - /.*/
-            tags:
-              only:
-                - /v[0-9]+(\.[0-9]+)*-rc[0-9]+/
-          docker_image: "pytorch/manylinux-rocm:4.2"
-      - binary_linux_build:
-          name: binary_linux_manywheel_3_7m_rocm4_2_devtoolset7_nightly_build
-          build_environment: "manywheel 3.7m rocm4.2 devtoolset7"
-          filters:
-            branches:
-              only:
-                - /.*/
-            tags:
-              only:
-                - /v[0-9]+(\.[0-9]+)*-rc[0-9]+/
-          docker_image: "pytorch/manylinux-rocm:4.2"
-      - binary_linux_build:
-          name: binary_linux_manywheel_3_8m_rocm4_2_devtoolset7_nightly_build
-          build_environment: "manywheel 3.8m rocm4.2 devtoolset7"
-          filters:
-            branches:
-              only:
-                - /.*/
-            tags:
-              only:
-                - /v[0-9]+(\.[0-9]+)*-rc[0-9]+/
-          docker_image: "pytorch/manylinux-rocm:4.2"
-      - binary_linux_build:
-          name: binary_linux_manywheel_3_9m_rocm4_2_devtoolset7_nightly_build
-          build_environment: "manywheel 3.9m rocm4.2 devtoolset7"
-          filters:
-            branches:
-              only:
-                - /.*/
-            tags:
-              only:
-                - /v[0-9]+(\.[0-9]+)*-rc[0-9]+/
-          docker_image: "pytorch/manylinux-rocm:4.2"
-      - binary_linux_build:
-          name: binary_linux_conda_3_6_cpu_devtoolset7_nightly_build
-          build_environment: "conda 3.6 cpu devtoolset7"
-          filters:
-            branches:
-              only:
-                - /.*/
-            tags:
-              only:
-                - /v[0-9]+(\.[0-9]+)*-rc[0-9]+/
-          docker_image: "pytorch/conda-builder:cpu"
-      - binary_linux_build:
-          name: binary_linux_conda_3_7_cpu_devtoolset7_nightly_build
-          build_environment: "conda 3.7 cpu devtoolset7"
-          filters:
-            branches:
-              only:
-                - /.*/
-            tags:
-              only:
-                - /v[0-9]+(\.[0-9]+)*-rc[0-9]+/
-          docker_image: "pytorch/conda-builder:cpu"
-      - binary_linux_build:
-          name: binary_linux_conda_3_8_cpu_devtoolset7_nightly_build
-          build_environment: "conda 3.8 cpu devtoolset7"
-          filters:
-            branches:
-              only:
-                - /.*/
-            tags:
-              only:
-                - /v[0-9]+(\.[0-9]+)*-rc[0-9]+/
-          docker_image: "pytorch/conda-builder:cpu"
-      - binary_linux_build:
-          name: binary_linux_conda_3_9_cpu_devtoolset7_nightly_build
-          build_environment: "conda 3.9 cpu devtoolset7"
-          filters:
-            branches:
-              only:
-                - /.*/
-            tags:
-              only:
-                - /v[0-9]+(\.[0-9]+)*-rc[0-9]+/
-          docker_image: "pytorch/conda-builder:cpu"
-      - binary_linux_build:
-          name: binary_linux_conda_3_6_cu102_devtoolset7_nightly_build
-          build_environment: "conda 3.6 cu102 devtoolset7"
-          filters:
-            branches:
-              only:
-                - /.*/
-            tags:
-              only:
-                - /v[0-9]+(\.[0-9]+)*-rc[0-9]+/
-          docker_image: "pytorch/conda-builder:cuda102"
-      - binary_linux_build:
-          name: binary_linux_conda_3_7_cu102_devtoolset7_nightly_build
-          build_environment: "conda 3.7 cu102 devtoolset7"
-          filters:
-            branches:
-              only:
-                - /.*/
-            tags:
-              only:
-                - /v[0-9]+(\.[0-9]+)*-rc[0-9]+/
-          docker_image: "pytorch/conda-builder:cuda102"
-      - binary_linux_build:
-          name: binary_linux_conda_3_8_cu102_devtoolset7_nightly_build
-          build_environment: "conda 3.8 cu102 devtoolset7"
-          filters:
-            branches:
-              only:
-                - /.*/
-            tags:
-              only:
-                - /v[0-9]+(\.[0-9]+)*-rc[0-9]+/
-          docker_image: "pytorch/conda-builder:cuda102"
-      - binary_linux_build:
-          name: binary_linux_conda_3_9_cu102_devtoolset7_nightly_build
-          build_environment: "conda 3.9 cu102 devtoolset7"
-          filters:
-            branches:
-              only:
-                - /.*/
-            tags:
-              only:
-                - /v[0-9]+(\.[0-9]+)*-rc[0-9]+/
-          docker_image: "pytorch/conda-builder:cuda102"
-      - binary_linux_build:
-          name: binary_linux_conda_3_6_cu111_devtoolset7_nightly_build
-          build_environment: "conda 3.6 cu111 devtoolset7"
-          filters:
-            branches:
-              only:
-                - /.*/
-            tags:
-              only:
-                - /v[0-9]+(\.[0-9]+)*-rc[0-9]+/
-          docker_image: "pytorch/conda-builder:cuda111"
-      - binary_linux_build:
-          name: binary_linux_conda_3_7_cu111_devtoolset7_nightly_build
-          build_environment: "conda 3.7 cu111 devtoolset7"
-          filters:
-            branches:
-              only:
-                - /.*/
-            tags:
-              only:
-                - /v[0-9]+(\.[0-9]+)*-rc[0-9]+/
-          docker_image: "pytorch/conda-builder:cuda111"
-      - binary_linux_build:
-          name: binary_linux_conda_3_8_cu111_devtoolset7_nightly_build
-          build_environment: "conda 3.8 cu111 devtoolset7"
-          filters:
-            branches:
-              only:
-                - /.*/
-            tags:
-              only:
-                - /v[0-9]+(\.[0-9]+)*-rc[0-9]+/
-          docker_image: "pytorch/conda-builder:cuda111"
-      - binary_linux_build:
-          name: binary_linux_conda_3_9_cu111_devtoolset7_nightly_build
-          build_environment: "conda 3.9 cu111 devtoolset7"
-          filters:
-            branches:
-              only:
-                - /.*/
-            tags:
-              only:
-                - /v[0-9]+(\.[0-9]+)*-rc[0-9]+/
-          docker_image: "pytorch/conda-builder:cuda111"
-      - binary_linux_build:
-          name: binary_linux_libtorch_3_7m_cpu_devtoolset7_nightly_shared-with-deps_build
-          build_environment: "libtorch 3.7m cpu devtoolset7"
-          filters:
-            branches:
-              only:
-                - /.*/
-            tags:
-              only:
-                - /v[0-9]+(\.[0-9]+)*-rc[0-9]+/
-          libtorch_variant: "shared-with-deps"
-          docker_image: "pytorch/manylinux-cuda102"
-      - binary_linux_build:
-          name: binary_linux_libtorch_3_7m_cpu_devtoolset7_nightly_shared-without-deps_build
-          build_environment: "libtorch 3.7m cpu devtoolset7"
-          filters:
-            branches:
-              only:
-                - /.*/
-            tags:
-              only:
-                - /v[0-9]+(\.[0-9]+)*-rc[0-9]+/
-          libtorch_variant: "shared-without-deps"
-          docker_image: "pytorch/manylinux-cuda102"
-      - binary_linux_build:
-          name: binary_linux_libtorch_3_7m_cpu_devtoolset7_nightly_static-with-deps_build
-          build_environment: "libtorch 3.7m cpu devtoolset7"
-          filters:
-            branches:
-              only:
-                - /.*/
-            tags:
-              only:
-                - /v[0-9]+(\.[0-9]+)*-rc[0-9]+/
-          libtorch_variant: "static-with-deps"
-          docker_image: "pytorch/manylinux-cuda102"
-      - binary_linux_build:
-          name: binary_linux_libtorch_3_7m_cpu_devtoolset7_nightly_static-without-deps_build
-          build_environment: "libtorch 3.7m cpu devtoolset7"
-          filters:
-            branches:
-              only:
-                - /.*/
-            tags:
-              only:
-                - /v[0-9]+(\.[0-9]+)*-rc[0-9]+/
-          libtorch_variant: "static-without-deps"
-          docker_image: "pytorch/manylinux-cuda102"
-      - binary_linux_build:
-          name: binary_linux_libtorch_3_7m_cu102_devtoolset7_nightly_shared-with-deps_build
-          build_environment: "libtorch 3.7m cu102 devtoolset7"
-          filters:
-            branches:
-              only:
-                - /.*/
-            tags:
-              only:
-                - /v[0-9]+(\.[0-9]+)*-rc[0-9]+/
-          libtorch_variant: "shared-with-deps"
-          docker_image: "pytorch/manylinux-cuda102"
-      - binary_linux_build:
-          name: binary_linux_libtorch_3_7m_cu102_devtoolset7_nightly_shared-without-deps_build
-          build_environment: "libtorch 3.7m cu102 devtoolset7"
-          filters:
-            branches:
-              only:
-                - /.*/
-            tags:
-              only:
-                - /v[0-9]+(\.[0-9]+)*-rc[0-9]+/
-          libtorch_variant: "shared-without-deps"
-          docker_image: "pytorch/manylinux-cuda102"
-      - binary_linux_build:
-          name: binary_linux_libtorch_3_7m_cu102_devtoolset7_nightly_static-with-deps_build
-          build_environment: "libtorch 3.7m cu102 devtoolset7"
-          filters:
-            branches:
-              only:
-                - /.*/
-            tags:
-              only:
-                - /v[0-9]+(\.[0-9]+)*-rc[0-9]+/
-          libtorch_variant: "static-with-deps"
-          docker_image: "pytorch/manylinux-cuda102"
-      - binary_linux_build:
-          name: binary_linux_libtorch_3_7m_cu102_devtoolset7_nightly_static-without-deps_build
-          build_environment: "libtorch 3.7m cu102 devtoolset7"
-          filters:
-            branches:
-              only:
-                - /.*/
-            tags:
-              only:
-                - /v[0-9]+(\.[0-9]+)*-rc[0-9]+/
-          libtorch_variant: "static-without-deps"
-          docker_image: "pytorch/manylinux-cuda102"
-      - binary_linux_build:
-          name: binary_linux_libtorch_3_7m_cu111_devtoolset7_nightly_shared-with-deps_build
-          build_environment: "libtorch 3.7m cu111 devtoolset7"
-          filters:
-            branches:
-              only:
-                - /.*/
-            tags:
-              only:
-                - /v[0-9]+(\.[0-9]+)*-rc[0-9]+/
-          libtorch_variant: "shared-with-deps"
-          docker_image: "pytorch/manylinux-cuda111"
-      - binary_linux_build:
-          name: binary_linux_libtorch_3_7m_cu111_devtoolset7_nightly_shared-without-deps_build
-          build_environment: "libtorch 3.7m cu111 devtoolset7"
-          filters:
-            branches:
-              only:
-                - /.*/
-            tags:
-              only:
-                - /v[0-9]+(\.[0-9]+)*-rc[0-9]+/
-          libtorch_variant: "shared-without-deps"
-          docker_image: "pytorch/manylinux-cuda111"
-      - binary_linux_build:
-          name: binary_linux_libtorch_3_7m_cu111_devtoolset7_nightly_static-with-deps_build
-          build_environment: "libtorch 3.7m cu111 devtoolset7"
-          filters:
-            branches:
-              only:
-                - /.*/
-            tags:
-              only:
-                - /v[0-9]+(\.[0-9]+)*-rc[0-9]+/
-          libtorch_variant: "static-with-deps"
-          docker_image: "pytorch/manylinux-cuda111"
-      - binary_linux_build:
-          name: binary_linux_libtorch_3_7m_cu111_devtoolset7_nightly_static-without-deps_build
-          build_environment: "libtorch 3.7m cu111 devtoolset7"
-          filters:
-            branches:
-              only:
-                - /.*/
-            tags:
-              only:
-                - /v[0-9]+(\.[0-9]+)*-rc[0-9]+/
-          libtorch_variant: "static-without-deps"
-          docker_image: "pytorch/manylinux-cuda111"
-      - binary_linux_build:
-          name: binary_linux_libtorch_3_7m_cpu_gcc5_4_cxx11-abi_nightly_shared-with-deps_build
-          build_environment: "libtorch 3.7m cpu gcc5.4_cxx11-abi"
-          filters:
-            branches:
-              only:
-                - /.*/
-            tags:
-              only:
-                - /v[0-9]+(\.[0-9]+)*-rc[0-9]+/
-          libtorch_variant: "shared-with-deps"
-          docker_image: "pytorch/libtorch-cxx11-builder:cpu"
-      - binary_linux_build:
-          name: binary_linux_libtorch_3_7m_cpu_gcc5_4_cxx11-abi_nightly_shared-without-deps_build
-          build_environment: "libtorch 3.7m cpu gcc5.4_cxx11-abi"
-          filters:
-            branches:
-              only:
-                - /.*/
-            tags:
-              only:
-                - /v[0-9]+(\.[0-9]+)*-rc[0-9]+/
-          libtorch_variant: "shared-without-deps"
-          docker_image: "pytorch/libtorch-cxx11-builder:cpu"
-      - binary_linux_build:
-          name: binary_linux_libtorch_3_7m_cpu_gcc5_4_cxx11-abi_nightly_static-with-deps_build
-          build_environment: "libtorch 3.7m cpu gcc5.4_cxx11-abi"
-          filters:
-            branches:
-              only:
-                - /.*/
-            tags:
-              only:
-                - /v[0-9]+(\.[0-9]+)*-rc[0-9]+/
-          libtorch_variant: "static-with-deps"
-          docker_image: "pytorch/libtorch-cxx11-builder:cpu"
-      - binary_linux_build:
-          name: binary_linux_libtorch_3_7m_cpu_gcc5_4_cxx11-abi_nightly_static-without-deps_build
-          build_environment: "libtorch 3.7m cpu gcc5.4_cxx11-abi"
-          filters:
-            branches:
-              only:
-                - /.*/
-            tags:
-              only:
-                - /v[0-9]+(\.[0-9]+)*-rc[0-9]+/
-          libtorch_variant: "static-without-deps"
-          docker_image: "pytorch/libtorch-cxx11-builder:cpu"
-      - binary_linux_build:
-          name: binary_linux_libtorch_3_7m_cu102_gcc5_4_cxx11-abi_nightly_shared-with-deps_build
-          build_environment: "libtorch 3.7m cu102 gcc5.4_cxx11-abi"
-          filters:
-            branches:
-              only:
-                - /.*/
-            tags:
-              only:
-                - /v[0-9]+(\.[0-9]+)*-rc[0-9]+/
-          libtorch_variant: "shared-with-deps"
-          docker_image: "pytorch/libtorch-cxx11-builder:cuda102"
-      - binary_linux_build:
-          name: binary_linux_libtorch_3_7m_cu102_gcc5_4_cxx11-abi_nightly_shared-without-deps_build
-          build_environment: "libtorch 3.7m cu102 gcc5.4_cxx11-abi"
-          filters:
-            branches:
-              only:
-                - /.*/
-            tags:
-              only:
-                - /v[0-9]+(\.[0-9]+)*-rc[0-9]+/
-          libtorch_variant: "shared-without-deps"
-          docker_image: "pytorch/libtorch-cxx11-builder:cuda102"
-      - binary_linux_build:
-          name: binary_linux_libtorch_3_7m_cu102_gcc5_4_cxx11-abi_nightly_static-with-deps_build
-          build_environment: "libtorch 3.7m cu102 gcc5.4_cxx11-abi"
-          filters:
-            branches:
-              only:
-                - /.*/
-            tags:
-              only:
-                - /v[0-9]+(\.[0-9]+)*-rc[0-9]+/
-          libtorch_variant: "static-with-deps"
-          docker_image: "pytorch/libtorch-cxx11-builder:cuda102"
-      - binary_linux_build:
-          name: binary_linux_libtorch_3_7m_cu102_gcc5_4_cxx11-abi_nightly_static-without-deps_build
-          build_environment: "libtorch 3.7m cu102 gcc5.4_cxx11-abi"
-          filters:
-            branches:
-              only:
-                - /.*/
-            tags:
-              only:
-                - /v[0-9]+(\.[0-9]+)*-rc[0-9]+/
-          libtorch_variant: "static-without-deps"
-          docker_image: "pytorch/libtorch-cxx11-builder:cuda102"
-      - binary_linux_build:
-          name: binary_linux_libtorch_3_7m_cu111_gcc5_4_cxx11-abi_nightly_shared-with-deps_build
-          build_environment: "libtorch 3.7m cu111 gcc5.4_cxx11-abi"
-          filters:
-            branches:
-              only:
-                - /.*/
-            tags:
-              only:
-                - /v[0-9]+(\.[0-9]+)*-rc[0-9]+/
-          libtorch_variant: "shared-with-deps"
-          docker_image: "pytorch/libtorch-cxx11-builder:cuda111"
-      - binary_linux_build:
-          name: binary_linux_libtorch_3_7m_cu111_gcc5_4_cxx11-abi_nightly_shared-without-deps_build
-          build_environment: "libtorch 3.7m cu111 gcc5.4_cxx11-abi"
-          filters:
-            branches:
-              only:
-                - /.*/
-            tags:
-              only:
-                - /v[0-9]+(\.[0-9]+)*-rc[0-9]+/
-          libtorch_variant: "shared-without-deps"
-          docker_image: "pytorch/libtorch-cxx11-builder:cuda111"
-      - binary_linux_build:
-          name: binary_linux_libtorch_3_7m_cu111_gcc5_4_cxx11-abi_nightly_static-with-deps_build
-          build_environment: "libtorch 3.7m cu111 gcc5.4_cxx11-abi"
-          filters:
-            branches:
-              only:
-                - /.*/
-            tags:
-              only:
-                - /v[0-9]+(\.[0-9]+)*-rc[0-9]+/
-          libtorch_variant: "static-with-deps"
-          docker_image: "pytorch/libtorch-cxx11-builder:cuda111"
-      - binary_linux_build:
-          name: binary_linux_libtorch_3_7m_cu111_gcc5_4_cxx11-abi_nightly_static-without-deps_build
-          build_environment: "libtorch 3.7m cu111 gcc5.4_cxx11-abi"
-          filters:
-            branches:
-              only:
-                - /.*/
-            tags:
-              only:
-                - /v[0-9]+(\.[0-9]+)*-rc[0-9]+/
-          libtorch_variant: "static-without-deps"
-          docker_image: "pytorch/libtorch-cxx11-builder:cuda111"
-      - binary_mac_build:
-          name: binary_macos_wheel_3_6_cpu_nightly_build
-          build_environment: "wheel 3.6 cpu"
-          filters:
-            branches:
-              only:
-                - /.*/
-            tags:
-              only:
-                - /v[0-9]+(\.[0-9]+)*-rc[0-9]+/
-      - binary_mac_build:
-          name: binary_macos_wheel_3_7_cpu_nightly_build
-          build_environment: "wheel 3.7 cpu"
-          filters:
-            branches:
-              only:
-                - /.*/
-            tags:
-              only:
-                - /v[0-9]+(\.[0-9]+)*-rc[0-9]+/
-      - binary_mac_build:
-          name: binary_macos_wheel_3_8_cpu_nightly_build
-          build_environment: "wheel 3.8 cpu"
-          filters:
-            branches:
-              only:
-                - /.*/
-            tags:
-              only:
-                - /v[0-9]+(\.[0-9]+)*-rc[0-9]+/
-      - binary_mac_build:
-          name: binary_macos_wheel_3_9_cpu_nightly_build
-          build_environment: "wheel 3.9 cpu"
-          filters:
-            branches:
-              only:
-                - /.*/
-            tags:
-              only:
-                - /v[0-9]+(\.[0-9]+)*-rc[0-9]+/
-      - binary_mac_build:
-          name: binary_macos_conda_3_6_cpu_nightly_build
-          build_environment: "conda 3.6 cpu"
-          filters:
-            branches:
-              only:
-                - /.*/
-            tags:
-              only:
-                - /v[0-9]+(\.[0-9]+)*-rc[0-9]+/
-      - binary_mac_build:
-          name: binary_macos_conda_3_7_cpu_nightly_build
-          build_environment: "conda 3.7 cpu"
-          filters:
-            branches:
-              only:
-                - /.*/
-            tags:
-              only:
-                - /v[0-9]+(\.[0-9]+)*-rc[0-9]+/
-      - binary_mac_build:
-          name: binary_macos_conda_3_8_cpu_nightly_build
-          build_environment: "conda 3.8 cpu"
-          filters:
-            branches:
-              only:
-                - /.*/
-            tags:
-              only:
-                - /v[0-9]+(\.[0-9]+)*-rc[0-9]+/
-      - binary_mac_build:
-          name: binary_macos_conda_3_9_cpu_nightly_build
-          build_environment: "conda 3.9 cpu"
-          filters:
-            branches:
-              only:
-                - /.*/
-            tags:
-              only:
-                - /v[0-9]+(\.[0-9]+)*-rc[0-9]+/
-      - binary_mac_build:
-          name: binary_macos_libtorch_3_7_cpu_nightly_build
-          build_environment: "libtorch 3.7 cpu"
-          filters:
-            branches:
-              only:
-                - /.*/
-            tags:
-              only:
-                - /v[0-9]+(\.[0-9]+)*-rc[0-9]+/
-      - binary_macos_arm64_build:
-          name: binary_macos_arm64_wheel_3_8_cpu_nightly_build
-          build_environment: "wheel 3.8 cpu"
-          filters:
-            branches:
-              only:
-                - /.*/
-            tags:
-              only:
-                - /v[0-9]+(\.[0-9]+)*-rc[0-9]+/
-      - binary_macos_arm64_build:
-          name: binary_macos_arm64_wheel_3_9_cpu_nightly_build
-          build_environment: "wheel 3.9 cpu"
-          filters:
-            branches:
-              only:
-                - /.*/
-            tags:
-              only:
-                - /v[0-9]+(\.[0-9]+)*-rc[0-9]+/
-      - binary_macos_arm64_build:
-          name: binary_macos_arm64_conda_3_8_cpu_nightly_build
-          build_environment: "conda 3.8 cpu"
-          filters:
-            branches:
-              only:
-                - /.*/
-            tags:
-              only:
-                - /v[0-9]+(\.[0-9]+)*-rc[0-9]+/
-      - binary_macos_arm64_build:
-          name: binary_macos_arm64_conda_3_9_cpu_nightly_build
-          build_environment: "conda 3.9 cpu"
-          filters:
-            branches:
-              only:
-                - /.*/
-            tags:
-              only:
-                - /v[0-9]+(\.[0-9]+)*-rc[0-9]+/
-      - binary_windows_build:
-          name: binary_windows_wheel_3_6_cpu_nightly_build
-          build_environment: "wheel 3.6 cpu"
-          filters:
-            branches:
-              only:
-                - /.*/
-            tags:
-              only:
-                - /v[0-9]+(\.[0-9]+)*-rc[0-9]+/
-      - binary_windows_build:
-          name: binary_windows_wheel_3_7_cpu_nightly_build
-          build_environment: "wheel 3.7 cpu"
-          filters:
-            branches:
-              only:
-                - /.*/
-            tags:
-              only:
-                - /v[0-9]+(\.[0-9]+)*-rc[0-9]+/
-      - binary_windows_build:
-          name: binary_windows_wheel_3_8_cpu_nightly_build
-          build_environment: "wheel 3.8 cpu"
-          filters:
-            branches:
-              only:
-                - /.*/
-            tags:
-              only:
-                - /v[0-9]+(\.[0-9]+)*-rc[0-9]+/
-      - binary_windows_build:
-          name: binary_windows_wheel_3_9_cpu_nightly_build
-          build_environment: "wheel 3.9 cpu"
-          filters:
-            branches:
-              only:
-                - /.*/
-            tags:
-              only:
-                - /v[0-9]+(\.[0-9]+)*-rc[0-9]+/
-      - binary_windows_build:
-          name: binary_windows_wheel_3_6_cu102_nightly_build
-          build_environment: "wheel 3.6 cu102"
-          filters:
-            branches:
-              only:
-                - /.*/
-            tags:
-              only:
-                - /v[0-9]+(\.[0-9]+)*-rc[0-9]+/
-      - binary_windows_build:
-          name: binary_windows_wheel_3_7_cu102_nightly_build
-          build_environment: "wheel 3.7 cu102"
-          filters:
-            branches:
-              only:
-                - /.*/
-            tags:
-              only:
-                - /v[0-9]+(\.[0-9]+)*-rc[0-9]+/
-      - binary_windows_build:
-          name: binary_windows_wheel_3_8_cu102_nightly_build
-          build_environment: "wheel 3.8 cu102"
-          filters:
-            branches:
-              only:
-                - /.*/
-            tags:
-              only:
-                - /v[0-9]+(\.[0-9]+)*-rc[0-9]+/
-      - binary_windows_build:
-          name: binary_windows_wheel_3_9_cu102_nightly_build
-          build_environment: "wheel 3.9 cu102"
-          filters:
-            branches:
-              only:
-                - /.*/
-            tags:
-              only:
-                - /v[0-9]+(\.[0-9]+)*-rc[0-9]+/
-      - binary_windows_build:
-          name: binary_windows_wheel_3_6_cu111_nightly_build
-          build_environment: "wheel 3.6 cu111"
-          filters:
-            branches:
-              only:
-                - /.*/
-            tags:
-              only:
-                - /v[0-9]+(\.[0-9]+)*-rc[0-9]+/
-      - binary_windows_build:
-          name: binary_windows_wheel_3_7_cu111_nightly_build
-          build_environment: "wheel 3.7 cu111"
-          filters:
-            branches:
-              only:
-                - /.*/
-            tags:
-              only:
-                - /v[0-9]+(\.[0-9]+)*-rc[0-9]+/
-      - binary_windows_build:
-          name: binary_windows_wheel_3_8_cu111_nightly_build
-          build_environment: "wheel 3.8 cu111"
-          filters:
-            branches:
-              only:
-                - /.*/
-            tags:
-              only:
-                - /v[0-9]+(\.[0-9]+)*-rc[0-9]+/
-      - binary_windows_build:
-          name: binary_windows_wheel_3_9_cu111_nightly_build
-          build_environment: "wheel 3.9 cu111"
-          filters:
-            branches:
-              only:
-                - /.*/
-            tags:
-              only:
-                - /v[0-9]+(\.[0-9]+)*-rc[0-9]+/
-      - binary_windows_build:
-          name: binary_windows_conda_3_6_cpu_nightly_build
-          build_environment: "conda 3.6 cpu"
-          filters:
-            branches:
-              only:
-                - /.*/
-            tags:
-              only:
-                - /v[0-9]+(\.[0-9]+)*-rc[0-9]+/
-      - binary_windows_build:
-          name: binary_windows_conda_3_7_cpu_nightly_build
-          build_environment: "conda 3.7 cpu"
-          filters:
-            branches:
-              only:
-                - /.*/
-            tags:
-              only:
-                - /v[0-9]+(\.[0-9]+)*-rc[0-9]+/
-      - binary_windows_build:
-          name: binary_windows_conda_3_8_cpu_nightly_build
-          build_environment: "conda 3.8 cpu"
-          filters:
-            branches:
-              only:
-                - /.*/
-            tags:
-              only:
-                - /v[0-9]+(\.[0-9]+)*-rc[0-9]+/
-      - binary_windows_build:
-          name: binary_windows_conda_3_9_cpu_nightly_build
-          build_environment: "conda 3.9 cpu"
-          filters:
-            branches:
-              only:
-                - /.*/
-            tags:
-              only:
-                - /v[0-9]+(\.[0-9]+)*-rc[0-9]+/
-      - binary_windows_build:
-          name: binary_windows_conda_3_6_cu102_nightly_build
-          build_environment: "conda 3.6 cu102"
-          filters:
-            branches:
-              only:
-                - /.*/
-            tags:
-              only:
-                - /v[0-9]+(\.[0-9]+)*-rc[0-9]+/
-      - binary_windows_build:
-          name: binary_windows_conda_3_7_cu102_nightly_build
-          build_environment: "conda 3.7 cu102"
-          filters:
-            branches:
-              only:
-                - /.*/
-            tags:
-              only:
-                - /v[0-9]+(\.[0-9]+)*-rc[0-9]+/
-      - binary_windows_build:
-          name: binary_windows_conda_3_8_cu102_nightly_build
-          build_environment: "conda 3.8 cu102"
-          filters:
-            branches:
-              only:
-                - /.*/
-            tags:
-              only:
-                - /v[0-9]+(\.[0-9]+)*-rc[0-9]+/
-      - binary_windows_build:
-          name: binary_windows_conda_3_9_cu102_nightly_build
-          build_environment: "conda 3.9 cu102"
-          filters:
-            branches:
-              only:
-                - /.*/
-            tags:
-              only:
-                - /v[0-9]+(\.[0-9]+)*-rc[0-9]+/
-      - binary_windows_build:
-          name: binary_windows_conda_3_6_cu111_nightly_build
-          build_environment: "conda 3.6 cu111"
-          filters:
-            branches:
-              only:
-                - /.*/
-            tags:
-              only:
-                - /v[0-9]+(\.[0-9]+)*-rc[0-9]+/
-      - binary_windows_build:
-          name: binary_windows_conda_3_7_cu111_nightly_build
-          build_environment: "conda 3.7 cu111"
-          filters:
-            branches:
-              only:
-                - /.*/
-            tags:
-              only:
-                - /v[0-9]+(\.[0-9]+)*-rc[0-9]+/
-      - binary_windows_build:
-          name: binary_windows_conda_3_8_cu111_nightly_build
-          build_environment: "conda 3.8 cu111"
-          filters:
-            branches:
-              only:
-                - /.*/
-            tags:
-              only:
-                - /v[0-9]+(\.[0-9]+)*-rc[0-9]+/
-      - binary_windows_build:
-          name: binary_windows_conda_3_9_cu111_nightly_build
-          build_environment: "conda 3.9 cu111"
-          filters:
-            branches:
-              only:
-                - /.*/
-            tags:
-              only:
-                - /v[0-9]+(\.[0-9]+)*-rc[0-9]+/
-      - binary_windows_build:
-          name: binary_windows_libtorch_3_7_cpu_debug_nightly_build
-          build_environment: "libtorch 3.7 cpu debug"
-          filters:
-            branches:
-              only:
-                - /.*/
-            tags:
-              only:
-                - /v[0-9]+(\.[0-9]+)*-rc[0-9]+/
-      - binary_windows_build:
-          name: binary_windows_libtorch_3_7_cu102_debug_nightly_build
-          build_environment: "libtorch 3.7 cu102 debug"
-          filters:
-            branches:
-              only:
-                - /.*/
-            tags:
-              only:
-                - /v[0-9]+(\.[0-9]+)*-rc[0-9]+/
-      - binary_windows_build:
-          name: binary_windows_libtorch_3_7_cu111_debug_nightly_build
-          build_environment: "libtorch 3.7 cu111 debug"
-          filters:
-            branches:
-              only:
-                - /.*/
-            tags:
-              only:
-                - /v[0-9]+(\.[0-9]+)*-rc[0-9]+/
-      - binary_windows_build:
-          name: binary_windows_libtorch_3_7_cpu_release_nightly_build
-          build_environment: "libtorch 3.7 cpu release"
-          filters:
-            branches:
-              only:
-                - /.*/
-            tags:
-              only:
-                - /v[0-9]+(\.[0-9]+)*-rc[0-9]+/
-      - binary_windows_build:
-          name: binary_windows_libtorch_3_7_cu102_release_nightly_build
-          build_environment: "libtorch 3.7 cu102 release"
-          filters:
-            branches:
-              only:
-                - /.*/
-            tags:
-              only:
-                - /v[0-9]+(\.[0-9]+)*-rc[0-9]+/
-      - binary_windows_build:
-          name: binary_windows_libtorch_3_7_cu111_release_nightly_build
-          build_environment: "libtorch 3.7 cu111 release"
-          filters:
-            branches:
-              only:
-                - /.*/
-            tags:
-              only:
-                - /v[0-9]+(\.[0-9]+)*-rc[0-9]+/
-      - binary_linux_test:
-          name: binary_linux_manywheel_3_6m_cpu_devtoolset7_nightly_test
-          build_environment: "manywheel 3.6m cpu devtoolset7"
-          filters:
-            branches:
-              only:
-                - /.*/
-            tags:
-              only:
-                - /v[0-9]+(\.[0-9]+)*-rc[0-9]+/
-          requires:
-            - binary_linux_manywheel_3_6m_cpu_devtoolset7_nightly_build
-          docker_image: "pytorch/manylinux-cuda102"
-      - binary_linux_test:
-          name: binary_linux_manywheel_3_7m_cpu_devtoolset7_nightly_test
-          build_environment: "manywheel 3.7m cpu devtoolset7"
-          filters:
-            branches:
-              only:
-                - /.*/
-            tags:
-              only:
-                - /v[0-9]+(\.[0-9]+)*-rc[0-9]+/
-          requires:
-            - binary_linux_manywheel_3_7m_cpu_devtoolset7_nightly_build
-          docker_image: "pytorch/manylinux-cuda102"
-      - binary_linux_test:
-          name: binary_linux_manywheel_3_8m_cpu_devtoolset7_nightly_test
-          build_environment: "manywheel 3.8m cpu devtoolset7"
-          filters:
-            branches:
-              only:
-                - /.*/
-            tags:
-              only:
-                - /v[0-9]+(\.[0-9]+)*-rc[0-9]+/
-          requires:
-            - binary_linux_manywheel_3_8m_cpu_devtoolset7_nightly_build
-          docker_image: "pytorch/manylinux-cuda102"
-      - binary_linux_test:
-          name: binary_linux_manywheel_3_9m_cpu_devtoolset7_nightly_test
-          build_environment: "manywheel 3.9m cpu devtoolset7"
-          filters:
-            branches:
-              only:
-                - /.*/
-            tags:
-              only:
-                - /v[0-9]+(\.[0-9]+)*-rc[0-9]+/
-          requires:
-            - binary_linux_manywheel_3_9m_cpu_devtoolset7_nightly_build
-          docker_image: "pytorch/manylinux-cuda102"
-      - binary_linux_test:
-          name: binary_linux_manywheel_3_6m_cu102_devtoolset7_nightly_test
-          build_environment: "manywheel 3.6m cu102 devtoolset7"
-          filters:
-            branches:
-              only:
-                - /.*/
-            tags:
-              only:
-                - /v[0-9]+(\.[0-9]+)*-rc[0-9]+/
-          requires:
-            - binary_linux_manywheel_3_6m_cu102_devtoolset7_nightly_build
-          docker_image: "pytorch/manylinux-cuda102"
-          use_cuda_docker_runtime: "1"
-          resource_class: gpu.medium
-      - binary_linux_test:
-          name: binary_linux_manywheel_3_7m_cu102_devtoolset7_nightly_test
-          build_environment: "manywheel 3.7m cu102 devtoolset7"
-          filters:
-            branches:
-              only:
-                - /.*/
-            tags:
-              only:
-                - /v[0-9]+(\.[0-9]+)*-rc[0-9]+/
-          requires:
-            - binary_linux_manywheel_3_7m_cu102_devtoolset7_nightly_build
-          docker_image: "pytorch/manylinux-cuda102"
-          use_cuda_docker_runtime: "1"
-          resource_class: gpu.medium
-      - binary_linux_test:
-          name: binary_linux_manywheel_3_8m_cu102_devtoolset7_nightly_test
-          build_environment: "manywheel 3.8m cu102 devtoolset7"
-          filters:
-            branches:
-              only:
-                - /.*/
-            tags:
-              only:
-                - /v[0-9]+(\.[0-9]+)*-rc[0-9]+/
-          requires:
-            - binary_linux_manywheel_3_8m_cu102_devtoolset7_nightly_build
-          docker_image: "pytorch/manylinux-cuda102"
-          use_cuda_docker_runtime: "1"
-          resource_class: gpu.medium
-      - binary_linux_test:
-          name: binary_linux_manywheel_3_9m_cu102_devtoolset7_nightly_test
-          build_environment: "manywheel 3.9m cu102 devtoolset7"
-          filters:
-            branches:
-              only:
-                - /.*/
-            tags:
-              only:
-                - /v[0-9]+(\.[0-9]+)*-rc[0-9]+/
-          requires:
-            - binary_linux_manywheel_3_9m_cu102_devtoolset7_nightly_build
-          docker_image: "pytorch/manylinux-cuda102"
-          use_cuda_docker_runtime: "1"
-          resource_class: gpu.medium
-      - binary_linux_test:
-          name: binary_linux_manywheel_3_6m_cu111_devtoolset7_nightly_test
-          build_environment: "manywheel 3.6m cu111 devtoolset7"
-          filters:
-            branches:
-              only:
-                - /.*/
-            tags:
-              only:
-                - /v[0-9]+(\.[0-9]+)*-rc[0-9]+/
-          requires:
-            - binary_linux_manywheel_3_6m_cu111_devtoolset7_nightly_build
-          docker_image: "pytorch/manylinux-cuda111"
-          use_cuda_docker_runtime: "1"
-          resource_class: gpu.medium
-      - binary_linux_test:
-          name: binary_linux_manywheel_3_7m_cu111_devtoolset7_nightly_test
-          build_environment: "manywheel 3.7m cu111 devtoolset7"
-          filters:
-            branches:
-              only:
-                - /.*/
-            tags:
-              only:
-                - /v[0-9]+(\.[0-9]+)*-rc[0-9]+/
-          requires:
-            - binary_linux_manywheel_3_7m_cu111_devtoolset7_nightly_build
-          docker_image: "pytorch/manylinux-cuda111"
-          use_cuda_docker_runtime: "1"
-          resource_class: gpu.medium
-      - binary_linux_test:
-          name: binary_linux_manywheel_3_8m_cu111_devtoolset7_nightly_test
-          build_environment: "manywheel 3.8m cu111 devtoolset7"
-          filters:
-            branches:
-              only:
-                - /.*/
-            tags:
-              only:
-                - /v[0-9]+(\.[0-9]+)*-rc[0-9]+/
-          requires:
-            - binary_linux_manywheel_3_8m_cu111_devtoolset7_nightly_build
-          docker_image: "pytorch/manylinux-cuda111"
-          use_cuda_docker_runtime: "1"
-          resource_class: gpu.medium
-      - binary_linux_test:
-          name: binary_linux_manywheel_3_9m_cu111_devtoolset7_nightly_test
-          build_environment: "manywheel 3.9m cu111 devtoolset7"
-          filters:
-            branches:
-              only:
-                - /.*/
-            tags:
-              only:
-                - /v[0-9]+(\.[0-9]+)*-rc[0-9]+/
-          requires:
-            - binary_linux_manywheel_3_9m_cu111_devtoolset7_nightly_build
-          docker_image: "pytorch/manylinux-cuda111"
-          use_cuda_docker_runtime: "1"
-          resource_class: gpu.medium
-      - binary_linux_test:
-          name: binary_linux_manywheel_3_6m_rocm4_0_1_devtoolset7_nightly_test
-          build_environment: "manywheel 3.6m rocm4.0.1 devtoolset7"
-          filters:
-            branches:
-              only:
-                - /.*/
-            tags:
-              only:
-                - /v[0-9]+(\.[0-9]+)*-rc[0-9]+/
-          requires:
-            - binary_linux_manywheel_3_6m_rocm4_0_1_devtoolset7_nightly_build
-          docker_image: "pytorch/manylinux-rocm:4.0.1"
-          use_cuda_docker_runtime: "1"
-          resource_class: gpu.medium
-      - binary_linux_test:
-          name: binary_linux_manywheel_3_7m_rocm4_0_1_devtoolset7_nightly_test
-          build_environment: "manywheel 3.7m rocm4.0.1 devtoolset7"
-          filters:
-            branches:
-              only:
-                - /.*/
-            tags:
-              only:
-                - /v[0-9]+(\.[0-9]+)*-rc[0-9]+/
-          requires:
-            - binary_linux_manywheel_3_7m_rocm4_0_1_devtoolset7_nightly_build
-          docker_image: "pytorch/manylinux-rocm:4.0.1"
-          use_cuda_docker_runtime: "1"
-          resource_class: gpu.medium
-      - binary_linux_test:
-          name: binary_linux_manywheel_3_8m_rocm4_0_1_devtoolset7_nightly_test
-          build_environment: "manywheel 3.8m rocm4.0.1 devtoolset7"
-          filters:
-            branches:
-              only:
-                - /.*/
-            tags:
-              only:
-                - /v[0-9]+(\.[0-9]+)*-rc[0-9]+/
-          requires:
-            - binary_linux_manywheel_3_8m_rocm4_0_1_devtoolset7_nightly_build
-          docker_image: "pytorch/manylinux-rocm:4.0.1"
-          use_cuda_docker_runtime: "1"
-          resource_class: gpu.medium
-      - binary_linux_test:
-          name: binary_linux_manywheel_3_9m_rocm4_0_1_devtoolset7_nightly_test
-          build_environment: "manywheel 3.9m rocm4.0.1 devtoolset7"
-          filters:
-            branches:
-              only:
-                - /.*/
-            tags:
-              only:
-                - /v[0-9]+(\.[0-9]+)*-rc[0-9]+/
-          requires:
-            - binary_linux_manywheel_3_9m_rocm4_0_1_devtoolset7_nightly_build
-          docker_image: "pytorch/manylinux-rocm:4.0.1"
-          use_cuda_docker_runtime: "1"
-          resource_class: gpu.medium
-      - binary_linux_test:
-          name: binary_linux_manywheel_3_6m_rocm4_1_devtoolset7_nightly_test
-          build_environment: "manywheel 3.6m rocm4.1 devtoolset7"
-          filters:
-            branches:
-              only:
-                - /.*/
-            tags:
-              only:
-                - /v[0-9]+(\.[0-9]+)*-rc[0-9]+/
-          requires:
-            - binary_linux_manywheel_3_6m_rocm4_1_devtoolset7_nightly_build
-          docker_image: "pytorch/manylinux-rocm:4.1"
-          use_cuda_docker_runtime: "1"
-          resource_class: gpu.medium
-      - binary_linux_test:
-          name: binary_linux_manywheel_3_7m_rocm4_1_devtoolset7_nightly_test
-          build_environment: "manywheel 3.7m rocm4.1 devtoolset7"
-          filters:
-            branches:
-              only:
-                - /.*/
-            tags:
-              only:
-                - /v[0-9]+(\.[0-9]+)*-rc[0-9]+/
-          requires:
-            - binary_linux_manywheel_3_7m_rocm4_1_devtoolset7_nightly_build
-          docker_image: "pytorch/manylinux-rocm:4.1"
-          use_cuda_docker_runtime: "1"
-          resource_class: gpu.medium
-      - binary_linux_test:
-          name: binary_linux_manywheel_3_8m_rocm4_1_devtoolset7_nightly_test
-          build_environment: "manywheel 3.8m rocm4.1 devtoolset7"
-          filters:
-            branches:
-              only:
-                - /.*/
-            tags:
-              only:
-                - /v[0-9]+(\.[0-9]+)*-rc[0-9]+/
-          requires:
-            - binary_linux_manywheel_3_8m_rocm4_1_devtoolset7_nightly_build
-          docker_image: "pytorch/manylinux-rocm:4.1"
-          use_cuda_docker_runtime: "1"
-          resource_class: gpu.medium
-      - binary_linux_test:
-          name: binary_linux_manywheel_3_9m_rocm4_1_devtoolset7_nightly_test
-          build_environment: "manywheel 3.9m rocm4.1 devtoolset7"
-          filters:
-            branches:
-              only:
-                - /.*/
-            tags:
-              only:
-                - /v[0-9]+(\.[0-9]+)*-rc[0-9]+/
-          requires:
-            - binary_linux_manywheel_3_9m_rocm4_1_devtoolset7_nightly_build
-          docker_image: "pytorch/manylinux-rocm:4.1"
-          use_cuda_docker_runtime: "1"
-          resource_class: gpu.medium
-      - binary_linux_test:
-          name: binary_linux_manywheel_3_6m_rocm4_2_devtoolset7_nightly_test
-          build_environment: "manywheel 3.6m rocm4.2 devtoolset7"
-          filters:
-            branches:
-              only:
-                - /.*/
-            tags:
-              only:
-                - /v[0-9]+(\.[0-9]+)*-rc[0-9]+/
-          requires:
-            - binary_linux_manywheel_3_6m_rocm4_2_devtoolset7_nightly_build
-          docker_image: "pytorch/manylinux-rocm:4.2"
-          use_cuda_docker_runtime: "1"
-          resource_class: gpu.medium
-      - binary_linux_test:
-          name: binary_linux_manywheel_3_7m_rocm4_2_devtoolset7_nightly_test
-          build_environment: "manywheel 3.7m rocm4.2 devtoolset7"
-          filters:
-            branches:
-              only:
-                - /.*/
-            tags:
-              only:
-                - /v[0-9]+(\.[0-9]+)*-rc[0-9]+/
-          requires:
-            - binary_linux_manywheel_3_7m_rocm4_2_devtoolset7_nightly_build
-          docker_image: "pytorch/manylinux-rocm:4.2"
-          use_cuda_docker_runtime: "1"
-          resource_class: gpu.medium
-      - binary_linux_test:
-          name: binary_linux_manywheel_3_8m_rocm4_2_devtoolset7_nightly_test
-          build_environment: "manywheel 3.8m rocm4.2 devtoolset7"
-          filters:
-            branches:
-              only:
-                - /.*/
-            tags:
-              only:
-                - /v[0-9]+(\.[0-9]+)*-rc[0-9]+/
-          requires:
-            - binary_linux_manywheel_3_8m_rocm4_2_devtoolset7_nightly_build
-          docker_image: "pytorch/manylinux-rocm:4.2"
-          use_cuda_docker_runtime: "1"
-          resource_class: gpu.medium
-      - binary_linux_test:
-          name: binary_linux_manywheel_3_9m_rocm4_2_devtoolset7_nightly_test
-          build_environment: "manywheel 3.9m rocm4.2 devtoolset7"
-          filters:
-            branches:
-              only:
-                - /.*/
-            tags:
-              only:
-                - /v[0-9]+(\.[0-9]+)*-rc[0-9]+/
-          requires:
-            - binary_linux_manywheel_3_9m_rocm4_2_devtoolset7_nightly_build
-          docker_image: "pytorch/manylinux-rocm:4.2"
-          use_cuda_docker_runtime: "1"
-          resource_class: gpu.medium
-      - binary_linux_test:
-          name: binary_linux_conda_3_6_cpu_devtoolset7_nightly_test
-          build_environment: "conda 3.6 cpu devtoolset7"
-          filters:
-            branches:
-              only:
-                - /.*/
-            tags:
-              only:
-                - /v[0-9]+(\.[0-9]+)*-rc[0-9]+/
-          requires:
-            - binary_linux_conda_3_6_cpu_devtoolset7_nightly_build
-          docker_image: "pytorch/conda-builder:cpu"
-      - binary_linux_test:
-          name: binary_linux_conda_3_7_cpu_devtoolset7_nightly_test
-          build_environment: "conda 3.7 cpu devtoolset7"
-          filters:
-            branches:
-              only:
-                - /.*/
-            tags:
-              only:
-                - /v[0-9]+(\.[0-9]+)*-rc[0-9]+/
-          requires:
-            - binary_linux_conda_3_7_cpu_devtoolset7_nightly_build
-          docker_image: "pytorch/conda-builder:cpu"
-      - binary_linux_test:
-          name: binary_linux_conda_3_8_cpu_devtoolset7_nightly_test
-          build_environment: "conda 3.8 cpu devtoolset7"
-          filters:
-            branches:
-              only:
-                - /.*/
-            tags:
-              only:
-                - /v[0-9]+(\.[0-9]+)*-rc[0-9]+/
-          requires:
-            - binary_linux_conda_3_8_cpu_devtoolset7_nightly_build
-          docker_image: "pytorch/conda-builder:cpu"
-      - binary_linux_test:
-          name: binary_linux_conda_3_9_cpu_devtoolset7_nightly_test
-          build_environment: "conda 3.9 cpu devtoolset7"
-          filters:
-            branches:
-              only:
-                - /.*/
-            tags:
-              only:
-                - /v[0-9]+(\.[0-9]+)*-rc[0-9]+/
-          requires:
-            - binary_linux_conda_3_9_cpu_devtoolset7_nightly_build
-          docker_image: "pytorch/conda-builder:cpu"
-      - binary_linux_test:
-          name: binary_linux_conda_3_6_cu102_devtoolset7_nightly_test
-          build_environment: "conda 3.6 cu102 devtoolset7"
-          filters:
-            branches:
-              only:
-                - /.*/
-            tags:
-              only:
-                - /v[0-9]+(\.[0-9]+)*-rc[0-9]+/
-          requires:
-            - binary_linux_conda_3_6_cu102_devtoolset7_nightly_build
-          docker_image: "pytorch/conda-builder:cuda102"
-          use_cuda_docker_runtime: "1"
-          resource_class: gpu.medium
-      - binary_linux_test:
-          name: binary_linux_conda_3_7_cu102_devtoolset7_nightly_test
-          build_environment: "conda 3.7 cu102 devtoolset7"
-          filters:
-            branches:
-              only:
-                - /.*/
-            tags:
-              only:
-                - /v[0-9]+(\.[0-9]+)*-rc[0-9]+/
-          requires:
-            - binary_linux_conda_3_7_cu102_devtoolset7_nightly_build
-          docker_image: "pytorch/conda-builder:cuda102"
-          use_cuda_docker_runtime: "1"
-          resource_class: gpu.medium
-      - binary_linux_test:
-          name: binary_linux_conda_3_8_cu102_devtoolset7_nightly_test
-          build_environment: "conda 3.8 cu102 devtoolset7"
-          filters:
-            branches:
-              only:
-                - /.*/
-            tags:
-              only:
-                - /v[0-9]+(\.[0-9]+)*-rc[0-9]+/
-          requires:
-            - binary_linux_conda_3_8_cu102_devtoolset7_nightly_build
-          docker_image: "pytorch/conda-builder:cuda102"
-          use_cuda_docker_runtime: "1"
-          resource_class: gpu.medium
-      - binary_linux_test:
-          name: binary_linux_conda_3_9_cu102_devtoolset7_nightly_test
-          build_environment: "conda 3.9 cu102 devtoolset7"
-          filters:
-            branches:
-              only:
-                - /.*/
-            tags:
-              only:
-                - /v[0-9]+(\.[0-9]+)*-rc[0-9]+/
-          requires:
-            - binary_linux_conda_3_9_cu102_devtoolset7_nightly_build
-          docker_image: "pytorch/conda-builder:cuda102"
-          use_cuda_docker_runtime: "1"
-          resource_class: gpu.medium
-      - binary_linux_test:
-          name: binary_linux_conda_3_6_cu111_devtoolset7_nightly_test
-          build_environment: "conda 3.6 cu111 devtoolset7"
-          filters:
-            branches:
-              only:
-                - /.*/
-            tags:
-              only:
-                - /v[0-9]+(\.[0-9]+)*-rc[0-9]+/
-          requires:
-            - binary_linux_conda_3_6_cu111_devtoolset7_nightly_build
-          docker_image: "pytorch/conda-builder:cuda111"
-          use_cuda_docker_runtime: "1"
-          resource_class: gpu.medium
-      - binary_linux_test:
-          name: binary_linux_conda_3_7_cu111_devtoolset7_nightly_test
-          build_environment: "conda 3.7 cu111 devtoolset7"
-          filters:
-            branches:
-              only:
-                - /.*/
-            tags:
-              only:
-                - /v[0-9]+(\.[0-9]+)*-rc[0-9]+/
-          requires:
-            - binary_linux_conda_3_7_cu111_devtoolset7_nightly_build
-          docker_image: "pytorch/conda-builder:cuda111"
-          use_cuda_docker_runtime: "1"
-          resource_class: gpu.medium
-      - binary_linux_test:
-          name: binary_linux_conda_3_8_cu111_devtoolset7_nightly_test
-          build_environment: "conda 3.8 cu111 devtoolset7"
-          filters:
-            branches:
-              only:
-                - /.*/
-            tags:
-              only:
-                - /v[0-9]+(\.[0-9]+)*-rc[0-9]+/
-          requires:
-            - binary_linux_conda_3_8_cu111_devtoolset7_nightly_build
-          docker_image: "pytorch/conda-builder:cuda111"
-          use_cuda_docker_runtime: "1"
-          resource_class: gpu.medium
-      - binary_linux_test:
-          name: binary_linux_conda_3_9_cu111_devtoolset7_nightly_test
-          build_environment: "conda 3.9 cu111 devtoolset7"
-          filters:
-            branches:
-              only:
-                - /.*/
-            tags:
-              only:
-                - /v[0-9]+(\.[0-9]+)*-rc[0-9]+/
-          requires:
-            - binary_linux_conda_3_9_cu111_devtoolset7_nightly_build
-          docker_image: "pytorch/conda-builder:cuda111"
-          use_cuda_docker_runtime: "1"
-          resource_class: gpu.medium
-      - binary_linux_test:
-          name: binary_linux_libtorch_3_7m_cpu_devtoolset7_nightly_shared-with-deps_test
-          build_environment: "libtorch 3.7m cpu devtoolset7"
-          filters:
-            branches:
-              only:
-                - /.*/
-            tags:
-              only:
-                - /v[0-9]+(\.[0-9]+)*-rc[0-9]+/
-          libtorch_variant: "shared-with-deps"
-          requires:
-            - binary_linux_libtorch_3_7m_cpu_devtoolset7_nightly_shared-with-deps_build
-          docker_image: "pytorch/manylinux-cuda102"
-      - binary_linux_test:
-          name: binary_linux_libtorch_3_7m_cpu_devtoolset7_nightly_shared-without-deps_test
-          build_environment: "libtorch 3.7m cpu devtoolset7"
-          filters:
-            branches:
-              only:
-                - /.*/
-            tags:
-              only:
-                - /v[0-9]+(\.[0-9]+)*-rc[0-9]+/
-          libtorch_variant: "shared-without-deps"
-          requires:
-            - binary_linux_libtorch_3_7m_cpu_devtoolset7_nightly_shared-without-deps_build
-          docker_image: "pytorch/manylinux-cuda102"
-      - binary_linux_test:
-          name: binary_linux_libtorch_3_7m_cpu_devtoolset7_nightly_static-with-deps_test
-          build_environment: "libtorch 3.7m cpu devtoolset7"
-          filters:
-            branches:
-              only:
-                - /.*/
-            tags:
-              only:
-                - /v[0-9]+(\.[0-9]+)*-rc[0-9]+/
-          libtorch_variant: "static-with-deps"
-          requires:
-            - binary_linux_libtorch_3_7m_cpu_devtoolset7_nightly_static-with-deps_build
-          docker_image: "pytorch/manylinux-cuda102"
-      - binary_linux_test:
-          name: binary_linux_libtorch_3_7m_cpu_devtoolset7_nightly_static-without-deps_test
-          build_environment: "libtorch 3.7m cpu devtoolset7"
-          filters:
-            branches:
-              only:
-                - /.*/
-            tags:
-              only:
-                - /v[0-9]+(\.[0-9]+)*-rc[0-9]+/
-          libtorch_variant: "static-without-deps"
-          requires:
-            - binary_linux_libtorch_3_7m_cpu_devtoolset7_nightly_static-without-deps_build
-          docker_image: "pytorch/manylinux-cuda102"
-      - binary_linux_test:
-          name: binary_linux_libtorch_3_7m_cu102_devtoolset7_nightly_shared-with-deps_test
-          build_environment: "libtorch 3.7m cu102 devtoolset7"
-          filters:
-            branches:
-              only:
-                - /.*/
-            tags:
-              only:
-                - /v[0-9]+(\.[0-9]+)*-rc[0-9]+/
-          libtorch_variant: "shared-with-deps"
-          requires:
-            - binary_linux_libtorch_3_7m_cu102_devtoolset7_nightly_shared-with-deps_build
-          docker_image: "pytorch/manylinux-cuda102"
-          use_cuda_docker_runtime: "1"
-          resource_class: gpu.medium
-      - binary_linux_test:
-          name: binary_linux_libtorch_3_7m_cu102_devtoolset7_nightly_shared-without-deps_test
-          build_environment: "libtorch 3.7m cu102 devtoolset7"
-          filters:
-            branches:
-              only:
-                - /.*/
-            tags:
-              only:
-                - /v[0-9]+(\.[0-9]+)*-rc[0-9]+/
-          libtorch_variant: "shared-without-deps"
-          requires:
-            - binary_linux_libtorch_3_7m_cu102_devtoolset7_nightly_shared-without-deps_build
-          docker_image: "pytorch/manylinux-cuda102"
-          use_cuda_docker_runtime: "1"
-          resource_class: gpu.medium
-      - binary_linux_test:
-          name: binary_linux_libtorch_3_7m_cu102_devtoolset7_nightly_static-with-deps_test
-          build_environment: "libtorch 3.7m cu102 devtoolset7"
-          filters:
-            branches:
-              only:
-                - /.*/
-            tags:
-              only:
-                - /v[0-9]+(\.[0-9]+)*-rc[0-9]+/
-          libtorch_variant: "static-with-deps"
-          requires:
-            - binary_linux_libtorch_3_7m_cu102_devtoolset7_nightly_static-with-deps_build
-          docker_image: "pytorch/manylinux-cuda102"
-          use_cuda_docker_runtime: "1"
-          resource_class: gpu.medium
-      - binary_linux_test:
-          name: binary_linux_libtorch_3_7m_cu102_devtoolset7_nightly_static-without-deps_test
-          build_environment: "libtorch 3.7m cu102 devtoolset7"
-          filters:
-            branches:
-              only:
-                - /.*/
-            tags:
-              only:
-                - /v[0-9]+(\.[0-9]+)*-rc[0-9]+/
-          libtorch_variant: "static-without-deps"
-          requires:
-            - binary_linux_libtorch_3_7m_cu102_devtoolset7_nightly_static-without-deps_build
-          docker_image: "pytorch/manylinux-cuda102"
-          use_cuda_docker_runtime: "1"
-          resource_class: gpu.medium
-      - binary_linux_test:
-          name: binary_linux_libtorch_3_7m_cu111_devtoolset7_nightly_shared-with-deps_test
-          build_environment: "libtorch 3.7m cu111 devtoolset7"
-          filters:
-            branches:
-              only:
-                - /.*/
-            tags:
-              only:
-                - /v[0-9]+(\.[0-9]+)*-rc[0-9]+/
-          libtorch_variant: "shared-with-deps"
-          requires:
-            - binary_linux_libtorch_3_7m_cu111_devtoolset7_nightly_shared-with-deps_build
-          docker_image: "pytorch/manylinux-cuda111"
-          use_cuda_docker_runtime: "1"
-          resource_class: gpu.medium
-      - binary_linux_test:
-          name: binary_linux_libtorch_3_7m_cu111_devtoolset7_nightly_shared-without-deps_test
-          build_environment: "libtorch 3.7m cu111 devtoolset7"
-          filters:
-            branches:
-              only:
-                - /.*/
-            tags:
-              only:
-                - /v[0-9]+(\.[0-9]+)*-rc[0-9]+/
-          libtorch_variant: "shared-without-deps"
-          requires:
-            - binary_linux_libtorch_3_7m_cu111_devtoolset7_nightly_shared-without-deps_build
-          docker_image: "pytorch/manylinux-cuda111"
-          use_cuda_docker_runtime: "1"
-          resource_class: gpu.medium
-      - binary_linux_test:
-          name: binary_linux_libtorch_3_7m_cu111_devtoolset7_nightly_static-with-deps_test
-          build_environment: "libtorch 3.7m cu111 devtoolset7"
-          filters:
-            branches:
-              only:
-                - /.*/
-            tags:
-              only:
-                - /v[0-9]+(\.[0-9]+)*-rc[0-9]+/
-          libtorch_variant: "static-with-deps"
-          requires:
-            - binary_linux_libtorch_3_7m_cu111_devtoolset7_nightly_static-with-deps_build
-          docker_image: "pytorch/manylinux-cuda111"
-          use_cuda_docker_runtime: "1"
-          resource_class: gpu.medium
-      - binary_linux_test:
-          name: binary_linux_libtorch_3_7m_cu111_devtoolset7_nightly_static-without-deps_test
-          build_environment: "libtorch 3.7m cu111 devtoolset7"
-          filters:
-            branches:
-              only:
-                - /.*/
-            tags:
-              only:
-                - /v[0-9]+(\.[0-9]+)*-rc[0-9]+/
-          libtorch_variant: "static-without-deps"
-          requires:
-            - binary_linux_libtorch_3_7m_cu111_devtoolset7_nightly_static-without-deps_build
-          docker_image: "pytorch/manylinux-cuda111"
-          use_cuda_docker_runtime: "1"
-          resource_class: gpu.medium
-      - binary_linux_test:
-          name: binary_linux_libtorch_3_7m_cpu_gcc5_4_cxx11-abi_nightly_shared-with-deps_test
-          build_environment: "libtorch 3.7m cpu gcc5.4_cxx11-abi"
-          filters:
-            branches:
-              only:
-                - /.*/
-            tags:
-              only:
-                - /v[0-9]+(\.[0-9]+)*-rc[0-9]+/
-          libtorch_variant: "shared-with-deps"
-          requires:
-            - binary_linux_libtorch_3_7m_cpu_gcc5_4_cxx11-abi_nightly_shared-with-deps_build
-          docker_image: "pytorch/libtorch-cxx11-builder:cpu"
-      - binary_linux_test:
-          name: binary_linux_libtorch_3_7m_cpu_gcc5_4_cxx11-abi_nightly_shared-without-deps_test
-          build_environment: "libtorch 3.7m cpu gcc5.4_cxx11-abi"
-          filters:
-            branches:
-              only:
-                - /.*/
-            tags:
-              only:
-                - /v[0-9]+(\.[0-9]+)*-rc[0-9]+/
-          libtorch_variant: "shared-without-deps"
-          requires:
-            - binary_linux_libtorch_3_7m_cpu_gcc5_4_cxx11-abi_nightly_shared-without-deps_build
-          docker_image: "pytorch/libtorch-cxx11-builder:cpu"
-      - binary_linux_test:
-          name: binary_linux_libtorch_3_7m_cpu_gcc5_4_cxx11-abi_nightly_static-with-deps_test
-          build_environment: "libtorch 3.7m cpu gcc5.4_cxx11-abi"
-          filters:
-            branches:
-              only:
-                - /.*/
-            tags:
-              only:
-                - /v[0-9]+(\.[0-9]+)*-rc[0-9]+/
-          libtorch_variant: "static-with-deps"
-          requires:
-            - binary_linux_libtorch_3_7m_cpu_gcc5_4_cxx11-abi_nightly_static-with-deps_build
-          docker_image: "pytorch/libtorch-cxx11-builder:cpu"
-      - binary_linux_test:
-          name: binary_linux_libtorch_3_7m_cpu_gcc5_4_cxx11-abi_nightly_static-without-deps_test
-          build_environment: "libtorch 3.7m cpu gcc5.4_cxx11-abi"
-          filters:
-            branches:
-              only:
-                - /.*/
-            tags:
-              only:
-                - /v[0-9]+(\.[0-9]+)*-rc[0-9]+/
-          libtorch_variant: "static-without-deps"
-          requires:
-            - binary_linux_libtorch_3_7m_cpu_gcc5_4_cxx11-abi_nightly_static-without-deps_build
-          docker_image: "pytorch/libtorch-cxx11-builder:cpu"
-      - binary_linux_test:
-          name: binary_linux_libtorch_3_7m_cu102_gcc5_4_cxx11-abi_nightly_shared-with-deps_test
-          build_environment: "libtorch 3.7m cu102 gcc5.4_cxx11-abi"
-          filters:
-            branches:
-              only:
-                - /.*/
-            tags:
-              only:
-                - /v[0-9]+(\.[0-9]+)*-rc[0-9]+/
-          libtorch_variant: "shared-with-deps"
-          requires:
-            - binary_linux_libtorch_3_7m_cu102_gcc5_4_cxx11-abi_nightly_shared-with-deps_build
-          docker_image: "pytorch/libtorch-cxx11-builder:cuda102"
-          use_cuda_docker_runtime: "1"
-          resource_class: gpu.medium
-      - binary_linux_test:
-          name: binary_linux_libtorch_3_7m_cu102_gcc5_4_cxx11-abi_nightly_shared-without-deps_test
-          build_environment: "libtorch 3.7m cu102 gcc5.4_cxx11-abi"
-          filters:
-            branches:
-              only:
-                - /.*/
-            tags:
-              only:
-                - /v[0-9]+(\.[0-9]+)*-rc[0-9]+/
-          libtorch_variant: "shared-without-deps"
-          requires:
-            - binary_linux_libtorch_3_7m_cu102_gcc5_4_cxx11-abi_nightly_shared-without-deps_build
-          docker_image: "pytorch/libtorch-cxx11-builder:cuda102"
-          use_cuda_docker_runtime: "1"
-          resource_class: gpu.medium
-      - binary_linux_test:
-          name: binary_linux_libtorch_3_7m_cu102_gcc5_4_cxx11-abi_nightly_static-with-deps_test
-          build_environment: "libtorch 3.7m cu102 gcc5.4_cxx11-abi"
-          filters:
-            branches:
-              only:
-                - /.*/
-            tags:
-              only:
-                - /v[0-9]+(\.[0-9]+)*-rc[0-9]+/
-          libtorch_variant: "static-with-deps"
-          requires:
-            - binary_linux_libtorch_3_7m_cu102_gcc5_4_cxx11-abi_nightly_static-with-deps_build
-          docker_image: "pytorch/libtorch-cxx11-builder:cuda102"
-          use_cuda_docker_runtime: "1"
-          resource_class: gpu.medium
-      - binary_linux_test:
-          name: binary_linux_libtorch_3_7m_cu102_gcc5_4_cxx11-abi_nightly_static-without-deps_test
-          build_environment: "libtorch 3.7m cu102 gcc5.4_cxx11-abi"
-          filters:
-            branches:
-              only:
-                - /.*/
-            tags:
-              only:
-                - /v[0-9]+(\.[0-9]+)*-rc[0-9]+/
-          libtorch_variant: "static-without-deps"
-          requires:
-            - binary_linux_libtorch_3_7m_cu102_gcc5_4_cxx11-abi_nightly_static-without-deps_build
-          docker_image: "pytorch/libtorch-cxx11-builder:cuda102"
-          use_cuda_docker_runtime: "1"
-          resource_class: gpu.medium
-      - binary_linux_test:
-          name: binary_linux_libtorch_3_7m_cu111_gcc5_4_cxx11-abi_nightly_shared-with-deps_test
-          build_environment: "libtorch 3.7m cu111 gcc5.4_cxx11-abi"
-          filters:
-            branches:
-              only:
-                - /.*/
-            tags:
-              only:
-                - /v[0-9]+(\.[0-9]+)*-rc[0-9]+/
-          libtorch_variant: "shared-with-deps"
-          requires:
-            - binary_linux_libtorch_3_7m_cu111_gcc5_4_cxx11-abi_nightly_shared-with-deps_build
-          docker_image: "pytorch/libtorch-cxx11-builder:cuda111"
-          use_cuda_docker_runtime: "1"
-          resource_class: gpu.medium
-      - binary_linux_test:
-          name: binary_linux_libtorch_3_7m_cu111_gcc5_4_cxx11-abi_nightly_shared-without-deps_test
-          build_environment: "libtorch 3.7m cu111 gcc5.4_cxx11-abi"
-          filters:
-            branches:
-              only:
-                - /.*/
-            tags:
-              only:
-                - /v[0-9]+(\.[0-9]+)*-rc[0-9]+/
-          libtorch_variant: "shared-without-deps"
-          requires:
-            - binary_linux_libtorch_3_7m_cu111_gcc5_4_cxx11-abi_nightly_shared-without-deps_build
-          docker_image: "pytorch/libtorch-cxx11-builder:cuda111"
-          use_cuda_docker_runtime: "1"
-          resource_class: gpu.medium
-      - binary_linux_test:
-          name: binary_linux_libtorch_3_7m_cu111_gcc5_4_cxx11-abi_nightly_static-with-deps_test
-          build_environment: "libtorch 3.7m cu111 gcc5.4_cxx11-abi"
-          filters:
-            branches:
-              only:
-                - /.*/
-            tags:
-              only:
-                - /v[0-9]+(\.[0-9]+)*-rc[0-9]+/
-          libtorch_variant: "static-with-deps"
-          requires:
-            - binary_linux_libtorch_3_7m_cu111_gcc5_4_cxx11-abi_nightly_static-with-deps_build
-          docker_image: "pytorch/libtorch-cxx11-builder:cuda111"
-          use_cuda_docker_runtime: "1"
-          resource_class: gpu.medium
-      - binary_linux_test:
-          name: binary_linux_libtorch_3_7m_cu111_gcc5_4_cxx11-abi_nightly_static-without-deps_test
-          build_environment: "libtorch 3.7m cu111 gcc5.4_cxx11-abi"
-          filters:
-            branches:
-              only:
-                - /.*/
-            tags:
-              only:
-                - /v[0-9]+(\.[0-9]+)*-rc[0-9]+/
-          libtorch_variant: "static-without-deps"
-          requires:
-            - binary_linux_libtorch_3_7m_cu111_gcc5_4_cxx11-abi_nightly_static-without-deps_build
-          docker_image: "pytorch/libtorch-cxx11-builder:cuda111"
-          use_cuda_docker_runtime: "1"
-          resource_class: gpu.medium
-      - binary_windows_test:
-          name: binary_windows_wheel_3_6_cpu_nightly_test
-          build_environment: "wheel 3.6 cpu"
-          filters:
-            branches:
-              only:
-                - /.*/
-            tags:
-              only:
-                - /v[0-9]+(\.[0-9]+)*-rc[0-9]+/
-          requires:
-            - binary_windows_wheel_3_6_cpu_nightly_build
-      - binary_windows_test:
-          name: binary_windows_wheel_3_7_cpu_nightly_test
-          build_environment: "wheel 3.7 cpu"
-          filters:
-            branches:
-              only:
-                - /.*/
-            tags:
-              only:
-                - /v[0-9]+(\.[0-9]+)*-rc[0-9]+/
-          requires:
-            - binary_windows_wheel_3_7_cpu_nightly_build
-      - binary_windows_test:
-          name: binary_windows_wheel_3_8_cpu_nightly_test
-          build_environment: "wheel 3.8 cpu"
-          filters:
-            branches:
-              only:
-                - /.*/
-            tags:
-              only:
-                - /v[0-9]+(\.[0-9]+)*-rc[0-9]+/
-          requires:
-            - binary_windows_wheel_3_8_cpu_nightly_build
-      - binary_windows_test:
-          name: binary_windows_wheel_3_9_cpu_nightly_test
-          build_environment: "wheel 3.9 cpu"
-          filters:
-            branches:
-              only:
-                - /.*/
-            tags:
-              only:
-                - /v[0-9]+(\.[0-9]+)*-rc[0-9]+/
-          requires:
-            - binary_windows_wheel_3_9_cpu_nightly_build
-      - binary_windows_test:
-          name: binary_windows_wheel_3_6_cu102_nightly_test
-          build_environment: "wheel 3.6 cu102"
-          filters:
-            branches:
-              only:
-                - /.*/
-            tags:
-              only:
-                - /v[0-9]+(\.[0-9]+)*-rc[0-9]+/
-          requires:
-            - binary_windows_wheel_3_6_cu102_nightly_build
-          executor: windows-with-nvidia-gpu
-      - binary_windows_test:
-          name: binary_windows_wheel_3_7_cu102_nightly_test
-          build_environment: "wheel 3.7 cu102"
-          filters:
-            branches:
-              only:
-                - /.*/
-            tags:
-              only:
-                - /v[0-9]+(\.[0-9]+)*-rc[0-9]+/
-          requires:
-            - binary_windows_wheel_3_7_cu102_nightly_build
-          executor: windows-with-nvidia-gpu
-      - binary_windows_test:
-          name: binary_windows_wheel_3_8_cu102_nightly_test
-          build_environment: "wheel 3.8 cu102"
-          filters:
-            branches:
-              only:
-                - /.*/
-            tags:
-              only:
-                - /v[0-9]+(\.[0-9]+)*-rc[0-9]+/
-          requires:
-            - binary_windows_wheel_3_8_cu102_nightly_build
-          executor: windows-with-nvidia-gpu
-      - binary_windows_test:
-          name: binary_windows_wheel_3_9_cu102_nightly_test
-          build_environment: "wheel 3.9 cu102"
-          filters:
-            branches:
-              only:
-                - /.*/
-            tags:
-              only:
-                - /v[0-9]+(\.[0-9]+)*-rc[0-9]+/
-          requires:
-            - binary_windows_wheel_3_9_cu102_nightly_build
-          executor: windows-with-nvidia-gpu
-      - binary_windows_test:
-          name: binary_windows_wheel_3_6_cu111_nightly_test
-          build_environment: "wheel 3.6 cu111"
-          filters:
-            branches:
-              only:
-                - /.*/
-            tags:
-              only:
-                - /v[0-9]+(\.[0-9]+)*-rc[0-9]+/
-          requires:
-            - binary_windows_wheel_3_6_cu111_nightly_build
-          executor: windows-with-nvidia-gpu
-      - binary_windows_test:
-          name: binary_windows_wheel_3_7_cu111_nightly_test
-          build_environment: "wheel 3.7 cu111"
-          filters:
-            branches:
-              only:
-                - /.*/
-            tags:
-              only:
-                - /v[0-9]+(\.[0-9]+)*-rc[0-9]+/
-          requires:
-            - binary_windows_wheel_3_7_cu111_nightly_build
-          executor: windows-with-nvidia-gpu
-      - binary_windows_test:
-          name: binary_windows_wheel_3_8_cu111_nightly_test
-          build_environment: "wheel 3.8 cu111"
-          filters:
-            branches:
-              only:
-                - /.*/
-            tags:
-              only:
-                - /v[0-9]+(\.[0-9]+)*-rc[0-9]+/
-          requires:
-            - binary_windows_wheel_3_8_cu111_nightly_build
-          executor: windows-with-nvidia-gpu
-      - binary_windows_test:
-          name: binary_windows_wheel_3_9_cu111_nightly_test
-          build_environment: "wheel 3.9 cu111"
-          filters:
-            branches:
-              only:
-                - /.*/
-            tags:
-              only:
-                - /v[0-9]+(\.[0-9]+)*-rc[0-9]+/
-          requires:
-            - binary_windows_wheel_3_9_cu111_nightly_build
-          executor: windows-with-nvidia-gpu
-      - binary_windows_test:
-          name: binary_windows_conda_3_6_cpu_nightly_test
-          build_environment: "conda 3.6 cpu"
-          filters:
-            branches:
-              only:
-                - /.*/
-            tags:
-              only:
-                - /v[0-9]+(\.[0-9]+)*-rc[0-9]+/
-          requires:
-            - binary_windows_conda_3_6_cpu_nightly_build
-      - binary_windows_test:
-          name: binary_windows_conda_3_7_cpu_nightly_test
-          build_environment: "conda 3.7 cpu"
-          filters:
-            branches:
-              only:
-                - /.*/
-            tags:
-              only:
-                - /v[0-9]+(\.[0-9]+)*-rc[0-9]+/
-          requires:
-            - binary_windows_conda_3_7_cpu_nightly_build
-      - binary_windows_test:
-          name: binary_windows_conda_3_8_cpu_nightly_test
-          build_environment: "conda 3.8 cpu"
-          filters:
-            branches:
-              only:
-                - /.*/
-            tags:
-              only:
-                - /v[0-9]+(\.[0-9]+)*-rc[0-9]+/
-          requires:
-            - binary_windows_conda_3_8_cpu_nightly_build
-      - binary_windows_test:
-          name: binary_windows_conda_3_9_cpu_nightly_test
-          build_environment: "conda 3.9 cpu"
-          filters:
-            branches:
-              only:
-                - /.*/
-            tags:
-              only:
-                - /v[0-9]+(\.[0-9]+)*-rc[0-9]+/
-          requires:
-            - binary_windows_conda_3_9_cpu_nightly_build
-      - binary_windows_test:
-          name: binary_windows_conda_3_6_cu102_nightly_test
-          build_environment: "conda 3.6 cu102"
-          filters:
-            branches:
-              only:
-                - /.*/
-            tags:
-              only:
-                - /v[0-9]+(\.[0-9]+)*-rc[0-9]+/
-          requires:
-            - binary_windows_conda_3_6_cu102_nightly_build
-          executor: windows-with-nvidia-gpu
-      - binary_windows_test:
-          name: binary_windows_conda_3_7_cu102_nightly_test
-          build_environment: "conda 3.7 cu102"
-          filters:
-            branches:
-              only:
-                - /.*/
-            tags:
-              only:
-                - /v[0-9]+(\.[0-9]+)*-rc[0-9]+/
-          requires:
-            - binary_windows_conda_3_7_cu102_nightly_build
-          executor: windows-with-nvidia-gpu
-      - binary_windows_test:
-          name: binary_windows_conda_3_8_cu102_nightly_test
-          build_environment: "conda 3.8 cu102"
-          filters:
-            branches:
-              only:
-                - /.*/
-            tags:
-              only:
-                - /v[0-9]+(\.[0-9]+)*-rc[0-9]+/
-          requires:
-            - binary_windows_conda_3_8_cu102_nightly_build
-          executor: windows-with-nvidia-gpu
-      - binary_windows_test:
-          name: binary_windows_conda_3_9_cu102_nightly_test
-          build_environment: "conda 3.9 cu102"
-          filters:
-            branches:
-              only:
-                - /.*/
-            tags:
-              only:
-                - /v[0-9]+(\.[0-9]+)*-rc[0-9]+/
-          requires:
-            - binary_windows_conda_3_9_cu102_nightly_build
-          executor: windows-with-nvidia-gpu
-      - binary_windows_test:
-          name: binary_windows_conda_3_6_cu111_nightly_test
-          build_environment: "conda 3.6 cu111"
-          filters:
-            branches:
-              only:
-                - /.*/
-            tags:
-              only:
-                - /v[0-9]+(\.[0-9]+)*-rc[0-9]+/
-          requires:
-            - binary_windows_conda_3_6_cu111_nightly_build
-          executor: windows-with-nvidia-gpu
-      - binary_windows_test:
-          name: binary_windows_conda_3_7_cu111_nightly_test
-          build_environment: "conda 3.7 cu111"
-          filters:
-            branches:
-              only:
-                - /.*/
-            tags:
-              only:
-                - /v[0-9]+(\.[0-9]+)*-rc[0-9]+/
-          requires:
-            - binary_windows_conda_3_7_cu111_nightly_build
-          executor: windows-with-nvidia-gpu
-      - binary_windows_test:
-          name: binary_windows_conda_3_8_cu111_nightly_test
-          build_environment: "conda 3.8 cu111"
-          filters:
-            branches:
-              only:
-                - /.*/
-            tags:
-              only:
-                - /v[0-9]+(\.[0-9]+)*-rc[0-9]+/
-          requires:
-            - binary_windows_conda_3_8_cu111_nightly_build
-          executor: windows-with-nvidia-gpu
-      - binary_windows_test:
-          name: binary_windows_conda_3_9_cu111_nightly_test
-          build_environment: "conda 3.9 cu111"
-          filters:
-            branches:
-              only:
-                - /.*/
-            tags:
-              only:
-                - /v[0-9]+(\.[0-9]+)*-rc[0-9]+/
-          requires:
-            - binary_windows_conda_3_9_cu111_nightly_build
-          executor: windows-with-nvidia-gpu
-      - binary_windows_test:
-          name: binary_windows_libtorch_3_7_cpu_debug_nightly_test
-          build_environment: "libtorch 3.7 cpu debug"
-          filters:
-            branches:
-              only:
-                - /.*/
-            tags:
-              only:
-                - /v[0-9]+(\.[0-9]+)*-rc[0-9]+/
-          requires:
-            - binary_windows_libtorch_3_7_cpu_debug_nightly_build
-      - binary_windows_test:
-          name: binary_windows_libtorch_3_7_cu102_debug_nightly_test
-          build_environment: "libtorch 3.7 cu102 debug"
-          filters:
-            branches:
-              only:
-                - /.*/
-            tags:
-              only:
-                - /v[0-9]+(\.[0-9]+)*-rc[0-9]+/
-          requires:
-            - binary_windows_libtorch_3_7_cu102_debug_nightly_build
-          executor: windows-with-nvidia-gpu
-      - binary_windows_test:
-          name: binary_windows_libtorch_3_7_cu111_debug_nightly_test
-          build_environment: "libtorch 3.7 cu111 debug"
-          filters:
-            branches:
-              only:
-                - /.*/
-            tags:
-              only:
-                - /v[0-9]+(\.[0-9]+)*-rc[0-9]+/
-          requires:
-            - binary_windows_libtorch_3_7_cu111_debug_nightly_build
-          executor: windows-with-nvidia-gpu
-      - binary_windows_test:
-          name: binary_windows_libtorch_3_7_cpu_release_nightly_test
-          build_environment: "libtorch 3.7 cpu release"
-          filters:
-            branches:
-              only:
-                - /.*/
-            tags:
-              only:
-                - /v[0-9]+(\.[0-9]+)*-rc[0-9]+/
-          requires:
-            - binary_windows_libtorch_3_7_cpu_release_nightly_build
-      - binary_windows_test:
-          name: binary_windows_libtorch_3_7_cu102_release_nightly_test
-          build_environment: "libtorch 3.7 cu102 release"
-          filters:
-            branches:
-              only:
-                - /.*/
-            tags:
-              only:
-                - /v[0-9]+(\.[0-9]+)*-rc[0-9]+/
-          requires:
-            - binary_windows_libtorch_3_7_cu102_release_nightly_build
-          executor: windows-with-nvidia-gpu
-      - binary_windows_test:
-          name: binary_windows_libtorch_3_7_cu111_release_nightly_test
-          build_environment: "libtorch 3.7 cu111 release"
-          filters:
-            branches:
-              only:
-                - /.*/
-            tags:
-              only:
-                - /v[0-9]+(\.[0-9]+)*-rc[0-9]+/
-          requires:
-            - binary_windows_libtorch_3_7_cu111_release_nightly_build
-          executor: windows-with-nvidia-gpu
-      - binary_upload:
-          name: binary_linux_manywheel_3_6m_cpu_devtoolset7_nightly_upload
-          context: org-member
-          requires:
-            - binary_linux_manywheel_3_6m_cpu_devtoolset7_nightly_test
-          filters:
-            branches:
-              only:
-                - nightly
-            tags:
-              only:
-                - /v[0-9]+(\.[0-9]+)*-rc[0-9]+/
-          package_type: manywheel
-          upload_subfolder: cpu
-      - binary_upload:
-          name: binary_linux_manywheel_3_7m_cpu_devtoolset7_nightly_upload
-          context: org-member
-          requires:
-            - binary_linux_manywheel_3_7m_cpu_devtoolset7_nightly_test
-          filters:
-            branches:
-              only:
-                - nightly
-            tags:
-              only:
-                - /v[0-9]+(\.[0-9]+)*-rc[0-9]+/
-          package_type: manywheel
-          upload_subfolder: cpu
-      - binary_upload:
-          name: binary_linux_manywheel_3_8m_cpu_devtoolset7_nightly_upload
-          context: org-member
-          requires:
-            - binary_linux_manywheel_3_8m_cpu_devtoolset7_nightly_test
-          filters:
-            branches:
-              only:
-                - nightly
-            tags:
-              only:
-                - /v[0-9]+(\.[0-9]+)*-rc[0-9]+/
-          package_type: manywheel
-          upload_subfolder: cpu
-      - binary_upload:
-          name: binary_linux_manywheel_3_9m_cpu_devtoolset7_nightly_upload
-          context: org-member
-          requires:
-            - binary_linux_manywheel_3_9m_cpu_devtoolset7_nightly_test
-          filters:
-            branches:
-              only:
-                - nightly
-            tags:
-              only:
-                - /v[0-9]+(\.[0-9]+)*-rc[0-9]+/
-          package_type: manywheel
-          upload_subfolder: cpu
-      - binary_upload:
-          name: binary_linux_manywheel_3_6m_cu102_devtoolset7_nightly_upload
-          context: org-member
-          requires:
-            - binary_linux_manywheel_3_6m_cu102_devtoolset7_nightly_test
-          filters:
-            branches:
-              only:
-                - nightly
-            tags:
-              only:
-                - /v[0-9]+(\.[0-9]+)*-rc[0-9]+/
-          package_type: manywheel
-          upload_subfolder: cu102
-      - binary_upload:
-          name: binary_linux_manywheel_3_7m_cu102_devtoolset7_nightly_upload
-          context: org-member
-          requires:
-            - binary_linux_manywheel_3_7m_cu102_devtoolset7_nightly_test
-          filters:
-            branches:
-              only:
-                - nightly
-            tags:
-              only:
-                - /v[0-9]+(\.[0-9]+)*-rc[0-9]+/
-          package_type: manywheel
-          upload_subfolder: cu102
-      - binary_upload:
-          name: binary_linux_manywheel_3_8m_cu102_devtoolset7_nightly_upload
-          context: org-member
-          requires:
-            - binary_linux_manywheel_3_8m_cu102_devtoolset7_nightly_test
-          filters:
-            branches:
-              only:
-                - nightly
-            tags:
-              only:
-                - /v[0-9]+(\.[0-9]+)*-rc[0-9]+/
-          package_type: manywheel
-          upload_subfolder: cu102
-      - binary_upload:
-          name: binary_linux_manywheel_3_9m_cu102_devtoolset7_nightly_upload
-          context: org-member
-          requires:
-            - binary_linux_manywheel_3_9m_cu102_devtoolset7_nightly_test
-          filters:
-            branches:
-              only:
-                - nightly
-            tags:
-              only:
-                - /v[0-9]+(\.[0-9]+)*-rc[0-9]+/
-          package_type: manywheel
-          upload_subfolder: cu102
-      - binary_upload:
-          name: binary_linux_manywheel_3_6m_cu111_devtoolset7_nightly_upload
-          context: org-member
-          requires:
-            - binary_linux_manywheel_3_6m_cu111_devtoolset7_nightly_test
-          filters:
-            branches:
-              only:
-                - nightly
-            tags:
-              only:
-                - /v[0-9]+(\.[0-9]+)*-rc[0-9]+/
-          package_type: manywheel
-          upload_subfolder: cu111
-      - binary_upload:
-          name: binary_linux_manywheel_3_7m_cu111_devtoolset7_nightly_upload
-          context: org-member
-          requires:
-            - binary_linux_manywheel_3_7m_cu111_devtoolset7_nightly_test
-          filters:
-            branches:
-              only:
-                - nightly
-            tags:
-              only:
-                - /v[0-9]+(\.[0-9]+)*-rc[0-9]+/
-          package_type: manywheel
-          upload_subfolder: cu111
-      - binary_upload:
-          name: binary_linux_manywheel_3_8m_cu111_devtoolset7_nightly_upload
-          context: org-member
-          requires:
-            - binary_linux_manywheel_3_8m_cu111_devtoolset7_nightly_test
-          filters:
-            branches:
-              only:
-                - nightly
-            tags:
-              only:
-                - /v[0-9]+(\.[0-9]+)*-rc[0-9]+/
-          package_type: manywheel
-          upload_subfolder: cu111
-      - binary_upload:
-          name: binary_linux_manywheel_3_9m_cu111_devtoolset7_nightly_upload
-          context: org-member
-          requires:
-            - binary_linux_manywheel_3_9m_cu111_devtoolset7_nightly_test
-          filters:
-            branches:
-              only:
-                - nightly
-            tags:
-              only:
-                - /v[0-9]+(\.[0-9]+)*-rc[0-9]+/
-          package_type: manywheel
-          upload_subfolder: cu111
-      - binary_upload:
-          name: binary_linux_manywheel_3_6m_rocm4_0_1_devtoolset7_nightly_upload
-          context: org-member
-          requires:
-            - binary_linux_manywheel_3_6m_rocm4_0_1_devtoolset7_nightly_test
-          filters:
-            branches:
-              only:
-                - nightly
-            tags:
-              only:
-                - /v[0-9]+(\.[0-9]+)*-rc[0-9]+/
-          package_type: manywheel
-          upload_subfolder: rocm4.0.1
-      - binary_upload:
-          name: binary_linux_manywheel_3_7m_rocm4_0_1_devtoolset7_nightly_upload
-          context: org-member
-          requires:
-            - binary_linux_manywheel_3_7m_rocm4_0_1_devtoolset7_nightly_test
-          filters:
-            branches:
-              only:
-                - nightly
-            tags:
-              only:
-                - /v[0-9]+(\.[0-9]+)*-rc[0-9]+/
-          package_type: manywheel
-          upload_subfolder: rocm4.0.1
-      - binary_upload:
-          name: binary_linux_manywheel_3_8m_rocm4_0_1_devtoolset7_nightly_upload
-          context: org-member
-          requires:
-            - binary_linux_manywheel_3_8m_rocm4_0_1_devtoolset7_nightly_test
-          filters:
-            branches:
-              only:
-                - nightly
-            tags:
-              only:
-                - /v[0-9]+(\.[0-9]+)*-rc[0-9]+/
-          package_type: manywheel
-          upload_subfolder: rocm4.0.1
-      - binary_upload:
-          name: binary_linux_manywheel_3_9m_rocm4_0_1_devtoolset7_nightly_upload
-          context: org-member
-          requires:
-            - binary_linux_manywheel_3_9m_rocm4_0_1_devtoolset7_nightly_test
-          filters:
-            branches:
-              only:
-                - nightly
-            tags:
-              only:
-                - /v[0-9]+(\.[0-9]+)*-rc[0-9]+/
-          package_type: manywheel
-          upload_subfolder: rocm4.0.1
-      - binary_upload:
-          name: binary_linux_manywheel_3_6m_rocm4_1_devtoolset7_nightly_upload
-          context: org-member
-          requires:
-            - binary_linux_manywheel_3_6m_rocm4_1_devtoolset7_nightly_test
-          filters:
-            branches:
-              only:
-                - nightly
-            tags:
-              only:
-                - /v[0-9]+(\.[0-9]+)*-rc[0-9]+/
-          package_type: manywheel
-          upload_subfolder: rocm4.1
-      - binary_upload:
-          name: binary_linux_manywheel_3_7m_rocm4_1_devtoolset7_nightly_upload
-          context: org-member
-          requires:
-            - binary_linux_manywheel_3_7m_rocm4_1_devtoolset7_nightly_test
-          filters:
-            branches:
-              only:
-                - nightly
-            tags:
-              only:
-                - /v[0-9]+(\.[0-9]+)*-rc[0-9]+/
-          package_type: manywheel
-          upload_subfolder: rocm4.1
-      - binary_upload:
-          name: binary_linux_manywheel_3_8m_rocm4_1_devtoolset7_nightly_upload
-          context: org-member
-          requires:
-            - binary_linux_manywheel_3_8m_rocm4_1_devtoolset7_nightly_test
-          filters:
-            branches:
-              only:
-                - nightly
-            tags:
-              only:
-                - /v[0-9]+(\.[0-9]+)*-rc[0-9]+/
-          package_type: manywheel
-          upload_subfolder: rocm4.1
-      - binary_upload:
-          name: binary_linux_manywheel_3_9m_rocm4_1_devtoolset7_nightly_upload
-          context: org-member
-          requires:
-            - binary_linux_manywheel_3_9m_rocm4_1_devtoolset7_nightly_test
-          filters:
-            branches:
-              only:
-                - nightly
-            tags:
-              only:
-                - /v[0-9]+(\.[0-9]+)*-rc[0-9]+/
-          package_type: manywheel
-          upload_subfolder: rocm4.1
-      - binary_upload:
-          name: binary_linux_manywheel_3_6m_rocm4_2_devtoolset7_nightly_upload
-          context: org-member
-          requires:
-            - binary_linux_manywheel_3_6m_rocm4_2_devtoolset7_nightly_test
-          filters:
-            branches:
-              only:
-                - nightly
-            tags:
-              only:
-                - /v[0-9]+(\.[0-9]+)*-rc[0-9]+/
-          package_type: manywheel
-          upload_subfolder: rocm4.2
-      - binary_upload:
-          name: binary_linux_manywheel_3_7m_rocm4_2_devtoolset7_nightly_upload
-          context: org-member
-          requires:
-            - binary_linux_manywheel_3_7m_rocm4_2_devtoolset7_nightly_test
-          filters:
-            branches:
-              only:
-                - nightly
-            tags:
-              only:
-                - /v[0-9]+(\.[0-9]+)*-rc[0-9]+/
-          package_type: manywheel
-          upload_subfolder: rocm4.2
-      - binary_upload:
-          name: binary_linux_manywheel_3_8m_rocm4_2_devtoolset7_nightly_upload
-          context: org-member
-          requires:
-            - binary_linux_manywheel_3_8m_rocm4_2_devtoolset7_nightly_test
-          filters:
-            branches:
-              only:
-                - nightly
-            tags:
-              only:
-                - /v[0-9]+(\.[0-9]+)*-rc[0-9]+/
-          package_type: manywheel
-          upload_subfolder: rocm4.2
-      - binary_upload:
-          name: binary_linux_manywheel_3_9m_rocm4_2_devtoolset7_nightly_upload
-          context: org-member
-          requires:
-            - binary_linux_manywheel_3_9m_rocm4_2_devtoolset7_nightly_test
-          filters:
-            branches:
-              only:
-                - nightly
-            tags:
-              only:
-                - /v[0-9]+(\.[0-9]+)*-rc[0-9]+/
-          package_type: manywheel
-          upload_subfolder: rocm4.2
-      - binary_upload:
-          name: binary_linux_conda_3_6_cpu_devtoolset7_nightly_upload
-          context: org-member
-          requires:
-            - binary_linux_conda_3_6_cpu_devtoolset7_nightly_test
-          filters:
-            branches:
-              only:
-                - nightly
-            tags:
-              only:
-                - /v[0-9]+(\.[0-9]+)*-rc[0-9]+/
-          package_type: conda
-          upload_subfolder: cpu
-      - binary_upload:
-          name: binary_linux_conda_3_7_cpu_devtoolset7_nightly_upload
-          context: org-member
-          requires:
-            - binary_linux_conda_3_7_cpu_devtoolset7_nightly_test
-          filters:
-            branches:
-              only:
-                - nightly
-            tags:
-              only:
-                - /v[0-9]+(\.[0-9]+)*-rc[0-9]+/
-          package_type: conda
-          upload_subfolder: cpu
-      - binary_upload:
-          name: binary_linux_conda_3_8_cpu_devtoolset7_nightly_upload
-          context: org-member
-          requires:
-            - binary_linux_conda_3_8_cpu_devtoolset7_nightly_test
-          filters:
-            branches:
-              only:
-                - nightly
-            tags:
-              only:
-                - /v[0-9]+(\.[0-9]+)*-rc[0-9]+/
-          package_type: conda
-          upload_subfolder: cpu
-      - binary_upload:
-          name: binary_linux_conda_3_9_cpu_devtoolset7_nightly_upload
-          context: org-member
-          requires:
-            - binary_linux_conda_3_9_cpu_devtoolset7_nightly_test
-          filters:
-            branches:
-              only:
-                - nightly
-            tags:
-              only:
-                - /v[0-9]+(\.[0-9]+)*-rc[0-9]+/
-          package_type: conda
-          upload_subfolder: cpu
-      - binary_upload:
-          name: binary_linux_conda_3_6_cu102_devtoolset7_nightly_upload
-          context: org-member
-          requires:
-            - binary_linux_conda_3_6_cu102_devtoolset7_nightly_test
-          filters:
-            branches:
-              only:
-                - nightly
-            tags:
-              only:
-                - /v[0-9]+(\.[0-9]+)*-rc[0-9]+/
-          package_type: conda
-          upload_subfolder: cu102
-      - binary_upload:
-          name: binary_linux_conda_3_7_cu102_devtoolset7_nightly_upload
-          context: org-member
-          requires:
-            - binary_linux_conda_3_7_cu102_devtoolset7_nightly_test
-          filters:
-            branches:
-              only:
-                - nightly
-            tags:
-              only:
-                - /v[0-9]+(\.[0-9]+)*-rc[0-9]+/
-          package_type: conda
-          upload_subfolder: cu102
-      - binary_upload:
-          name: binary_linux_conda_3_8_cu102_devtoolset7_nightly_upload
-          context: org-member
-          requires:
-            - binary_linux_conda_3_8_cu102_devtoolset7_nightly_test
-          filters:
-            branches:
-              only:
-                - nightly
-            tags:
-              only:
-                - /v[0-9]+(\.[0-9]+)*-rc[0-9]+/
-          package_type: conda
-          upload_subfolder: cu102
-      - binary_upload:
-          name: binary_linux_conda_3_9_cu102_devtoolset7_nightly_upload
-          context: org-member
-          requires:
-            - binary_linux_conda_3_9_cu102_devtoolset7_nightly_test
-          filters:
-            branches:
-              only:
-                - nightly
-            tags:
-              only:
-                - /v[0-9]+(\.[0-9]+)*-rc[0-9]+/
-          package_type: conda
-          upload_subfolder: cu102
-      - binary_upload:
-          name: binary_linux_conda_3_6_cu111_devtoolset7_nightly_upload
-          context: org-member
-          requires:
-            - binary_linux_conda_3_6_cu111_devtoolset7_nightly_test
-          filters:
-            branches:
-              only:
-                - nightly
-            tags:
-              only:
-                - /v[0-9]+(\.[0-9]+)*-rc[0-9]+/
-          package_type: conda
-          upload_subfolder: cu111
-      - binary_upload:
-          name: binary_linux_conda_3_7_cu111_devtoolset7_nightly_upload
-          context: org-member
-          requires:
-            - binary_linux_conda_3_7_cu111_devtoolset7_nightly_test
-          filters:
-            branches:
-              only:
-                - nightly
-            tags:
-              only:
-                - /v[0-9]+(\.[0-9]+)*-rc[0-9]+/
-          package_type: conda
-          upload_subfolder: cu111
-      - binary_upload:
-          name: binary_linux_conda_3_8_cu111_devtoolset7_nightly_upload
-          context: org-member
-          requires:
-            - binary_linux_conda_3_8_cu111_devtoolset7_nightly_test
-          filters:
-            branches:
-              only:
-                - nightly
-            tags:
-              only:
-                - /v[0-9]+(\.[0-9]+)*-rc[0-9]+/
-          package_type: conda
-          upload_subfolder: cu111
-      - binary_upload:
-          name: binary_linux_conda_3_9_cu111_devtoolset7_nightly_upload
-          context: org-member
-          requires:
-            - binary_linux_conda_3_9_cu111_devtoolset7_nightly_test
-          filters:
-            branches:
-              only:
-                - nightly
-            tags:
-              only:
-                - /v[0-9]+(\.[0-9]+)*-rc[0-9]+/
-          package_type: conda
-          upload_subfolder: cu111
-      - binary_upload:
-          name: binary_linux_libtorch_3_7m_cpu_devtoolset7_nightly_shared-with-deps_upload
-          context: org-member
-          requires:
-            - binary_linux_libtorch_3_7m_cpu_devtoolset7_nightly_shared-with-deps_test
-          filters:
-            branches:
-              only:
-                - nightly
-            tags:
-              only:
-                - /v[0-9]+(\.[0-9]+)*-rc[0-9]+/
-          package_type: libtorch
-          upload_subfolder: cpu
-      - binary_upload:
-          name: binary_linux_libtorch_3_7m_cpu_devtoolset7_nightly_shared-without-deps_upload
-          context: org-member
-          requires:
-            - binary_linux_libtorch_3_7m_cpu_devtoolset7_nightly_shared-without-deps_test
-          filters:
-            branches:
-              only:
-                - nightly
-            tags:
-              only:
-                - /v[0-9]+(\.[0-9]+)*-rc[0-9]+/
-          package_type: libtorch
-          upload_subfolder: cpu
-      - binary_upload:
-          name: binary_linux_libtorch_3_7m_cpu_devtoolset7_nightly_static-with-deps_upload
-          context: org-member
-          requires:
-            - binary_linux_libtorch_3_7m_cpu_devtoolset7_nightly_static-with-deps_test
-          filters:
-            branches:
-              only:
-                - nightly
-            tags:
-              only:
-                - /v[0-9]+(\.[0-9]+)*-rc[0-9]+/
-          package_type: libtorch
-          upload_subfolder: cpu
-      - binary_upload:
-          name: binary_linux_libtorch_3_7m_cpu_devtoolset7_nightly_static-without-deps_upload
-          context: org-member
-          requires:
-            - binary_linux_libtorch_3_7m_cpu_devtoolset7_nightly_static-without-deps_test
-          filters:
-            branches:
-              only:
-                - nightly
-            tags:
-              only:
-                - /v[0-9]+(\.[0-9]+)*-rc[0-9]+/
-          package_type: libtorch
-          upload_subfolder: cpu
-      - binary_upload:
-          name: binary_linux_libtorch_3_7m_cu102_devtoolset7_nightly_shared-with-deps_upload
-          context: org-member
-          requires:
-            - binary_linux_libtorch_3_7m_cu102_devtoolset7_nightly_shared-with-deps_test
-          filters:
-            branches:
-              only:
-                - nightly
-            tags:
-              only:
-                - /v[0-9]+(\.[0-9]+)*-rc[0-9]+/
-          package_type: libtorch
-          upload_subfolder: cu102
-      - binary_upload:
-          name: binary_linux_libtorch_3_7m_cu102_devtoolset7_nightly_shared-without-deps_upload
-          context: org-member
-          requires:
-            - binary_linux_libtorch_3_7m_cu102_devtoolset7_nightly_shared-without-deps_test
-          filters:
-            branches:
-              only:
-                - nightly
-            tags:
-              only:
-                - /v[0-9]+(\.[0-9]+)*-rc[0-9]+/
-          package_type: libtorch
-          upload_subfolder: cu102
-      - binary_upload:
-          name: binary_linux_libtorch_3_7m_cu102_devtoolset7_nightly_static-with-deps_upload
-          context: org-member
-          requires:
-            - binary_linux_libtorch_3_7m_cu102_devtoolset7_nightly_static-with-deps_test
-          filters:
-            branches:
-              only:
-                - nightly
-            tags:
-              only:
-                - /v[0-9]+(\.[0-9]+)*-rc[0-9]+/
-          package_type: libtorch
-          upload_subfolder: cu102
-      - binary_upload:
-          name: binary_linux_libtorch_3_7m_cu102_devtoolset7_nightly_static-without-deps_upload
-          context: org-member
-          requires:
-            - binary_linux_libtorch_3_7m_cu102_devtoolset7_nightly_static-without-deps_test
-          filters:
-            branches:
-              only:
-                - nightly
-            tags:
-              only:
-                - /v[0-9]+(\.[0-9]+)*-rc[0-9]+/
-          package_type: libtorch
-          upload_subfolder: cu102
-      - binary_upload:
-          name: binary_linux_libtorch_3_7m_cu111_devtoolset7_nightly_shared-with-deps_upload
-          context: org-member
-          requires:
-            - binary_linux_libtorch_3_7m_cu111_devtoolset7_nightly_shared-with-deps_test
-          filters:
-            branches:
-              only:
-                - nightly
-            tags:
-              only:
-                - /v[0-9]+(\.[0-9]+)*-rc[0-9]+/
-          package_type: libtorch
-          upload_subfolder: cu111
-      - binary_upload:
-          name: binary_linux_libtorch_3_7m_cu111_devtoolset7_nightly_shared-without-deps_upload
-          context: org-member
-          requires:
-            - binary_linux_libtorch_3_7m_cu111_devtoolset7_nightly_shared-without-deps_test
-          filters:
-            branches:
-              only:
-                - nightly
-            tags:
-              only:
-                - /v[0-9]+(\.[0-9]+)*-rc[0-9]+/
-          package_type: libtorch
-          upload_subfolder: cu111
-      - binary_upload:
-          name: binary_linux_libtorch_3_7m_cu111_devtoolset7_nightly_static-with-deps_upload
-          context: org-member
-          requires:
-            - binary_linux_libtorch_3_7m_cu111_devtoolset7_nightly_static-with-deps_test
-          filters:
-            branches:
-              only:
-                - nightly
-            tags:
-              only:
-                - /v[0-9]+(\.[0-9]+)*-rc[0-9]+/
-          package_type: libtorch
-          upload_subfolder: cu111
-      - binary_upload:
-          name: binary_linux_libtorch_3_7m_cu111_devtoolset7_nightly_static-without-deps_upload
-          context: org-member
-          requires:
-            - binary_linux_libtorch_3_7m_cu111_devtoolset7_nightly_static-without-deps_test
-          filters:
-            branches:
-              only:
-                - nightly
-            tags:
-              only:
-                - /v[0-9]+(\.[0-9]+)*-rc[0-9]+/
-          package_type: libtorch
-          upload_subfolder: cu111
-      - binary_upload:
-          name: binary_linux_libtorch_3_7m_cpu_gcc5_4_cxx11-abi_nightly_shared-with-deps_upload
-          context: org-member
-          requires:
-            - binary_linux_libtorch_3_7m_cpu_gcc5_4_cxx11-abi_nightly_shared-with-deps_test
-          filters:
-            branches:
-              only:
-                - nightly
-            tags:
-              only:
-                - /v[0-9]+(\.[0-9]+)*-rc[0-9]+/
-          package_type: libtorch
-          upload_subfolder: cpu
-      - binary_upload:
-          name: binary_linux_libtorch_3_7m_cpu_gcc5_4_cxx11-abi_nightly_shared-without-deps_upload
-          context: org-member
-          requires:
-            - binary_linux_libtorch_3_7m_cpu_gcc5_4_cxx11-abi_nightly_shared-without-deps_test
-          filters:
-            branches:
-              only:
-                - nightly
-            tags:
-              only:
-                - /v[0-9]+(\.[0-9]+)*-rc[0-9]+/
-          package_type: libtorch
-          upload_subfolder: cpu
-      - binary_upload:
-          name: binary_linux_libtorch_3_7m_cpu_gcc5_4_cxx11-abi_nightly_static-with-deps_upload
-          context: org-member
-          requires:
-            - binary_linux_libtorch_3_7m_cpu_gcc5_4_cxx11-abi_nightly_static-with-deps_test
-          filters:
-            branches:
-              only:
-                - nightly
-            tags:
-              only:
-                - /v[0-9]+(\.[0-9]+)*-rc[0-9]+/
-          package_type: libtorch
-          upload_subfolder: cpu
-      - binary_upload:
-          name: binary_linux_libtorch_3_7m_cpu_gcc5_4_cxx11-abi_nightly_static-without-deps_upload
-          context: org-member
-          requires:
-            - binary_linux_libtorch_3_7m_cpu_gcc5_4_cxx11-abi_nightly_static-without-deps_test
-          filters:
-            branches:
-              only:
-                - nightly
-            tags:
-              only:
-                - /v[0-9]+(\.[0-9]+)*-rc[0-9]+/
-          package_type: libtorch
-          upload_subfolder: cpu
-      - binary_upload:
-          name: binary_linux_libtorch_3_7m_cu102_gcc5_4_cxx11-abi_nightly_shared-with-deps_upload
-          context: org-member
-          requires:
-            - binary_linux_libtorch_3_7m_cu102_gcc5_4_cxx11-abi_nightly_shared-with-deps_test
-          filters:
-            branches:
-              only:
-                - nightly
-            tags:
-              only:
-                - /v[0-9]+(\.[0-9]+)*-rc[0-9]+/
-          package_type: libtorch
-          upload_subfolder: cu102
-      - binary_upload:
-          name: binary_linux_libtorch_3_7m_cu102_gcc5_4_cxx11-abi_nightly_shared-without-deps_upload
-          context: org-member
-          requires:
-            - binary_linux_libtorch_3_7m_cu102_gcc5_4_cxx11-abi_nightly_shared-without-deps_test
-          filters:
-            branches:
-              only:
-                - nightly
-            tags:
-              only:
-                - /v[0-9]+(\.[0-9]+)*-rc[0-9]+/
-          package_type: libtorch
-          upload_subfolder: cu102
-      - binary_upload:
-          name: binary_linux_libtorch_3_7m_cu102_gcc5_4_cxx11-abi_nightly_static-with-deps_upload
-          context: org-member
-          requires:
-            - binary_linux_libtorch_3_7m_cu102_gcc5_4_cxx11-abi_nightly_static-with-deps_test
-          filters:
-            branches:
-              only:
-                - nightly
-            tags:
-              only:
-                - /v[0-9]+(\.[0-9]+)*-rc[0-9]+/
-          package_type: libtorch
-          upload_subfolder: cu102
-      - binary_upload:
-          name: binary_linux_libtorch_3_7m_cu102_gcc5_4_cxx11-abi_nightly_static-without-deps_upload
-          context: org-member
-          requires:
-            - binary_linux_libtorch_3_7m_cu102_gcc5_4_cxx11-abi_nightly_static-without-deps_test
-          filters:
-            branches:
-              only:
-                - nightly
-            tags:
-              only:
-                - /v[0-9]+(\.[0-9]+)*-rc[0-9]+/
-          package_type: libtorch
-          upload_subfolder: cu102
-      - binary_upload:
-          name: binary_linux_libtorch_3_7m_cu111_gcc5_4_cxx11-abi_nightly_shared-with-deps_upload
-          context: org-member
-          requires:
-            - binary_linux_libtorch_3_7m_cu111_gcc5_4_cxx11-abi_nightly_shared-with-deps_test
-          filters:
-            branches:
-              only:
-                - nightly
-            tags:
-              only:
-                - /v[0-9]+(\.[0-9]+)*-rc[0-9]+/
-          package_type: libtorch
-          upload_subfolder: cu111
-      - binary_upload:
-          name: binary_linux_libtorch_3_7m_cu111_gcc5_4_cxx11-abi_nightly_shared-without-deps_upload
-          context: org-member
-          requires:
-            - binary_linux_libtorch_3_7m_cu111_gcc5_4_cxx11-abi_nightly_shared-without-deps_test
-          filters:
-            branches:
-              only:
-                - nightly
-            tags:
-              only:
-                - /v[0-9]+(\.[0-9]+)*-rc[0-9]+/
-          package_type: libtorch
-          upload_subfolder: cu111
-      - binary_upload:
-          name: binary_linux_libtorch_3_7m_cu111_gcc5_4_cxx11-abi_nightly_static-with-deps_upload
-          context: org-member
-          requires:
-            - binary_linux_libtorch_3_7m_cu111_gcc5_4_cxx11-abi_nightly_static-with-deps_test
-          filters:
-            branches:
-              only:
-                - nightly
-            tags:
-              only:
-                - /v[0-9]+(\.[0-9]+)*-rc[0-9]+/
-          package_type: libtorch
-          upload_subfolder: cu111
-      - binary_upload:
-          name: binary_linux_libtorch_3_7m_cu111_gcc5_4_cxx11-abi_nightly_static-without-deps_upload
-          context: org-member
-          requires:
-            - binary_linux_libtorch_3_7m_cu111_gcc5_4_cxx11-abi_nightly_static-without-deps_test
-          filters:
-            branches:
-              only:
-                - nightly
-            tags:
-              only:
-                - /v[0-9]+(\.[0-9]+)*-rc[0-9]+/
-          package_type: libtorch
-          upload_subfolder: cu111
-      - binary_upload:
-          name: binary_macos_wheel_3_6_cpu_nightly_upload
-          context: org-member
-          requires:
-            - binary_macos_wheel_3_6_cpu_nightly_build
-          filters:
-            branches:
-              only:
-                - nightly
-            tags:
-              only:
-                - /v[0-9]+(\.[0-9]+)*-rc[0-9]+/
-          package_type: wheel
-          upload_subfolder: cpu
-      - binary_upload:
-          name: binary_macos_wheel_3_7_cpu_nightly_upload
-          context: org-member
-          requires:
-            - binary_macos_wheel_3_7_cpu_nightly_build
-          filters:
-            branches:
-              only:
-                - nightly
-            tags:
-              only:
-                - /v[0-9]+(\.[0-9]+)*-rc[0-9]+/
-          package_type: wheel
-          upload_subfolder: cpu
-      - binary_upload:
-          name: binary_macos_wheel_3_8_cpu_nightly_upload
-          context: org-member
-          requires:
-            - binary_macos_wheel_3_8_cpu_nightly_build
-          filters:
-            branches:
-              only:
-                - nightly
-            tags:
-              only:
-                - /v[0-9]+(\.[0-9]+)*-rc[0-9]+/
-          package_type: wheel
-          upload_subfolder: cpu
-      - binary_upload:
-          name: binary_macos_wheel_3_9_cpu_nightly_upload
-          context: org-member
-          requires:
-            - binary_macos_wheel_3_9_cpu_nightly_build
-          filters:
-            branches:
-              only:
-                - nightly
-            tags:
-              only:
-                - /v[0-9]+(\.[0-9]+)*-rc[0-9]+/
-          package_type: wheel
-          upload_subfolder: cpu
-      - binary_upload:
-          name: binary_macos_conda_3_6_cpu_nightly_upload
-          context: org-member
-          requires:
-            - binary_macos_conda_3_6_cpu_nightly_build
-          filters:
-            branches:
-              only:
-                - nightly
-            tags:
-              only:
-                - /v[0-9]+(\.[0-9]+)*-rc[0-9]+/
-          package_type: conda
-          upload_subfolder: cpu
-      - binary_upload:
-          name: binary_macos_conda_3_7_cpu_nightly_upload
-          context: org-member
-          requires:
-            - binary_macos_conda_3_7_cpu_nightly_build
-          filters:
-            branches:
-              only:
-                - nightly
-            tags:
-              only:
-                - /v[0-9]+(\.[0-9]+)*-rc[0-9]+/
-          package_type: conda
-          upload_subfolder: cpu
-      - binary_upload:
-          name: binary_macos_conda_3_8_cpu_nightly_upload
-          context: org-member
-          requires:
-            - binary_macos_conda_3_8_cpu_nightly_build
-          filters:
-            branches:
-              only:
-                - nightly
-            tags:
-              only:
-                - /v[0-9]+(\.[0-9]+)*-rc[0-9]+/
-          package_type: conda
-          upload_subfolder: cpu
-      - binary_upload:
-          name: binary_macos_conda_3_9_cpu_nightly_upload
-          context: org-member
-          requires:
-            - binary_macos_conda_3_9_cpu_nightly_build
-          filters:
-            branches:
-              only:
-                - nightly
-            tags:
-              only:
-                - /v[0-9]+(\.[0-9]+)*-rc[0-9]+/
-          package_type: conda
-          upload_subfolder: cpu
-      - binary_upload:
-          name: binary_macos_libtorch_3_7_cpu_nightly_upload
-          context: org-member
-          requires:
-            - binary_macos_libtorch_3_7_cpu_nightly_build
-          filters:
-            branches:
-              only:
-                - nightly
-            tags:
-              only:
-                - /v[0-9]+(\.[0-9]+)*-rc[0-9]+/
-          package_type: libtorch
-          upload_subfolder: cpu
-      - binary_upload:
-          name: binary_macos_arm64_wheel_3_8_cpu_nightly_upload
-          context: org-member
-          requires:
-            - binary_macos_arm64_wheel_3_8_cpu_nightly_build
-          filters:
-            branches:
-              only:
-                - nightly
-            tags:
-              only:
-                - /v[0-9]+(\.[0-9]+)*-rc[0-9]+/
-          package_type: wheel
-          upload_subfolder: cpu
-      - binary_upload:
-          name: binary_macos_arm64_wheel_3_9_cpu_nightly_upload
-          context: org-member
-          requires:
-            - binary_macos_arm64_wheel_3_9_cpu_nightly_build
-          filters:
-            branches:
-              only:
-                - nightly
-            tags:
-              only:
-                - /v[0-9]+(\.[0-9]+)*-rc[0-9]+/
-          package_type: wheel
-          upload_subfolder: cpu
-      - binary_upload:
-          name: binary_macos_arm64_conda_3_8_cpu_nightly_upload
-          context: org-member
-          requires:
-            - binary_macos_arm64_conda_3_8_cpu_nightly_build
-          filters:
-            branches:
-              only:
-                - nightly
-            tags:
-              only:
-                - /v[0-9]+(\.[0-9]+)*-rc[0-9]+/
-          package_type: conda
-          upload_subfolder: cpu
-      - binary_upload:
-          name: binary_macos_arm64_conda_3_9_cpu_nightly_upload
-          context: org-member
-          requires:
-            - binary_macos_arm64_conda_3_9_cpu_nightly_build
-          filters:
-            branches:
-              only:
-                - nightly
-            tags:
-              only:
-                - /v[0-9]+(\.[0-9]+)*-rc[0-9]+/
-          package_type: conda
-          upload_subfolder: cpu
-      - binary_upload:
-          name: binary_windows_wheel_3_6_cpu_nightly_upload
-          context: org-member
-          requires:
-            - binary_windows_wheel_3_6_cpu_nightly_test
-          filters:
-            branches:
-              only:
-                - nightly
-            tags:
-              only:
-                - /v[0-9]+(\.[0-9]+)*-rc[0-9]+/
-          package_type: wheel
-          upload_subfolder: cpu
-      - binary_upload:
-          name: binary_windows_wheel_3_7_cpu_nightly_upload
-          context: org-member
-          requires:
-            - binary_windows_wheel_3_7_cpu_nightly_test
-          filters:
-            branches:
-              only:
-                - nightly
-            tags:
-              only:
-                - /v[0-9]+(\.[0-9]+)*-rc[0-9]+/
-          package_type: wheel
-          upload_subfolder: cpu
-      - binary_upload:
-          name: binary_windows_wheel_3_8_cpu_nightly_upload
-          context: org-member
-          requires:
-            - binary_windows_wheel_3_8_cpu_nightly_test
-          filters:
-            branches:
-              only:
-                - nightly
-            tags:
-              only:
-                - /v[0-9]+(\.[0-9]+)*-rc[0-9]+/
-          package_type: wheel
-          upload_subfolder: cpu
-      - binary_upload:
-          name: binary_windows_wheel_3_9_cpu_nightly_upload
-          context: org-member
-          requires:
-            - binary_windows_wheel_3_9_cpu_nightly_test
-          filters:
-            branches:
-              only:
-                - nightly
-            tags:
-              only:
-                - /v[0-9]+(\.[0-9]+)*-rc[0-9]+/
-          package_type: wheel
-          upload_subfolder: cpu
-      - binary_upload:
-          name: binary_windows_wheel_3_6_cu102_nightly_upload
-          context: org-member
-          requires:
-            - binary_windows_wheel_3_6_cu102_nightly_test
-          filters:
-            branches:
-              only:
-                - nightly
-            tags:
-              only:
-                - /v[0-9]+(\.[0-9]+)*-rc[0-9]+/
-          package_type: wheel
-          upload_subfolder: cu102
-      - binary_upload:
-          name: binary_windows_wheel_3_7_cu102_nightly_upload
-          context: org-member
-          requires:
-            - binary_windows_wheel_3_7_cu102_nightly_test
-          filters:
-            branches:
-              only:
-                - nightly
-            tags:
-              only:
-                - /v[0-9]+(\.[0-9]+)*-rc[0-9]+/
-          package_type: wheel
-          upload_subfolder: cu102
-      - binary_upload:
-          name: binary_windows_wheel_3_8_cu102_nightly_upload
-          context: org-member
-          requires:
-            - binary_windows_wheel_3_8_cu102_nightly_test
-          filters:
-            branches:
-              only:
-                - nightly
-            tags:
-              only:
-                - /v[0-9]+(\.[0-9]+)*-rc[0-9]+/
-          package_type: wheel
-          upload_subfolder: cu102
-      - binary_upload:
-          name: binary_windows_wheel_3_9_cu102_nightly_upload
-          context: org-member
-          requires:
-            - binary_windows_wheel_3_9_cu102_nightly_test
-          filters:
-            branches:
-              only:
-                - nightly
-            tags:
-              only:
-                - /v[0-9]+(\.[0-9]+)*-rc[0-9]+/
-          package_type: wheel
-          upload_subfolder: cu102
-      - binary_upload:
-          name: binary_windows_wheel_3_6_cu111_nightly_upload
-          context: org-member
-          requires:
-            - binary_windows_wheel_3_6_cu111_nightly_test
-          filters:
-            branches:
-              only:
-                - nightly
-            tags:
-              only:
-                - /v[0-9]+(\.[0-9]+)*-rc[0-9]+/
-          package_type: wheel
-          upload_subfolder: cu111
-      - binary_upload:
-          name: binary_windows_wheel_3_7_cu111_nightly_upload
-          context: org-member
-          requires:
-            - binary_windows_wheel_3_7_cu111_nightly_test
-          filters:
-            branches:
-              only:
-                - nightly
-            tags:
-              only:
-                - /v[0-9]+(\.[0-9]+)*-rc[0-9]+/
-          package_type: wheel
-          upload_subfolder: cu111
-      - binary_upload:
-          name: binary_windows_wheel_3_8_cu111_nightly_upload
-          context: org-member
-          requires:
-            - binary_windows_wheel_3_8_cu111_nightly_test
-          filters:
-            branches:
-              only:
-                - nightly
-            tags:
-              only:
-                - /v[0-9]+(\.[0-9]+)*-rc[0-9]+/
-          package_type: wheel
-          upload_subfolder: cu111
-      - binary_upload:
-          name: binary_windows_wheel_3_9_cu111_nightly_upload
-          context: org-member
-          requires:
-            - binary_windows_wheel_3_9_cu111_nightly_test
-          filters:
-            branches:
-              only:
-                - nightly
-            tags:
-              only:
-                - /v[0-9]+(\.[0-9]+)*-rc[0-9]+/
-          package_type: wheel
-          upload_subfolder: cu111
-      - binary_upload:
-          name: binary_windows_conda_3_6_cpu_nightly_upload
-          context: org-member
-          requires:
-            - binary_windows_conda_3_6_cpu_nightly_test
-          filters:
-            branches:
-              only:
-                - nightly
-            tags:
-              only:
-                - /v[0-9]+(\.[0-9]+)*-rc[0-9]+/
-          package_type: conda
-          upload_subfolder: cpu
-      - binary_upload:
-          name: binary_windows_conda_3_7_cpu_nightly_upload
-          context: org-member
-          requires:
-            - binary_windows_conda_3_7_cpu_nightly_test
-          filters:
-            branches:
-              only:
-                - nightly
-            tags:
-              only:
-                - /v[0-9]+(\.[0-9]+)*-rc[0-9]+/
-          package_type: conda
-          upload_subfolder: cpu
-      - binary_upload:
-          name: binary_windows_conda_3_8_cpu_nightly_upload
-          context: org-member
-          requires:
-            - binary_windows_conda_3_8_cpu_nightly_test
-          filters:
-            branches:
-              only:
-                - nightly
-            tags:
-              only:
-                - /v[0-9]+(\.[0-9]+)*-rc[0-9]+/
-          package_type: conda
-          upload_subfolder: cpu
-      - binary_upload:
-          name: binary_windows_conda_3_9_cpu_nightly_upload
-          context: org-member
-          requires:
-            - binary_windows_conda_3_9_cpu_nightly_test
-          filters:
-            branches:
-              only:
-                - nightly
-            tags:
-              only:
-                - /v[0-9]+(\.[0-9]+)*-rc[0-9]+/
-          package_type: conda
-          upload_subfolder: cpu
-      - binary_upload:
-          name: binary_windows_conda_3_6_cu102_nightly_upload
-          context: org-member
-          requires:
-            - binary_windows_conda_3_6_cu102_nightly_test
-          filters:
-            branches:
-              only:
-                - nightly
-            tags:
-              only:
-                - /v[0-9]+(\.[0-9]+)*-rc[0-9]+/
-          package_type: conda
-          upload_subfolder: cu102
-      - binary_upload:
-          name: binary_windows_conda_3_7_cu102_nightly_upload
-          context: org-member
-          requires:
-            - binary_windows_conda_3_7_cu102_nightly_test
-          filters:
-            branches:
-              only:
-                - nightly
-            tags:
-              only:
-                - /v[0-9]+(\.[0-9]+)*-rc[0-9]+/
-          package_type: conda
-          upload_subfolder: cu102
-      - binary_upload:
-          name: binary_windows_conda_3_8_cu102_nightly_upload
-          context: org-member
-          requires:
-            - binary_windows_conda_3_8_cu102_nightly_test
-          filters:
-            branches:
-              only:
-                - nightly
-            tags:
-              only:
-                - /v[0-9]+(\.[0-9]+)*-rc[0-9]+/
-          package_type: conda
-          upload_subfolder: cu102
-      - binary_upload:
-          name: binary_windows_conda_3_9_cu102_nightly_upload
-          context: org-member
-          requires:
-            - binary_windows_conda_3_9_cu102_nightly_test
-          filters:
-            branches:
-              only:
-                - nightly
-            tags:
-              only:
-                - /v[0-9]+(\.[0-9]+)*-rc[0-9]+/
-          package_type: conda
-          upload_subfolder: cu102
-      - binary_upload:
-          name: binary_windows_conda_3_6_cu111_nightly_upload
-          context: org-member
-          requires:
-            - binary_windows_conda_3_6_cu111_nightly_test
-          filters:
-            branches:
-              only:
-                - nightly
-            tags:
-              only:
-                - /v[0-9]+(\.[0-9]+)*-rc[0-9]+/
-          package_type: conda
-          upload_subfolder: cu111
-      - binary_upload:
-          name: binary_windows_conda_3_7_cu111_nightly_upload
-          context: org-member
-          requires:
-            - binary_windows_conda_3_7_cu111_nightly_test
-          filters:
-            branches:
-              only:
-                - nightly
-            tags:
-              only:
-                - /v[0-9]+(\.[0-9]+)*-rc[0-9]+/
-          package_type: conda
-          upload_subfolder: cu111
-      - binary_upload:
-          name: binary_windows_conda_3_8_cu111_nightly_upload
-          context: org-member
-          requires:
-            - binary_windows_conda_3_8_cu111_nightly_test
-          filters:
-            branches:
-              only:
-                - nightly
-            tags:
-              only:
-                - /v[0-9]+(\.[0-9]+)*-rc[0-9]+/
-          package_type: conda
-          upload_subfolder: cu111
-      - binary_upload:
-          name: binary_windows_conda_3_9_cu111_nightly_upload
-          context: org-member
-          requires:
-            - binary_windows_conda_3_9_cu111_nightly_test
-          filters:
-            branches:
-              only:
-                - nightly
-            tags:
-              only:
-                - /v[0-9]+(\.[0-9]+)*-rc[0-9]+/
-          package_type: conda
-          upload_subfolder: cu111
-      - binary_upload:
-          name: binary_windows_libtorch_3_7_cpu_debug_nightly_upload
-          context: org-member
-          requires:
-            - binary_windows_libtorch_3_7_cpu_debug_nightly_test
-          filters:
-            branches:
-              only:
-                - nightly
-            tags:
-              only:
-                - /v[0-9]+(\.[0-9]+)*-rc[0-9]+/
-          package_type: libtorch
-          upload_subfolder: cpu
-      - binary_upload:
-          name: binary_windows_libtorch_3_7_cu102_debug_nightly_upload
-          context: org-member
-          requires:
-            - binary_windows_libtorch_3_7_cu102_debug_nightly_test
-          filters:
-            branches:
-              only:
-                - nightly
-            tags:
-              only:
-                - /v[0-9]+(\.[0-9]+)*-rc[0-9]+/
-          package_type: libtorch
-          upload_subfolder: cu102
-      - binary_upload:
-          name: binary_windows_libtorch_3_7_cu111_debug_nightly_upload
-          context: org-member
-          requires:
-            - binary_windows_libtorch_3_7_cu111_debug_nightly_test
-          filters:
-            branches:
-              only:
-                - nightly
-            tags:
-              only:
-                - /v[0-9]+(\.[0-9]+)*-rc[0-9]+/
-          package_type: libtorch
-          upload_subfolder: cu111
-      - binary_upload:
-          name: binary_windows_libtorch_3_7_cpu_release_nightly_upload
-          context: org-member
-          requires:
-            - binary_windows_libtorch_3_7_cpu_release_nightly_test
-          filters:
-            branches:
-              only:
-                - nightly
-            tags:
-              only:
-                - /v[0-9]+(\.[0-9]+)*-rc[0-9]+/
-          package_type: libtorch
-          upload_subfolder: cpu
-      - binary_upload:
-          name: binary_windows_libtorch_3_7_cu102_release_nightly_upload
-          context: org-member
-          requires:
-            - binary_windows_libtorch_3_7_cu102_release_nightly_test
-          filters:
-            branches:
-              only:
-                - nightly
-            tags:
-              only:
-                - /v[0-9]+(\.[0-9]+)*-rc[0-9]+/
-          package_type: libtorch
-          upload_subfolder: cu102
-      - binary_upload:
-          name: binary_windows_libtorch_3_7_cu111_release_nightly_upload
-          context: org-member
-          requires:
-            - binary_windows_libtorch_3_7_cu111_release_nightly_test
-          filters:
-            branches:
-              only:
-                - nightly
-            tags:
-              only:
-                - /v[0-9]+(\.[0-9]+)*-rc[0-9]+/
-          package_type: libtorch
-          upload_subfolder: cu111
-    when: << pipeline.parameters.run_binary_tests >>
-  build:
-    jobs:
-      - docker_build_job:
-          name: "docker-pytorch-linux-bionic-cuda10.2-cudnn7-py3.8-gcc9"
-          image_name: "pytorch-linux-bionic-cuda10.2-cudnn7-py3.8-gcc9"
-      - docker_build_job:
-          name: "docker-pytorch-linux-bionic-cuda10.2-cudnn7-py3.9-gcc7"
-          image_name: "pytorch-linux-bionic-cuda10.2-cudnn7-py3.9-gcc7"
-      - docker_build_job:
-          name: "docker-pytorch-linux-bionic-py3.6-clang9"
-          image_name: "pytorch-linux-bionic-py3.6-clang9"
-      - docker_build_job:
-          name: "docker-pytorch-linux-bionic-cuda10.2-cudnn7-py3.6-clang9"
-          image_name: "pytorch-linux-bionic-cuda10.2-cudnn7-py3.6-clang9"
-      - docker_build_job:
-          name: "docker-pytorch-linux-bionic-py3.8-gcc9"
-          image_name: "pytorch-linux-bionic-py3.8-gcc9"
-      - docker_build_job:
-          name: "docker-pytorch-linux-xenial-cuda10-cudnn7-py3-gcc7"
-          image_name: "pytorch-linux-xenial-cuda10-cudnn7-py3-gcc7"
-      - docker_build_job:
-          name: "docker-pytorch-linux-xenial-cuda10.1-cudnn7-py3-gcc7"
-          image_name: "pytorch-linux-xenial-cuda10.1-cudnn7-py3-gcc7"
-      - docker_build_job:
-          name: "docker-pytorch-linux-xenial-cuda10.2-cudnn7-py3-gcc7"
-          image_name: "pytorch-linux-xenial-cuda10.2-cudnn7-py3-gcc7"
-      - docker_build_job:
-          name: "docker-pytorch-linux-xenial-cuda11.1-cudnn8-py3-gcc7"
-          image_name: "pytorch-linux-xenial-cuda11.1-cudnn8-py3-gcc7"
-      - docker_build_job:
-          name: "docker-pytorch-linux-xenial-cuda11.3-cudnn8-py3-gcc7"
-          image_name: "pytorch-linux-xenial-cuda11.3-cudnn8-py3-gcc7"
-      - docker_build_job:
-          name: "docker-pytorch-linux-xenial-py3-clang5-android-ndk-r19c"
-          image_name: "pytorch-linux-xenial-py3-clang5-android-ndk-r19c"
-      - docker_build_job:
-          name: "docker-pytorch-linux-xenial-py3-clang5-asan"
-          image_name: "pytorch-linux-xenial-py3-clang5-asan"
-      - docker_build_job:
-          name: "docker-pytorch-linux-xenial-py3-clang7-onnx"
-          image_name: "pytorch-linux-xenial-py3-clang7-onnx"
-      - docker_build_job:
-          name: "docker-pytorch-linux-xenial-py3.8"
-          image_name: "pytorch-linux-xenial-py3.8"
-      - docker_build_job:
-          name: "docker-pytorch-linux-xenial-py3.6-clang7"
-          image_name: "pytorch-linux-xenial-py3.6-clang7"
-      - docker_build_job:
-          name: "docker-pytorch-linux-xenial-py3.6-gcc5.4"
-          image_name: "pytorch-linux-xenial-py3.6-gcc5.4"
-          filters:
-            branches:
-              only: /.*/
-            tags:
-              only: /v[0-9]+(\.[0-9]+)*-rc[0-9]+/
-      - docker_build_job:
-          name: "docker-pytorch-linux-xenial-py3.6-gcc7.2"
-          image_name: "pytorch-linux-xenial-py3.6-gcc7.2"
-      - docker_build_job:
-          name: "docker-pytorch-linux-xenial-py3.6-gcc7"
-          image_name: "pytorch-linux-xenial-py3.6-gcc7"
-      - docker_build_job:
-          name: "docker-pytorch-linux-bionic-rocm3.9-py3.6"
-          image_name: "pytorch-linux-bionic-rocm3.9-py3.6"
-      - docker_build_job:
-          name: "docker-pytorch-linux-bionic-rocm4.0.1-py3.6"
-          image_name: "pytorch-linux-bionic-rocm4.0.1-py3.6"
-      - docker_build_job:
-          name: "docker-pytorch-linux-bionic-rocm4.1-py3.6"
-          image_name: "pytorch-linux-bionic-rocm4.1-py3.6"
-      - docker_build_job:
-          name: "docker-pytorch-linux-bionic-rocm4.2-py3.6"
-          image_name: "pytorch-linux-bionic-rocm4.2-py3.6"
-      - pytorch_linux_build:
-          name: pytorch_linux_xenial_py3_6_gcc5_4_build
-          requires:
-            - "docker-pytorch-linux-xenial-py3.6-gcc5.4"
-          build_environment: "pytorch-linux-xenial-py3.6-gcc5.4-build"
-          docker_image: "308535385114.dkr.ecr.us-east-1.amazonaws.com/pytorch/pytorch-linux-xenial-py3.6-gcc5.4"
-          filters:
-            branches:
-              only: /.*/
-            tags:
-              only: /v[0-9]+(\.[0-9]+)*-rc[0-9]+/
-      - pytorch_linux_test:
-          name: pytorch_linux_xenial_py3_6_gcc5_4_test
-          requires:
-            - pytorch_linux_xenial_py3_6_gcc5_4_build
-          build_environment: "pytorch-linux-xenial-py3.6-gcc5.4-test"
-          docker_image: "308535385114.dkr.ecr.us-east-1.amazonaws.com/pytorch/pytorch-linux-xenial-py3.6-gcc5.4"
-          resource_class: large
-          filters:
-            branches:
-              only: /.*/
-            tags:
-              only: /v[0-9]+(\.[0-9]+)*-rc[0-9]+/
-      - pytorch_python_doc_build:
-          filters:
-            branches:
-              only: /.*/
-            tags:
-              only: /v[0-9]+(\.[0-9]+)*-rc[0-9]+/
-          requires:
-            - pytorch_linux_xenial_py3_6_gcc5_4_build
-      - pytorch_doc_push:
-          branch: site
-          context: org-member
-          filters:
-            branches:
-              only:
-                - nightly
-            tags:
-              only: /v[0-9]+(\.[0-9]+)*-rc[0-9]+/
-          name: pytorch_python_doc_push
-          requires:
-            - pytorch_python_doc_build
-      - pytorch_cpp_doc_build:
-          filters:
-            branches:
-              only: /.*/
-            tags:
-              only: /v[0-9]+(\.[0-9]+)*-rc[0-9]+/
-          requires:
-            - pytorch_linux_xenial_py3_6_gcc5_4_build
-      - pytorch_doc_push:
-          branch: master
-          context: org-member
-          filters:
-            branches:
-              only:
-                - nightly
-            tags:
-              only: /v[0-9]+(\.[0-9]+)*-rc[0-9]+/
-          name: pytorch_cpp_doc_push
-          requires:
-            - pytorch_cpp_doc_build
-      - pytorch_doc_test:
-          requires:
-            - pytorch_linux_xenial_py3_6_gcc5_4_build
-      - pytorch_linux_test:
-          name: pytorch_linux_backward_compatibility_check_test
-          requires:
-            - pytorch_linux_xenial_py3_6_gcc5_4_build
-          build_environment: "pytorch-linux-backward-compatibility-check-test"
-          docker_image: "308535385114.dkr.ecr.us-east-1.amazonaws.com/pytorch/pytorch-linux-xenial-py3.6-gcc5.4"
-          resource_class: large
-      - pytorch_linux_build:
-          name: pytorch_paralleltbb_linux_xenial_py3_6_gcc5_4_build
-          requires:
-            - "docker-pytorch-linux-xenial-py3.6-gcc5.4"
-          filters:
-            branches:
-              only:
-                - master
-                - /ci-all\/.*/
-                - /release\/.*/
-          build_environment: "pytorch-paralleltbb-linux-xenial-py3.6-gcc5.4-build"
-          docker_image: "308535385114.dkr.ecr.us-east-1.amazonaws.com/pytorch/pytorch-linux-xenial-py3.6-gcc5.4"
-      - pytorch_linux_test:
-          name: pytorch_paralleltbb_linux_xenial_py3_6_gcc5_4_test
-          requires:
-            - pytorch_paralleltbb_linux_xenial_py3_6_gcc5_4_build
-          filters:
-            branches:
-              only:
-                - master
-                - /ci-all\/.*/
-                - /release\/.*/
-          build_environment: "pytorch-paralleltbb-linux-xenial-py3.6-gcc5.4-test"
-          docker_image: "308535385114.dkr.ecr.us-east-1.amazonaws.com/pytorch/pytorch-linux-xenial-py3.6-gcc5.4"
-          resource_class: large
-      - pytorch_linux_build:
-          name: pytorch_parallelnative_linux_xenial_py3_6_gcc5_4_build
-          requires:
-            - "docker-pytorch-linux-xenial-py3.6-gcc5.4"
-          filters:
-            branches:
-              only:
-                - master
-                - /ci-all\/.*/
-                - /release\/.*/
-          build_environment: "pytorch-parallelnative-linux-xenial-py3.6-gcc5.4-build"
-          docker_image: "308535385114.dkr.ecr.us-east-1.amazonaws.com/pytorch/pytorch-linux-xenial-py3.6-gcc5.4"
-      - pytorch_linux_test:
-          name: pytorch_parallelnative_linux_xenial_py3_6_gcc5_4_test
-          requires:
-            - pytorch_parallelnative_linux_xenial_py3_6_gcc5_4_build
-          filters:
-            branches:
-              only:
-                - master
-                - /ci-all\/.*/
-                - /release\/.*/
-          build_environment: "pytorch-parallelnative-linux-xenial-py3.6-gcc5.4-test"
-          docker_image: "308535385114.dkr.ecr.us-east-1.amazonaws.com/pytorch/pytorch-linux-xenial-py3.6-gcc5.4"
-          resource_class: large
-      - pytorch_linux_build:
-          name: pytorch_pure_torch_linux_xenial_py3_6_gcc5_4_build
-          requires:
-            - "docker-pytorch-linux-xenial-py3.6-gcc5.4"
-          filters:
-            branches:
-              only:
-                - master
-                - /ci-all\/.*/
-                - /release\/.*/
-          build_environment: "pytorch-pure_torch-linux-xenial-py3.6-gcc5.4-build"
-          docker_image: "308535385114.dkr.ecr.us-east-1.amazonaws.com/pytorch/pytorch-linux-xenial-py3.6-gcc5.4"
-      - pytorch_linux_build:
-          name: pytorch_linux_xenial_py3_6_gcc7_build
-          requires:
-            - "docker-pytorch-linux-xenial-py3.6-gcc7"
-          filters:
-            branches:
-              only:
-                - master
-                - /ci-all\/.*/
-                - /release\/.*/
-          build_environment: "pytorch-linux-xenial-py3.6-gcc7-build"
-          docker_image: "308535385114.dkr.ecr.us-east-1.amazonaws.com/pytorch/pytorch-linux-xenial-py3.6-gcc7"
-      - pytorch_linux_test:
-          name: pytorch_linux_xenial_py3_6_gcc7_test
-          requires:
-            - pytorch_linux_xenial_py3_6_gcc7_build
-          filters:
-            branches:
-              only:
-                - master
-                - /ci-all\/.*/
-                - /release\/.*/
-          build_environment: "pytorch-linux-xenial-py3.6-gcc7-test"
-          docker_image: "308535385114.dkr.ecr.us-east-1.amazonaws.com/pytorch/pytorch-linux-xenial-py3.6-gcc7"
-          resource_class: large
-      - pytorch_linux_build:
-          name: pytorch_linux_xenial_py3_clang5_asan_build
-          requires:
-            - "docker-pytorch-linux-xenial-py3-clang5-asan"
-          build_environment: "pytorch-linux-xenial-py3-clang5-asan-build"
-          docker_image: "308535385114.dkr.ecr.us-east-1.amazonaws.com/pytorch/pytorch-linux-xenial-py3-clang5-asan"
-      - pytorch_linux_test:
-          name: pytorch_linux_xenial_py3_clang5_asan_test1
-          requires:
-            - pytorch_linux_xenial_py3_clang5_asan_build
-          build_environment: "pytorch-linux-xenial-py3-clang5-asan-test1"
-          docker_image: "308535385114.dkr.ecr.us-east-1.amazonaws.com/pytorch/pytorch-linux-xenial-py3-clang5-asan"
-          resource_class: large
-      - pytorch_linux_test:
-          name: pytorch_linux_xenial_py3_clang5_asan_test2
-          requires:
-            - pytorch_linux_xenial_py3_clang5_asan_build
-          build_environment: "pytorch-linux-xenial-py3-clang5-asan-test2"
-          docker_image: "308535385114.dkr.ecr.us-east-1.amazonaws.com/pytorch/pytorch-linux-xenial-py3-clang5-asan"
-          resource_class: large
-      - pytorch_linux_build:
-          name: pytorch_linux_xenial_py3_clang7_onnx_build
-          requires:
-            - "docker-pytorch-linux-xenial-py3-clang7-onnx"
-          build_environment: "pytorch-linux-xenial-py3-clang7-onnx-build"
-          docker_image: "308535385114.dkr.ecr.us-east-1.amazonaws.com/pytorch/pytorch-linux-xenial-py3-clang7-onnx"
-      - pytorch_linux_test:
-          name: pytorch_linux_xenial_py3_clang7_onnx_ort_test1
-          requires:
-            - pytorch_linux_xenial_py3_clang7_onnx_build
-          build_environment: "pytorch-linux-xenial-py3-clang7-onnx-ort_test1"
-          docker_image: "308535385114.dkr.ecr.us-east-1.amazonaws.com/pytorch/pytorch-linux-xenial-py3-clang7-onnx"
-          resource_class: large
-      - pytorch_linux_test:
-          name: pytorch_linux_xenial_py3_clang7_onnx_ort_test2
-          requires:
-            - pytorch_linux_xenial_py3_clang7_onnx_build
-          build_environment: "pytorch-linux-xenial-py3-clang7-onnx-ort_test2"
-          docker_image: "308535385114.dkr.ecr.us-east-1.amazonaws.com/pytorch/pytorch-linux-xenial-py3-clang7-onnx"
-          resource_class: large
-      - pytorch_linux_build:
-          name: pytorch_linux_xenial_cuda10_2_cudnn7_py3_gcc7_build
-          requires:
-            - "docker-pytorch-linux-xenial-cuda10.2-cudnn7-py3-gcc7"
-          filters:
-            branches:
-              only:
-                - master
-                - /ci-all\/.*/
-                - /release\/.*/
-          build_environment: "pytorch-linux-xenial-cuda10.2-cudnn7-py3-gcc7-build"
-          docker_image: "308535385114.dkr.ecr.us-east-1.amazonaws.com/pytorch/pytorch-linux-xenial-cuda10.2-cudnn7-py3-gcc7"
-      - pytorch_linux_test:
-          name: pytorch_linux_xenial_cuda10_2_cudnn7_py3_gcc7_test1
-          requires:
-            - pytorch_linux_xenial_cuda10_2_cudnn7_py3_gcc7_build
-          filters:
-            branches:
-              only:
-                - master
-                - /ci-all\/.*/
-                - /release\/.*/
-          build_environment: "pytorch-linux-xenial-cuda10.2-cudnn7-py3-gcc7-test1"
-          docker_image: "308535385114.dkr.ecr.us-east-1.amazonaws.com/pytorch/pytorch-linux-xenial-cuda10.2-cudnn7-py3-gcc7"
-          use_cuda_docker_runtime: "1"
-          resource_class: gpu.medium
-      - pytorch_linux_test:
-          name: pytorch_linux_xenial_cuda10_2_cudnn7_py3_gcc7_test2
-          requires:
-            - pytorch_linux_xenial_cuda10_2_cudnn7_py3_gcc7_build
-          filters:
-            branches:
-              only:
-                - master
-                - /ci-all\/.*/
-                - /release\/.*/
-          build_environment: "pytorch-linux-xenial-cuda10.2-cudnn7-py3-gcc7-test2"
-          docker_image: "308535385114.dkr.ecr.us-east-1.amazonaws.com/pytorch/pytorch-linux-xenial-cuda10.2-cudnn7-py3-gcc7"
-          use_cuda_docker_runtime: "1"
-          resource_class: gpu.medium
-      - pytorch_linux_test:
-          name: pytorch_linux_xenial_cuda10_2_cudnn7_py3_multigpu_test
-          requires:
-            - pytorch_linux_xenial_cuda10_2_cudnn7_py3_gcc7_build
-          filters:
-            branches:
-              only:
-                - master
-                - /ci-all\/.*/
-                - /release\/.*/
-          build_environment: "pytorch-linux-xenial-cuda10.2-cudnn7-py3-multigpu-test"
-          docker_image: "308535385114.dkr.ecr.us-east-1.amazonaws.com/pytorch/pytorch-linux-xenial-cuda10.2-cudnn7-py3-gcc7"
-          use_cuda_docker_runtime: "1"
-          resource_class: gpu.large
-      - pytorch_linux_test:
-          name: pytorch_linux_xenial_cuda10_2_cudnn7_py3_nogpu_NO_AVX2_test
-          requires:
-            - pytorch_linux_xenial_cuda10_2_cudnn7_py3_gcc7_build
-          filters:
-            branches:
-              only:
-                - master
-                - /ci-all\/.*/
-                - /release\/.*/
-          build_environment: "pytorch-linux-xenial-cuda10.2-cudnn7-py3-nogpu-NO_AVX2-test"
-          docker_image: "308535385114.dkr.ecr.us-east-1.amazonaws.com/pytorch/pytorch-linux-xenial-cuda10.2-cudnn7-py3-gcc7"
-          resource_class: large
-      - pytorch_linux_test:
-          name: pytorch_linux_xenial_cuda10_2_cudnn7_py3_nogpu_NO_AVX_test
-          requires:
-            - pytorch_linux_xenial_cuda10_2_cudnn7_py3_gcc7_build
-          filters:
-            branches:
-              only:
-                - master
-                - /ci-all\/.*/
-                - /release\/.*/
-          build_environment: "pytorch-linux-xenial-cuda10.2-cudnn7-py3-nogpu-NO_AVX-test"
-          docker_image: "308535385114.dkr.ecr.us-east-1.amazonaws.com/pytorch/pytorch-linux-xenial-cuda10.2-cudnn7-py3-gcc7"
-          resource_class: large
-      - pytorch_linux_test:
-          name: pytorch_linux_xenial_cuda10_2_cudnn7_py3_slow_test
-          requires:
-            - pytorch_linux_xenial_cuda10_2_cudnn7_py3_gcc7_build
-          filters:
-            branches:
-              only:
-                - master
-                - /ci-all\/.*/
-                - /release\/.*/
-          build_environment: "pytorch-linux-xenial-cuda10.2-cudnn7-py3-slow-test"
-          docker_image: "308535385114.dkr.ecr.us-east-1.amazonaws.com/pytorch/pytorch-linux-xenial-cuda10.2-cudnn7-py3-gcc7"
-          use_cuda_docker_runtime: "1"
-          resource_class: gpu.medium
-      - pytorch_linux_build:
-          name: pytorch_libtorch_linux_xenial_cuda10_2_cudnn7_py3_gcc7_build
-          requires:
-            - "docker-pytorch-linux-xenial-cuda10.2-cudnn7-py3-gcc7"
-          filters:
-            branches:
-              only:
-                - master
-                - /ci-all\/.*/
-                - /release\/.*/
-          build_environment: "pytorch-libtorch-linux-xenial-cuda10.2-cudnn7-py3-gcc7-build"
-          docker_image: "308535385114.dkr.ecr.us-east-1.amazonaws.com/pytorch/pytorch-linux-xenial-cuda10.2-cudnn7-py3-gcc7"
-      - pytorch_linux_build:
-          name: pytorch_linux_xenial_cuda11_1_cudnn8_py3_gcc7_build
-          requires:
-            - "docker-pytorch-linux-xenial-cuda11.1-cudnn8-py3-gcc7"
-          build_environment: "pytorch-linux-xenial-cuda11.1-cudnn8-py3-gcc7-build"
-          docker_image: "308535385114.dkr.ecr.us-east-1.amazonaws.com/pytorch/pytorch-linux-xenial-cuda11.1-cudnn8-py3-gcc7"
-      - pytorch_linux_test:
-          name: pytorch_linux_xenial_cuda11_1_cudnn8_py3_gcc7_test1
-          requires:
-            - pytorch_linux_xenial_cuda11_1_cudnn8_py3_gcc7_build
-          build_environment: "pytorch-linux-xenial-cuda11.1-cudnn8-py3-gcc7-test1"
-          docker_image: "308535385114.dkr.ecr.us-east-1.amazonaws.com/pytorch/pytorch-linux-xenial-cuda11.1-cudnn8-py3-gcc7"
-          use_cuda_docker_runtime: "1"
-          resource_class: gpu.medium
-      - pytorch_linux_test:
-          name: pytorch_linux_xenial_cuda11_1_cudnn8_py3_gcc7_test2
-          requires:
-            - pytorch_linux_xenial_cuda11_1_cudnn8_py3_gcc7_build
-          build_environment: "pytorch-linux-xenial-cuda11.1-cudnn8-py3-gcc7-test2"
-          docker_image: "308535385114.dkr.ecr.us-east-1.amazonaws.com/pytorch/pytorch-linux-xenial-cuda11.1-cudnn8-py3-gcc7"
-          use_cuda_docker_runtime: "1"
-          resource_class: gpu.medium
-      - pytorch_linux_build:
-          name: pytorch_libtorch_linux_xenial_cuda11_1_cudnn8_py3_gcc7_build
-          requires:
-            - "docker-pytorch-linux-xenial-cuda11.1-cudnn8-py3-gcc7"
-          filters:
-            branches:
-              only:
-                - master
-                - /ci-all\/.*/
-                - /release\/.*/
-          build_environment: "pytorch-libtorch-linux-xenial-cuda11.1-cudnn8-py3-gcc7-build"
-          docker_image: "308535385114.dkr.ecr.us-east-1.amazonaws.com/pytorch/pytorch-linux-xenial-cuda11.1-cudnn8-py3-gcc7"
-      - pytorch_linux_build:
-          name: pytorch_linux_bionic_py3_6_clang9_noarch_build
-          requires:
-            - "docker-pytorch-linux-bionic-py3.6-clang9"
-          build_environment: "pytorch-linux-bionic-py3.6-clang9-noarch-build"
-          docker_image: "308535385114.dkr.ecr.us-east-1.amazonaws.com/pytorch/pytorch-linux-bionic-py3.6-clang9"
-      - pytorch_linux_test:
-          name: pytorch_linux_bionic_py3_6_clang9_noarch_test
-          requires:
-            - pytorch_linux_bionic_py3_6_clang9_noarch_build
-          build_environment: "pytorch-linux-bionic-py3.6-clang9-noarch-test"
-          docker_image: "308535385114.dkr.ecr.us-east-1.amazonaws.com/pytorch/pytorch-linux-bionic-py3.6-clang9"
-          resource_class: large
-      - pytorch_linux_build:
-          name: pytorch_xla_linux_bionic_py3_6_clang9_build
-          requires:
-            - "docker-pytorch-linux-bionic-py3.6-clang9"
-          build_environment: "pytorch-xla-linux-bionic-py3.6-clang9-build"
-          docker_image: "308535385114.dkr.ecr.us-east-1.amazonaws.com/pytorch/pytorch-linux-bionic-py3.6-clang9"
-      - pytorch_linux_test:
-          name: pytorch_xla_linux_bionic_py3_6_clang9_test
-          requires:
-            - pytorch_xla_linux_bionic_py3_6_clang9_build
-          build_environment: "pytorch-xla-linux-bionic-py3.6-clang9-test"
-          docker_image: "308535385114.dkr.ecr.us-east-1.amazonaws.com/pytorch/pytorch-linux-bionic-py3.6-clang9"
-          resource_class: large
-      - pytorch_linux_build:
-          name: pytorch_vulkan_linux_bionic_py3_6_clang9_build
-          requires:
-            - "docker-pytorch-linux-bionic-py3.6-clang9"
-          build_environment: "pytorch-vulkan-linux-bionic-py3.6-clang9-build"
-          docker_image: "308535385114.dkr.ecr.us-east-1.amazonaws.com/pytorch/pytorch-linux-bionic-py3.6-clang9"
-      - pytorch_linux_test:
-          name: pytorch_vulkan_linux_bionic_py3_6_clang9_test
-          requires:
-            - pytorch_vulkan_linux_bionic_py3_6_clang9_build
-          build_environment: "pytorch-vulkan-linux-bionic-py3.6-clang9-test"
-          docker_image: "308535385114.dkr.ecr.us-east-1.amazonaws.com/pytorch/pytorch-linux-bionic-py3.6-clang9"
-          resource_class: large
-      - pytorch_linux_build:
-          name: pytorch_linux_bionic_cuda10_2_cudnn7_py3_9_gcc7_build
-          requires:
-            - "docker-pytorch-linux-bionic-cuda10.2-cudnn7-py3.9-gcc7"
-          build_environment: "pytorch-linux-bionic-cuda10.2-cudnn7-py3.9-gcc7-build"
-          docker_image: "308535385114.dkr.ecr.us-east-1.amazonaws.com/pytorch/pytorch-linux-bionic-cuda10.2-cudnn7-py3.9-gcc7"
-      - pytorch_linux_test:
-          name: pytorch_linux_bionic_cuda10_2_cudnn7_py3_9_gcc7_test1
-          requires:
-            - pytorch_linux_bionic_cuda10_2_cudnn7_py3_9_gcc7_build
-          build_environment: "pytorch-linux-bionic-cuda10.2-cudnn7-py3.9-gcc7-test1"
-          docker_image: "308535385114.dkr.ecr.us-east-1.amazonaws.com/pytorch/pytorch-linux-bionic-cuda10.2-cudnn7-py3.9-gcc7"
-          use_cuda_docker_runtime: "1"
-          resource_class: gpu.medium
-      - pytorch_linux_test:
-          name: pytorch_linux_bionic_cuda10_2_cudnn7_py3_9_gcc7_test2
-          requires:
-            - pytorch_linux_bionic_cuda10_2_cudnn7_py3_9_gcc7_build
-          build_environment: "pytorch-linux-bionic-cuda10.2-cudnn7-py3.9-gcc7-test2"
-          docker_image: "308535385114.dkr.ecr.us-east-1.amazonaws.com/pytorch/pytorch-linux-bionic-cuda10.2-cudnn7-py3.9-gcc7"
-          use_cuda_docker_runtime: "1"
-          resource_class: gpu.medium
-      - pytorch_linux_build:
-          name: pytorch_linux_bionic_py3_8_gcc9_coverage_build
-          requires:
-            - "docker-pytorch-linux-bionic-py3.8-gcc9"
-          build_environment: "pytorch-linux-bionic-py3.8-gcc9-coverage-build"
-          docker_image: "308535385114.dkr.ecr.us-east-1.amazonaws.com/pytorch/pytorch-linux-bionic-py3.8-gcc9"
-      - pytorch_linux_test:
-          name: pytorch_linux_bionic_py3_8_gcc9_coverage_test1
-          requires:
-            - pytorch_linux_bionic_py3_8_gcc9_coverage_build
-          build_environment: "pytorch-linux-bionic-py3.8-gcc9-coverage-test1"
-          docker_image: "308535385114.dkr.ecr.us-east-1.amazonaws.com/pytorch/pytorch-linux-bionic-py3.8-gcc9"
-          resource_class: large
-      - pytorch_linux_test:
-          name: pytorch_linux_bionic_py3_8_gcc9_coverage_test2
-          requires:
-            - pytorch_linux_bionic_py3_8_gcc9_coverage_build
-          build_environment: "pytorch-linux-bionic-py3.8-gcc9-coverage-test2"
-          docker_image: "308535385114.dkr.ecr.us-east-1.amazonaws.com/pytorch/pytorch-linux-bionic-py3.8-gcc9"
-          resource_class: large
-      - pytorch_linux_build:
-          name: pytorch_linux_bionic_rocm3_9_py3_6_build
-          requires:
-            - "docker-pytorch-linux-bionic-rocm3.9-py3.6"
-          build_environment: "pytorch-linux-bionic-rocm3.9-py3.6-build"
-          docker_image: "308535385114.dkr.ecr.us-east-1.amazonaws.com/pytorch/pytorch-linux-bionic-rocm3.9-py3.6"
-          resource_class: xlarge
-      - pytorch_macos_10_15_py3_build:
-          name: pytorch_macos_10_15_py3_build
-      - pytorch_macos_10_13_py3_build:
-          name: pytorch_macos_10_13_py3_build
-      - pytorch_macos_10_13_py3_test:
-          name: pytorch_macos_10_13_py3_test
-          requires:
-            - pytorch_macos_10_13_py3_build
-      - pytorch_macos_10_13_py3_lite_interpreter_build_test:
-          name: pytorch_macos_10_13_py3_lite_interpreter_build_test
-          requires:
-            - pytorch_macos_10_13_py3_build
-      - pytorch_linux_build:
-          build_environment: "pytorch-linux-xenial-py3-clang5-android-ndk-r19c-x86_32-build"
-          docker_image: "308535385114.dkr.ecr.us-east-1.amazonaws.com/pytorch/pytorch-linux-xenial-py3-clang5-android-ndk-r19c"
-          name: pytorch_linux_xenial_py3_clang5_android_ndk_r19c_x86_32_build
-          requires:
-            - docker-pytorch-linux-xenial-py3-clang5-android-ndk-r19c
-      - pytorch_linux_build:
-          build_environment: "pytorch-linux-xenial-py3-clang5-android-ndk-r19c-x86_64-build"
-          docker_image: "308535385114.dkr.ecr.us-east-1.amazonaws.com/pytorch/pytorch-linux-xenial-py3-clang5-android-ndk-r19c"
-          filters:
-            branches:
-              only:
-                - master
-                - /ci-all\/.*/
-                - /release\/.*/
-          name: pytorch_linux_xenial_py3_clang5_android_ndk_r19c_x86_64_build
-          requires:
-            - docker-pytorch-linux-xenial-py3-clang5-android-ndk-r19c
-      - pytorch_linux_build:
-          build_environment: "pytorch-linux-xenial-py3-clang5-android-ndk-r19c-arm-v7a-build"
-          docker_image: "308535385114.dkr.ecr.us-east-1.amazonaws.com/pytorch/pytorch-linux-xenial-py3-clang5-android-ndk-r19c"
-          filters:
-            branches:
-              only:
-                - master
-                - /ci-all\/.*/
-                - /release\/.*/
-          name: pytorch_linux_xenial_py3_clang5_android_ndk_r19c_arm_v7a_build
-          requires:
-            - docker-pytorch-linux-xenial-py3-clang5-android-ndk-r19c
-      - pytorch_linux_build:
-          build_environment: "pytorch-linux-xenial-py3-clang5-android-ndk-r19c-arm-v8a-build"
-          docker_image: "308535385114.dkr.ecr.us-east-1.amazonaws.com/pytorch/pytorch-linux-xenial-py3-clang5-android-ndk-r19c"
-          filters:
-            branches:
-              only:
-                - master
-                - /ci-all\/.*/
-                - /release\/.*/
-          name: pytorch_linux_xenial_py3_clang5_android_ndk_r19c_arm_v8a_build
-          requires:
-            - docker-pytorch-linux-xenial-py3-clang5-android-ndk-r19c
-      - pytorch_android_gradle_build-x86_32:
-          filters:
-            branches:
-              only:
-                - /gh\/.*\/head/
-                - /pull\/.*/
-          name: pytorch-linux-xenial-py3-clang5-android-ndk-r19c-gradle-build-x86_32
-          requires:
-            - pytorch_linux_xenial_py3_clang5_android_ndk_r19c_x86_32_build
-      - pytorch_android_gradle_custom_build_single:
-          filters:
-            branches:
-              only:
-                - /gh\/.*\/head/
-                - /pull\/.*/
-          name: pytorch-linux-xenial-py3-clang5-android-ndk-r19c-gradle-custom-build-single
-          requires:
-            - docker-pytorch-linux-xenial-py3-clang5-android-ndk-r19c
-      - pytorch_android_gradle_custom_build_single:
-          filters:
-            branches:
-              only:
-                - /gh\/.*\/head/
-                - /pull\/.*/
-          lite_interpreter: "0"
-          name: pytorch-linux-xenial-py3-clang5-android-ndk-r19c-gradle-custom-build-single-full-jit
-          requires:
-            - docker-pytorch-linux-xenial-py3-clang5-android-ndk-r19c
-      - pytorch_android_gradle_build:
-          filters:
-            branches:
-              only:
-                - master
-                - /ci-all\/.*/
-                - /release\/.*/
-          name: pytorch-linux-xenial-py3-clang5-android-ndk-r19c-gradle-build
-          requires:
-            - pytorch_linux_xenial_py3_clang5_android_ndk_r19c_x86_32_build
-            - pytorch_linux_xenial_py3_clang5_android_ndk_r19c_x86_64_build
-            - pytorch_linux_xenial_py3_clang5_android_ndk_r19c_arm_v7a_build
-            - pytorch_linux_xenial_py3_clang5_android_ndk_r19c_arm_v8a_build
-      - pytorch_ios_build:
-          build_environment: pytorch-ios-12.0.0-x86_64_build
-          ios_arch: x86_64
-          ios_platform: SIMULATOR
-          lite_interpreter: "1"
-          name: pytorch_ios_12_0_0_x86_64_build
-      - pytorch_ios_build:
-          build_environment: pytorch-ios-12.0.0-x86_64_full_jit_build
-          ios_arch: x86_64
-          ios_platform: SIMULATOR
-          lite_interpreter: "0"
-          name: pytorch_ios_12_0_0_x86_64_full_jit_build
-      - pytorch_ios_build:
-          build_environment: pytorch-ios-12.0.0-arm64_build
-          context: org-member
-          ios_arch: arm64
-          ios_platform: OS
-          lite_interpreter: "1"
-          name: pytorch_ios_12_0_0_arm64_build
-      - pytorch_ios_build:
-          build_environment: pytorch-ios-12.0.0-arm64_metal_build
-          context: org-member
-          ios_arch: arm64
-          ios_platform: OS
-          lite_interpreter: "1"
-          name: pytorch_ios_12_0_0_arm64_metal_build
-          use_metal: "1"
-      - pytorch_ios_build:
-          build_environment: pytorch-ios-12.0.0-arm64_full_jit_build
-          context: org-member
-          ios_arch: arm64
-          ios_platform: OS
-          lite_interpreter: "0"
-          name: pytorch_ios_12_0_0_arm64_full_jit_build
-      - pytorch_ios_build:
-          build_environment: pytorch-ios-12.0.0-arm64_custom_build
-          context: org-member
-          ios_arch: arm64
-          ios_platform: OS
-          lite_interpreter: "1"
-          name: pytorch_ios_12_0_0_arm64_custom_build
-          op_list: mobilenetv2.yaml
-      - pytorch_linux_build:
-          build_environment: pytorch-linux-xenial-py3-clang5-mobile-build
-          build_only: "1"
-          docker_image: 308535385114.dkr.ecr.us-east-1.amazonaws.com/pytorch/pytorch-linux-xenial-py3-clang5-asan
-          name: pytorch_linux_xenial_py3_clang5_mobile_build
-          requires:
-            - docker-pytorch-linux-xenial-py3-clang5-asan
-      - pytorch_linux_build:
-          build_environment: pytorch-linux-xenial-py3-clang5-mobile-custom-build-dynamic
-          build_only: "1"
-          docker_image: 308535385114.dkr.ecr.us-east-1.amazonaws.com/pytorch/pytorch-linux-xenial-py3-clang5-android-ndk-r19c
-          name: pytorch_linux_xenial_py3_clang5_mobile_custom_build_dynamic
-          requires:
-            - docker-pytorch-linux-xenial-py3-clang5-android-ndk-r19c
-      - pytorch_linux_build:
-          build_environment: pytorch-linux-xenial-py3-clang5-mobile-custom-build-static
-          build_only: "1"
-          docker_image: 308535385114.dkr.ecr.us-east-1.amazonaws.com/pytorch/pytorch-linux-xenial-py3-clang5-android-ndk-r19c
-          name: pytorch_linux_xenial_py3_clang5_mobile_custom_build_static
-          requires:
-            - docker-pytorch-linux-xenial-py3-clang5-android-ndk-r19c
-      - pytorch_linux_build:
-          build_environment: pytorch-linux-xenial-py3-clang5-mobile-code-analysis
-          build_only: "1"
-          docker_image: 308535385114.dkr.ecr.us-east-1.amazonaws.com/pytorch/pytorch-linux-xenial-py3-clang5-android-ndk-r19c
-          filters:
-            branches:
-              only:
-                - master
-                - /ci-all\/.*/
-                - /release\/.*/
-          name: pytorch_linux_xenial_py3_clang5_mobile_code_analysis
-          requires:
-            - docker-pytorch-linux-xenial-py3-clang5-android-ndk-r19c
-      - pytorch_linux_test:
-          build_environment: pytorch-linux-xenial-py3.6-gcc5.4-jit_legacy-test
-          docker_image: 308535385114.dkr.ecr.us-east-1.amazonaws.com/pytorch/pytorch-linux-xenial-py3.6-gcc5.4
-          name: pytorch_linux_xenial_py3_6_gcc5_4_jit_legacy_test
-          requires:
-            - pytorch_linux_xenial_py3_6_gcc5_4_build
-          resource_class: large
-      - pytorch_linux_test:
-          build_environment: pytorch-linux-xenial-cuda10.2-cudnn7-py3-jit_legacy-test
-          docker_image: 308535385114.dkr.ecr.us-east-1.amazonaws.com/pytorch/pytorch-linux-xenial-cuda10.2-cudnn7-py3-gcc7
-          name: pytorch_linux_xenial_cuda10_2_cudnn7_py3_jit_legacy_test
-          requires:
-            - pytorch_linux_xenial_cuda10_2_cudnn7_py3_gcc7_build
-          resource_class: gpu.medium
-          use_cuda_docker_runtime: "1"
-      - pytorch_linux_bazel_build:
-          build_environment: pytorch-linux-xenial-py3.6-gcc7-bazel-build
-          docker_image: 308535385114.dkr.ecr.us-east-1.amazonaws.com/pytorch/pytorch-linux-xenial-py3.6-gcc7
-          name: pytorch_bazel_build
-          requires:
-            - docker-pytorch-linux-xenial-py3.6-gcc7
-          resource_class: large
-      - pytorch_linux_bazel_test:
-          build_environment: pytorch-linux-xenial-py3.6-gcc7-bazel-test
-          docker_image: 308535385114.dkr.ecr.us-east-1.amazonaws.com/pytorch/pytorch-linux-xenial-py3.6-gcc7
-          name: pytorch_bazel_test
-          requires:
-            - pytorch_bazel_build
-      - binary_linux_build:
-          build_environment: manywheel 3.7m cu102 devtoolset7
-          docker_image: pytorch/manylinux-cuda102
-          filters:
-            branches:
-              only:
-                - master
-                - /ci-all\/.*/
-                - /release\/.*/
-          name: binary_linux_manywheel_3_7m_cu102_devtoolset7_build
-      - binary_linux_build:
-          build_environment: libtorch 3.7m cpu devtoolset7
-          docker_image: pytorch/manylinux-cuda102
-          filters:
-            branches:
-              only:
-                - master
-                - /ci-all\/.*/
-                - /release\/.*/
-          libtorch_variant: shared-with-deps
-          name: binary_linux_libtorch_3_7m_cpu_devtoolset7_shared-with-deps_build
-      - binary_linux_build:
-          build_environment: libtorch 3.7m cpu gcc5.4_cxx11-abi
-          docker_image: pytorch/pytorch-binary-docker-image-ubuntu16.04:latest
-          libtorch_variant: shared-with-deps
-          name: binary_linux_libtorch_3_7m_cpu_gcc5_4_cxx11-abi_shared-with-deps_build
-      - binary_mac_build:
-          build_environment: wheel 3.7 cpu
-          filters:
-            branches:
-              only:
-                - master
-                - /ci-all\/.*/
-                - /release\/.*/
-          name: binary_macos_wheel_3_7_cpu_build
-      - binary_mac_build:
-          build_environment: libtorch 3.7 cpu
-          filters:
-            branches:
-              only:
-                - master
-                - /ci-all\/.*/
-                - /release\/.*/
-          name: binary_macos_libtorch_3_7_cpu_build
-      - binary_windows_build:
-          build_environment: libtorch 3.7 cpu debug
-          filters:
-            branches:
-              only:
-                - master
-                - /ci-all\/.*/
-                - /release\/.*/
-          name: binary_windows_libtorch_3_7_cpu_debug_build
-      - binary_windows_build:
-          build_environment: libtorch 3.7 cpu release
-          filters:
-            branches:
-              only:
-                - master
-                - /ci-all\/.*/
-                - /release\/.*/
-          name: binary_windows_libtorch_3_7_cpu_release_build
-      - binary_windows_build:
-          build_environment: wheel 3.7 cu102
-          filters:
-            branches:
-              only:
-                - master
-                - /ci-all\/.*/
-                - /release\/.*/
-          name: binary_windows_wheel_3_7_cu102_build
-      - binary_windows_test:
-          build_environment: libtorch 3.7 cpu debug
-          filters:
-            branches:
-              only:
-                - master
-                - /ci-all\/.*/
-                - /release\/.*/
-          name: binary_windows_libtorch_3_7_cpu_debug_test
-          requires:
-            - binary_windows_libtorch_3_7_cpu_debug_build
-      - binary_windows_test:
-          build_environment: libtorch 3.7 cpu release
-          name: binary_windows_libtorch_3_7_cpu_release_test
-          requires:
-            - binary_windows_libtorch_3_7_cpu_release_build
-      - binary_windows_test:
-          build_environment: wheel 3.7 cu102
-          executor: windows-with-nvidia-gpu
-          filters:
-            branches:
-              only:
-                - master
-                - /ci-all\/.*/
-                - /release\/.*/
-          name: binary_windows_wheel_3_7_cu102_test
-          requires:
-            - binary_windows_wheel_3_7_cu102_build
-      - binary_linux_test:
-          build_environment: manywheel 3.7m cu102 devtoolset7
-          docker_image: pytorch/manylinux-cuda102
-          filters:
-            branches:
-              only:
-                - master
-                - /ci-all\/.*/
-                - /release\/.*/
-          name: binary_linux_manywheel_3_7m_cu102_devtoolset7_test
-          requires:
-            - binary_linux_manywheel_3_7m_cu102_devtoolset7_build
-          resource_class: gpu.medium
-          use_cuda_docker_runtime: "1"
-      - binary_linux_test:
-          build_environment: libtorch 3.7m cpu devtoolset7
-          docker_image: pytorch/manylinux-cuda102
-          filters:
-            branches:
-              only:
-                - master
-                - /ci-all\/.*/
-                - /release\/.*/
-          libtorch_variant: shared-with-deps
-          name: binary_linux_libtorch_3_7m_cpu_devtoolset7_shared-with-deps_test
-          requires:
-            - binary_linux_libtorch_3_7m_cpu_devtoolset7_shared-with-deps_build
-      - binary_linux_test:
-          build_environment: libtorch 3.7m cpu gcc5.4_cxx11-abi
-          docker_image: pytorch/pytorch-binary-docker-image-ubuntu16.04:latest
-          filters:
-            branches:
-              only:
-                - master
-                - /ci-all\/.*/
-                - /release\/.*/
-          libtorch_variant: shared-with-deps
-          name: binary_linux_libtorch_3_7m_cpu_gcc5_4_cxx11-abi_shared-with-deps_test
-          requires:
-            - binary_linux_libtorch_3_7m_cpu_gcc5_4_cxx11-abi_shared-with-deps_build
-      - binary_ios_build:
-          build_environment: libtorch-ios-12.0.0-nightly-x86_64-build
-          context: org-member
-          filters:
-            branches:
-              only: nightly
-          ios_arch: x86_64
-          ios_platform: SIMULATOR
-          name: pytorch_ios_12_0_0_nightly_x86_64_build
-      - binary_ios_build:
-          build_environment: libtorch-ios-12.0.0-nightly-arm64-build
-          context: org-member
-          filters:
-            branches:
-              only: nightly
-          ios_arch: arm64
-          ios_platform: OS
-          name: pytorch_ios_12_0_0_nightly_arm64_build
-      - binary_ios_upload:
-          build_environment: libtorch-ios-12.0.0-nightly-binary-build-upload
-          context: org-member
-          filters:
-            branches:
-              only: nightly
-          requires:
-            - pytorch_ios_12_0_0_nightly_x86_64_build
-            - pytorch_ios_12_0_0_nightly_arm64_build
-      - pytorch_linux_build:
-          build_environment: pytorch-linux-xenial-py3-clang5-android-ndk-r19c-x86_32
-          docker_image: 308535385114.dkr.ecr.us-east-1.amazonaws.com/pytorch/pytorch-linux-xenial-py3-clang5-android-ndk-r19c
-          filters:
-            branches:
-              only: nightly
-          name: nightly_pytorch_linux_xenial_py3_clang5_android_ndk_r19c_x86_32_build
-          requires:
-            - docker-pytorch-linux-xenial-py3-clang5-android-ndk-r19c
-      - pytorch_linux_build:
-          build_environment: pytorch-linux-xenial-py3-clang5-android-ndk-r19c-x86_64
-          docker_image: 308535385114.dkr.ecr.us-east-1.amazonaws.com/pytorch/pytorch-linux-xenial-py3-clang5-android-ndk-r19c
-          filters:
-            branches:
-              only: nightly
-          name: nightly_pytorch_linux_xenial_py3_clang5_android_ndk_r19c_x86_64_build
-          requires:
-            - docker-pytorch-linux-xenial-py3-clang5-android-ndk-r19c
-      - pytorch_linux_build:
-          build_environment: pytorch-linux-xenial-py3-clang5-android-ndk-r19c-arm-v7a
-          docker_image: 308535385114.dkr.ecr.us-east-1.amazonaws.com/pytorch/pytorch-linux-xenial-py3-clang5-android-ndk-r19c
-          filters:
-            branches:
-              only: nightly
-          name: nightly_pytorch_linux_xenial_py3_clang5_android_ndk_r19c_arm_v7a_build
-          requires:
-            - docker-pytorch-linux-xenial-py3-clang5-android-ndk-r19c
-      - pytorch_linux_build:
-          build_environment: pytorch-linux-xenial-py3-clang5-android-ndk-r19c-arm-v8a
-          docker_image: 308535385114.dkr.ecr.us-east-1.amazonaws.com/pytorch/pytorch-linux-xenial-py3-clang5-android-ndk-r19c
-          filters:
-            branches:
-              only: nightly
-          name: nightly_pytorch_linux_xenial_py3_clang5_android_ndk_r19c_arm_v8a_build
-          requires:
-            - docker-pytorch-linux-xenial-py3-clang5-android-ndk-r19c
-      - pytorch_android_gradle_build:
-          filters:
-            branches:
-              only: nightly
-          name: nightly_pytorch_linux_xenial_py3_clang5_android_ndk_r19c_android_gradle_build
-          requires:
-            - nightly_pytorch_linux_xenial_py3_clang5_android_ndk_r19c_x86_32_build
-            - nightly_pytorch_linux_xenial_py3_clang5_android_ndk_r19c_x86_64_build
-            - nightly_pytorch_linux_xenial_py3_clang5_android_ndk_r19c_arm_v7a_build
-            - nightly_pytorch_linux_xenial_py3_clang5_android_ndk_r19c_arm_v8a_build
-      - pytorch_android_publish_snapshot:
-          context: org-member
-          filters:
-            branches:
-              only: nightly
-          name: nightly_pytorch_linux_xenial_py3_clang5_android_ndk_r19c_x86_32_android_publish_snapshot
-          requires:
-            - nightly_pytorch_linux_xenial_py3_clang5_android_ndk_r19c_android_gradle_build
-      - anaconda_prune:
-          name: anaconda-prune-pytorch-nightly
-          context: "org-member"
-          packages: "pytorch torchvision torchaudio torchtext ignite torchcsprng"
-          channel: pytorch-nightly
-          filters:
-            branches:
-              only:
-                - postnightly
-      - anaconda_prune:
-          name: anaconda-prune-pytorch-test
-          context: "org-member"
-          packages: "pytorch torchvision torchaudio torchtext ignite torchcsprng"
-          channel: pytorch-test
-          filters:
-            branches:
-              only:
-                - postnightly
-      - pytorch_windows_build:
-          build_environment: pytorch-win-vs2019-cuda10-cudnn7-py3
-          cuda_version: "10.1"
-          filters:
-            branches:
-              only:
-                - master
-                - /ci-all\/.*/
-                - /release\/.*/
-          name: pytorch_windows_vs2019_py36_cuda10.1_build
-          python_version: "3.6"
-          use_cuda: "1"
-          vc_product: BuildTools
-          vc_version: ""
-          vc_year: "2019"
-      - pytorch_windows_test:
-          build_environment: pytorch-win-vs2019-cuda10-cudnn7-py3
-          cuda_version: "10.1"
-          executor: windows-with-nvidia-gpu
-          filters:
-            branches:
-              only:
-                - master
-                - /ci-all\/.*/
-                - /release\/.*/
-          name: pytorch_windows_vs2019_py36_cuda10.1_test1
-          python_version: "3.6"
-          requires:
-            - pytorch_windows_vs2019_py36_cuda10.1_build
-          test_name: pytorch-windows-test1
-          use_cuda: "1"
-          vc_product: BuildTools
-          vc_version: ""
-          vc_year: "2019"
-      - pytorch_windows_test:
-          build_environment: pytorch-win-vs2019-cuda10-cudnn7-py3
-          cuda_version: "10.1"
-          executor: windows-with-nvidia-gpu
-          filters:
-            branches:
-              only:
-                - master
-                - /ci-all\/.*/
-                - /release\/.*/
-          name: pytorch_windows_vs2019_py36_cuda10.1_test2
-          python_version: "3.6"
-          requires:
-            - pytorch_windows_vs2019_py36_cuda10.1_build
-          test_name: pytorch-windows-test2
-          use_cuda: "1"
-          vc_product: BuildTools
-          vc_version: ""
-          vc_year: "2019"
-      - pytorch_windows_build:
-          build_environment: pytorch-win-vs2019-cuda11-cudnn8-py3
-          cuda_version: "11.1"
-          name: pytorch_windows_vs2019_py36_cuda11.1_build
-          python_version: "3.6"
-          use_cuda: "1"
-          vc_product: BuildTools
-          vc_version: ""
-          vc_year: "2019"
-      - pytorch_windows_test:
-          build_environment: pytorch-win-vs2019-cuda11-cudnn8-py3
-          cuda_version: "11.1"
-          executor: windows-with-nvidia-gpu
-          filters:
-            branches:
-              only:
-                - master
-                - /ci-all\/.*/
-                - /release\/.*/
-          name: pytorch_windows_vs2019_py36_cuda11.1_test1
-          python_version: "3.6"
-          requires:
-            - pytorch_windows_vs2019_py36_cuda11.1_build
-          test_name: pytorch-windows-test1
-          use_cuda: "1"
-          vc_product: BuildTools
-          vc_version: ""
-          vc_year: "2019"
-      - pytorch_windows_test:
-          build_environment: pytorch-win-vs2019-cuda11-cudnn8-py3
-          cuda_version: "11.1"
-          executor: windows-with-nvidia-gpu
-          filters:
-            branches:
-              only:
-                - master
-                - /ci-all\/.*/
-                - /release\/.*/
-          name: pytorch_windows_vs2019_py36_cuda11.1_test2
-          python_version: "3.6"
-          requires:
-            - pytorch_windows_vs2019_py36_cuda11.1_build
-          test_name: pytorch-windows-test2
-          use_cuda: "1"
-          vc_product: BuildTools
-          vc_version: ""
-          vc_year: "2019"
-      - pytorch_windows_test_multigpu:
-          filters:
-            branches:
-              only:
-                - master
-                - /ci-all\/.*/
-                - /release\/.*/
-                - nightly
-            tags:
-              only: /v[0-9]+(\.[0-9]+)*-rc[0-9]+/
-          name: pytorch_windows_vs2019_py36_cuda11.1_test_azure_multi_gpu
-          requires:
-            - pytorch_windows_vs2019_py36_cuda11.1_build
-      - pytorch_windows_build:
-          build_environment: pytorch-win-vs2019-cpu-py3
-          cuda_version: cpu
-          name: pytorch_windows_vs2019_py36_cpu_build
-          python_version: "3.6"
-          use_cuda: "0"
-          vc_product: BuildTools
-          vc_version: ""
-          vc_year: "2019"
-      - pytorch_windows_test:
-          build_environment: pytorch-win-vs2019-cpu-py3
-          cuda_version: cpu
-          name: pytorch_windows_vs2019_py36_cpu_test1
-          python_version: "3.6"
-          requires:
-            - pytorch_windows_vs2019_py36_cpu_build
-          test_name: pytorch-windows-test1
-          use_cuda: "0"
-          vc_product: BuildTools
-          vc_version: ""
-          vc_year: "2019"
-      - pytorch_windows_test:
-          build_environment: pytorch-win-vs2019-cpu-py3
-          cuda_version: cpu
-          name: pytorch_windows_vs2019_py36_cpu_test2
-          python_version: "3.6"
-          requires:
-            - pytorch_windows_vs2019_py36_cpu_build
-          test_name: pytorch-windows-test2
-          use_cuda: "0"
-          vc_product: BuildTools
-          vc_version: ""
-          vc_year: "2019"
-      - pytorch_windows_test:
-          build_environment: pytorch-win-vs2019-cuda10-cudnn7-py3
-          cuda_version: "10.1"
-          filters:
-            branches:
-              only:
-                - master
-                - /ci-all\/.*/
-                - /release\/.*/
-          name: pytorch_windows_vs2019_py36_cuda10.1_on_cpu_test1
-          python_version: "3.6"
-          requires:
-            - pytorch_windows_vs2019_py36_cuda10.1_build
-          test_name: pytorch-windows-test1
-          use_cuda: "0"
-          vc_product: BuildTools
-          vc_version: ""
-          vc_year: "2019"
-      - update_s3_htmls:
-          context: org-member
-          filters:
-            branches:
-              only:
-                - postnightly
-          name: update_s3_htmls
-      - smoke_linux_test:
-          name: smoke_linux_manywheel_3_6m_cpu_devtoolset7_nightly
-          build_environment: "manywheel 3.6m cpu devtoolset7"
-          requires:
-            - update_s3_htmls
-          filters:
-            branches:
-              only:
-                - postnightly
-          docker_image: "pytorch/manylinux-cuda102"
-      - smoke_linux_test:
-          name: smoke_linux_manywheel_3_7m_cpu_devtoolset7_nightly
-          build_environment: "manywheel 3.7m cpu devtoolset7"
-          requires:
-            - update_s3_htmls
-          filters:
-            branches:
-              only:
-                - postnightly
-          docker_image: "pytorch/manylinux-cuda102"
-      - smoke_linux_test:
-          name: smoke_linux_manywheel_3_8m_cpu_devtoolset7_nightly
-          build_environment: "manywheel 3.8m cpu devtoolset7"
-          requires:
-            - update_s3_htmls
-          filters:
-            branches:
-              only:
-                - postnightly
-          docker_image: "pytorch/manylinux-cuda102"
-      - smoke_linux_test:
-          name: smoke_linux_manywheel_3_9m_cpu_devtoolset7_nightly
-          build_environment: "manywheel 3.9m cpu devtoolset7"
-          requires:
-            - update_s3_htmls
-          filters:
-            branches:
-              only:
-                - postnightly
-          docker_image: "pytorch/manylinux-cuda102"
-      - smoke_linux_test:
-          name: smoke_linux_manywheel_3_6m_cu102_devtoolset7_nightly
-          build_environment: "manywheel 3.6m cu102 devtoolset7"
-          requires:
-            - update_s3_htmls
-          filters:
-            branches:
-              only:
-                - postnightly
-          docker_image: "pytorch/manylinux-cuda102"
-          use_cuda_docker_runtime: "1"
-          resource_class: gpu.medium
-      - smoke_linux_test:
-          name: smoke_linux_manywheel_3_7m_cu102_devtoolset7_nightly
-          build_environment: "manywheel 3.7m cu102 devtoolset7"
-          requires:
-            - update_s3_htmls
-          filters:
-            branches:
-              only:
-                - postnightly
-          docker_image: "pytorch/manylinux-cuda102"
-          use_cuda_docker_runtime: "1"
-          resource_class: gpu.medium
-      - smoke_linux_test:
-          name: smoke_linux_manywheel_3_8m_cu102_devtoolset7_nightly
-          build_environment: "manywheel 3.8m cu102 devtoolset7"
-          requires:
-            - update_s3_htmls
-          filters:
-            branches:
-              only:
-                - postnightly
-          docker_image: "pytorch/manylinux-cuda102"
-          use_cuda_docker_runtime: "1"
-          resource_class: gpu.medium
-      - smoke_linux_test:
-          name: smoke_linux_manywheel_3_9m_cu102_devtoolset7_nightly
-          build_environment: "manywheel 3.9m cu102 devtoolset7"
-          requires:
-            - update_s3_htmls
-          filters:
-            branches:
-              only:
-                - postnightly
-          docker_image: "pytorch/manylinux-cuda102"
-          use_cuda_docker_runtime: "1"
-          resource_class: gpu.medium
-      - smoke_linux_test:
-          name: smoke_linux_manywheel_3_6m_cu111_devtoolset7_nightly
-          build_environment: "manywheel 3.6m cu111 devtoolset7"
-          requires:
-            - update_s3_htmls
-          filters:
-            branches:
-              only:
-                - postnightly
-          docker_image: "pytorch/manylinux-cuda111"
-          use_cuda_docker_runtime: "1"
-          resource_class: gpu.medium
-      - smoke_linux_test:
-          name: smoke_linux_manywheel_3_7m_cu111_devtoolset7_nightly
-          build_environment: "manywheel 3.7m cu111 devtoolset7"
-          requires:
-            - update_s3_htmls
-          filters:
-            branches:
-              only:
-                - postnightly
-          docker_image: "pytorch/manylinux-cuda111"
-          use_cuda_docker_runtime: "1"
-          resource_class: gpu.medium
-      - smoke_linux_test:
-          name: smoke_linux_manywheel_3_8m_cu111_devtoolset7_nightly
-          build_environment: "manywheel 3.8m cu111 devtoolset7"
-          requires:
-            - update_s3_htmls
-          filters:
-            branches:
-              only:
-                - postnightly
-          docker_image: "pytorch/manylinux-cuda111"
-          use_cuda_docker_runtime: "1"
-          resource_class: gpu.medium
-      - smoke_linux_test:
-          name: smoke_linux_manywheel_3_9m_cu111_devtoolset7_nightly
-          build_environment: "manywheel 3.9m cu111 devtoolset7"
-          requires:
-            - update_s3_htmls
-          filters:
-            branches:
-              only:
-                - postnightly
-          docker_image: "pytorch/manylinux-cuda111"
-          use_cuda_docker_runtime: "1"
-          resource_class: gpu.medium
-      - smoke_linux_test:
-          name: smoke_linux_manywheel_3_6m_rocm4_0_1_devtoolset7_nightly
-          build_environment: "manywheel 3.6m rocm4.0.1 devtoolset7"
-          requires:
-            - update_s3_htmls
-          filters:
-            branches:
-              only:
-                - postnightly
-          docker_image: "pytorch/manylinux-rocm:4.0.1"
-          use_cuda_docker_runtime: "1"
-          resource_class: gpu.medium
-      - smoke_linux_test:
-          name: smoke_linux_manywheel_3_7m_rocm4_0_1_devtoolset7_nightly
-          build_environment: "manywheel 3.7m rocm4.0.1 devtoolset7"
-          requires:
-            - update_s3_htmls
-          filters:
-            branches:
-              only:
-                - postnightly
-          docker_image: "pytorch/manylinux-rocm:4.0.1"
-          use_cuda_docker_runtime: "1"
-          resource_class: gpu.medium
-      - smoke_linux_test:
-          name: smoke_linux_manywheel_3_8m_rocm4_0_1_devtoolset7_nightly
-          build_environment: "manywheel 3.8m rocm4.0.1 devtoolset7"
-          requires:
-            - update_s3_htmls
-          filters:
-            branches:
-              only:
-                - postnightly
-          docker_image: "pytorch/manylinux-rocm:4.0.1"
-          use_cuda_docker_runtime: "1"
-          resource_class: gpu.medium
-      - smoke_linux_test:
-          name: smoke_linux_manywheel_3_9m_rocm4_0_1_devtoolset7_nightly
-          build_environment: "manywheel 3.9m rocm4.0.1 devtoolset7"
-          requires:
-            - update_s3_htmls
-          filters:
-            branches:
-              only:
-                - postnightly
-          docker_image: "pytorch/manylinux-rocm:4.0.1"
-          use_cuda_docker_runtime: "1"
-          resource_class: gpu.medium
-      - smoke_linux_test:
-          name: smoke_linux_manywheel_3_6m_rocm4_1_devtoolset7_nightly
-          build_environment: "manywheel 3.6m rocm4.1 devtoolset7"
-          requires:
-            - update_s3_htmls
-          filters:
-            branches:
-              only:
-                - postnightly
-          docker_image: "pytorch/manylinux-rocm:4.1"
-          use_cuda_docker_runtime: "1"
-          resource_class: gpu.medium
-      - smoke_linux_test:
-          name: smoke_linux_manywheel_3_7m_rocm4_1_devtoolset7_nightly
-          build_environment: "manywheel 3.7m rocm4.1 devtoolset7"
-          requires:
-            - update_s3_htmls
-          filters:
-            branches:
-              only:
-                - postnightly
-          docker_image: "pytorch/manylinux-rocm:4.1"
-          use_cuda_docker_runtime: "1"
-          resource_class: gpu.medium
-      - smoke_linux_test:
-          name: smoke_linux_manywheel_3_8m_rocm4_1_devtoolset7_nightly
-          build_environment: "manywheel 3.8m rocm4.1 devtoolset7"
-          requires:
-            - update_s3_htmls
-          filters:
-            branches:
-              only:
-                - postnightly
-          docker_image: "pytorch/manylinux-rocm:4.1"
-          use_cuda_docker_runtime: "1"
-          resource_class: gpu.medium
-      - smoke_linux_test:
-          name: smoke_linux_manywheel_3_9m_rocm4_1_devtoolset7_nightly
-          build_environment: "manywheel 3.9m rocm4.1 devtoolset7"
-          requires:
-            - update_s3_htmls
-          filters:
-            branches:
-              only:
-                - postnightly
-          docker_image: "pytorch/manylinux-rocm:4.1"
-          use_cuda_docker_runtime: "1"
-          resource_class: gpu.medium
-      - smoke_linux_test:
-          name: smoke_linux_manywheel_3_6m_rocm4_2_devtoolset7_nightly
-          build_environment: "manywheel 3.6m rocm4.2 devtoolset7"
-          requires:
-            - update_s3_htmls
-          filters:
-            branches:
-              only:
-                - postnightly
-          docker_image: "pytorch/manylinux-rocm:4.2"
-          use_cuda_docker_runtime: "1"
-          resource_class: gpu.medium
-      - smoke_linux_test:
-          name: smoke_linux_manywheel_3_7m_rocm4_2_devtoolset7_nightly
-          build_environment: "manywheel 3.7m rocm4.2 devtoolset7"
-          requires:
-            - update_s3_htmls
-          filters:
-            branches:
-              only:
-                - postnightly
-          docker_image: "pytorch/manylinux-rocm:4.2"
-          use_cuda_docker_runtime: "1"
-          resource_class: gpu.medium
-      - smoke_linux_test:
-          name: smoke_linux_manywheel_3_8m_rocm4_2_devtoolset7_nightly
-          build_environment: "manywheel 3.8m rocm4.2 devtoolset7"
-          requires:
-            - update_s3_htmls
-          filters:
-            branches:
-              only:
-                - postnightly
-          docker_image: "pytorch/manylinux-rocm:4.2"
-          use_cuda_docker_runtime: "1"
-          resource_class: gpu.medium
-      - smoke_linux_test:
-          name: smoke_linux_manywheel_3_9m_rocm4_2_devtoolset7_nightly
-          build_environment: "manywheel 3.9m rocm4.2 devtoolset7"
-          requires:
-            - update_s3_htmls
-          filters:
-            branches:
-              only:
-                - postnightly
-          docker_image: "pytorch/manylinux-rocm:4.2"
-          use_cuda_docker_runtime: "1"
-          resource_class: gpu.medium
-      - smoke_linux_test:
-          name: smoke_linux_conda_3_6_cpu_devtoolset7_nightly
-          build_environment: "conda 3.6 cpu devtoolset7"
-          requires:
-            - update_s3_htmls
-          filters:
-            branches:
-              only:
-                - postnightly
-          docker_image: "pytorch/conda-builder:cpu"
-      - smoke_linux_test:
-          name: smoke_linux_conda_3_7_cpu_devtoolset7_nightly
-          build_environment: "conda 3.7 cpu devtoolset7"
-          requires:
-            - update_s3_htmls
-          filters:
-            branches:
-              only:
-                - postnightly
-          docker_image: "pytorch/conda-builder:cpu"
-      - smoke_linux_test:
-          name: smoke_linux_conda_3_8_cpu_devtoolset7_nightly
-          build_environment: "conda 3.8 cpu devtoolset7"
-          requires:
-            - update_s3_htmls
-          filters:
-            branches:
-              only:
-                - postnightly
-          docker_image: "pytorch/conda-builder:cpu"
-      - smoke_linux_test:
-          name: smoke_linux_conda_3_9_cpu_devtoolset7_nightly
-          build_environment: "conda 3.9 cpu devtoolset7"
-          requires:
-            - update_s3_htmls
-          filters:
-            branches:
-              only:
-                - postnightly
-          docker_image: "pytorch/conda-builder:cpu"
-      - smoke_linux_test:
-          name: smoke_linux_conda_3_6_cu102_devtoolset7_nightly
-          build_environment: "conda 3.6 cu102 devtoolset7"
-          requires:
-            - update_s3_htmls
-          filters:
-            branches:
-              only:
-                - postnightly
-          docker_image: "pytorch/conda-builder:cuda102"
-          use_cuda_docker_runtime: "1"
-          resource_class: gpu.medium
-      - smoke_linux_test:
-          name: smoke_linux_conda_3_7_cu102_devtoolset7_nightly
-          build_environment: "conda 3.7 cu102 devtoolset7"
-          requires:
-            - update_s3_htmls
-          filters:
-            branches:
-              only:
-                - postnightly
-          docker_image: "pytorch/conda-builder:cuda102"
-          use_cuda_docker_runtime: "1"
-          resource_class: gpu.medium
-      - smoke_linux_test:
-          name: smoke_linux_conda_3_8_cu102_devtoolset7_nightly
-          build_environment: "conda 3.8 cu102 devtoolset7"
-          requires:
-            - update_s3_htmls
-          filters:
-            branches:
-              only:
-                - postnightly
-          docker_image: "pytorch/conda-builder:cuda102"
-          use_cuda_docker_runtime: "1"
-          resource_class: gpu.medium
-      - smoke_linux_test:
-          name: smoke_linux_conda_3_9_cu102_devtoolset7_nightly
-          build_environment: "conda 3.9 cu102 devtoolset7"
-          requires:
-            - update_s3_htmls
-          filters:
-            branches:
-              only:
-                - postnightly
-          docker_image: "pytorch/conda-builder:cuda102"
-          use_cuda_docker_runtime: "1"
-          resource_class: gpu.medium
-      - smoke_linux_test:
-          name: smoke_linux_conda_3_6_cu111_devtoolset7_nightly
-          build_environment: "conda 3.6 cu111 devtoolset7"
-          requires:
-            - update_s3_htmls
-          filters:
-            branches:
-              only:
-                - postnightly
-          docker_image: "pytorch/conda-builder:cuda111"
-          use_cuda_docker_runtime: "1"
-          resource_class: gpu.medium
-      - smoke_linux_test:
-          name: smoke_linux_conda_3_7_cu111_devtoolset7_nightly
-          build_environment: "conda 3.7 cu111 devtoolset7"
-          requires:
-            - update_s3_htmls
-          filters:
-            branches:
-              only:
-                - postnightly
-          docker_image: "pytorch/conda-builder:cuda111"
-          use_cuda_docker_runtime: "1"
-          resource_class: gpu.medium
-      - smoke_linux_test:
-          name: smoke_linux_conda_3_8_cu111_devtoolset7_nightly
-          build_environment: "conda 3.8 cu111 devtoolset7"
-          requires:
-            - update_s3_htmls
-          filters:
-            branches:
-              only:
-                - postnightly
-          docker_image: "pytorch/conda-builder:cuda111"
-          use_cuda_docker_runtime: "1"
-          resource_class: gpu.medium
-      - smoke_linux_test:
-          name: smoke_linux_conda_3_9_cu111_devtoolset7_nightly
-          build_environment: "conda 3.9 cu111 devtoolset7"
-          requires:
-            - update_s3_htmls
-          filters:
-            branches:
-              only:
-                - postnightly
-          docker_image: "pytorch/conda-builder:cuda111"
-          use_cuda_docker_runtime: "1"
-          resource_class: gpu.medium
-      - smoke_linux_test:
-          name: smoke_linux_libtorch_3_7m_cpu_devtoolset7_nightly_shared-with-deps
-          build_environment: "libtorch 3.7m cpu devtoolset7"
-          requires:
-            - update_s3_htmls
-          filters:
-            branches:
-              only:
-                - postnightly
-          libtorch_variant: "shared-with-deps"
-          docker_image: "pytorch/manylinux-cuda102"
-      - smoke_linux_test:
-          name: smoke_linux_libtorch_3_7m_cpu_devtoolset7_nightly_shared-without-deps
-          build_environment: "libtorch 3.7m cpu devtoolset7"
-          requires:
-            - update_s3_htmls
-          filters:
-            branches:
-              only:
-                - postnightly
-          libtorch_variant: "shared-without-deps"
-          docker_image: "pytorch/manylinux-cuda102"
-      - smoke_linux_test:
-          name: smoke_linux_libtorch_3_7m_cpu_devtoolset7_nightly_static-with-deps
-          build_environment: "libtorch 3.7m cpu devtoolset7"
-          requires:
-            - update_s3_htmls
-          filters:
-            branches:
-              only:
-                - postnightly
-          libtorch_variant: "static-with-deps"
-          docker_image: "pytorch/manylinux-cuda102"
-      - smoke_linux_test:
-          name: smoke_linux_libtorch_3_7m_cpu_devtoolset7_nightly_static-without-deps
-          build_environment: "libtorch 3.7m cpu devtoolset7"
-          requires:
-            - update_s3_htmls
-          filters:
-            branches:
-              only:
-                - postnightly
-          libtorch_variant: "static-without-deps"
-          docker_image: "pytorch/manylinux-cuda102"
-      - smoke_linux_test:
-          name: smoke_linux_libtorch_3_7m_cu102_devtoolset7_nightly_shared-with-deps
-          build_environment: "libtorch 3.7m cu102 devtoolset7"
-          requires:
-            - update_s3_htmls
-          filters:
-            branches:
-              only:
-                - postnightly
-          libtorch_variant: "shared-with-deps"
-          docker_image: "pytorch/manylinux-cuda102"
-          use_cuda_docker_runtime: "1"
-          resource_class: gpu.medium
-      - smoke_linux_test:
-          name: smoke_linux_libtorch_3_7m_cu102_devtoolset7_nightly_shared-without-deps
-          build_environment: "libtorch 3.7m cu102 devtoolset7"
-          requires:
-            - update_s3_htmls
-          filters:
-            branches:
-              only:
-                - postnightly
-          libtorch_variant: "shared-without-deps"
-          docker_image: "pytorch/manylinux-cuda102"
-          use_cuda_docker_runtime: "1"
-          resource_class: gpu.medium
-      - smoke_linux_test:
-          name: smoke_linux_libtorch_3_7m_cu102_devtoolset7_nightly_static-with-deps
-          build_environment: "libtorch 3.7m cu102 devtoolset7"
-          requires:
-            - update_s3_htmls
-          filters:
-            branches:
-              only:
-                - postnightly
-          libtorch_variant: "static-with-deps"
-          docker_image: "pytorch/manylinux-cuda102"
-          use_cuda_docker_runtime: "1"
-          resource_class: gpu.medium
-      - smoke_linux_test:
-          name: smoke_linux_libtorch_3_7m_cu102_devtoolset7_nightly_static-without-deps
-          build_environment: "libtorch 3.7m cu102 devtoolset7"
-          requires:
-            - update_s3_htmls
-          filters:
-            branches:
-              only:
-                - postnightly
-          libtorch_variant: "static-without-deps"
-          docker_image: "pytorch/manylinux-cuda102"
-          use_cuda_docker_runtime: "1"
-          resource_class: gpu.medium
-      - smoke_linux_test:
-          name: smoke_linux_libtorch_3_7m_cu111_devtoolset7_nightly_shared-with-deps
-          build_environment: "libtorch 3.7m cu111 devtoolset7"
-          requires:
-            - update_s3_htmls
-          filters:
-            branches:
-              only:
-                - postnightly
-          libtorch_variant: "shared-with-deps"
-          docker_image: "pytorch/manylinux-cuda111"
-          use_cuda_docker_runtime: "1"
-          resource_class: gpu.medium
-      - smoke_linux_test:
-          name: smoke_linux_libtorch_3_7m_cu111_devtoolset7_nightly_shared-without-deps
-          build_environment: "libtorch 3.7m cu111 devtoolset7"
-          requires:
-            - update_s3_htmls
-          filters:
-            branches:
-              only:
-                - postnightly
-          libtorch_variant: "shared-without-deps"
-          docker_image: "pytorch/manylinux-cuda111"
-          use_cuda_docker_runtime: "1"
-          resource_class: gpu.medium
-      - smoke_linux_test:
-          name: smoke_linux_libtorch_3_7m_cu111_devtoolset7_nightly_static-with-deps
-          build_environment: "libtorch 3.7m cu111 devtoolset7"
-          requires:
-            - update_s3_htmls
-          filters:
-            branches:
-              only:
-                - postnightly
-          libtorch_variant: "static-with-deps"
-          docker_image: "pytorch/manylinux-cuda111"
-          use_cuda_docker_runtime: "1"
-          resource_class: gpu.medium
-      - smoke_linux_test:
-          name: smoke_linux_libtorch_3_7m_cu111_devtoolset7_nightly_static-without-deps
-          build_environment: "libtorch 3.7m cu111 devtoolset7"
-          requires:
-            - update_s3_htmls
-          filters:
-            branches:
-              only:
-                - postnightly
-          libtorch_variant: "static-without-deps"
-          docker_image: "pytorch/manylinux-cuda111"
-          use_cuda_docker_runtime: "1"
-          resource_class: gpu.medium
-      - smoke_linux_test:
-          name: smoke_linux_libtorch_3_7m_cpu_gcc5_4_cxx11-abi_nightly_shared-with-deps
-          build_environment: "libtorch 3.7m cpu gcc5.4_cxx11-abi"
-          requires:
-            - update_s3_htmls
-          filters:
-            branches:
-              only:
-                - postnightly
-          libtorch_variant: "shared-with-deps"
-          docker_image: "pytorch/libtorch-cxx11-builder:cpu"
-      - smoke_linux_test:
-          name: smoke_linux_libtorch_3_7m_cpu_gcc5_4_cxx11-abi_nightly_shared-without-deps
-          build_environment: "libtorch 3.7m cpu gcc5.4_cxx11-abi"
-          requires:
-            - update_s3_htmls
-          filters:
-            branches:
-              only:
-                - postnightly
-          libtorch_variant: "shared-without-deps"
-          docker_image: "pytorch/libtorch-cxx11-builder:cpu"
-      - smoke_linux_test:
-          name: smoke_linux_libtorch_3_7m_cpu_gcc5_4_cxx11-abi_nightly_static-with-deps
-          build_environment: "libtorch 3.7m cpu gcc5.4_cxx11-abi"
-          requires:
-            - update_s3_htmls
-          filters:
-            branches:
-              only:
-                - postnightly
-          libtorch_variant: "static-with-deps"
-          docker_image: "pytorch/libtorch-cxx11-builder:cpu"
-      - smoke_linux_test:
-          name: smoke_linux_libtorch_3_7m_cpu_gcc5_4_cxx11-abi_nightly_static-without-deps
-          build_environment: "libtorch 3.7m cpu gcc5.4_cxx11-abi"
-          requires:
-            - update_s3_htmls
-          filters:
-            branches:
-              only:
-                - postnightly
-          libtorch_variant: "static-without-deps"
-          docker_image: "pytorch/libtorch-cxx11-builder:cpu"
-      - smoke_linux_test:
-          name: smoke_linux_libtorch_3_7m_cu102_gcc5_4_cxx11-abi_nightly_shared-with-deps
-          build_environment: "libtorch 3.7m cu102 gcc5.4_cxx11-abi"
-          requires:
-            - update_s3_htmls
-          filters:
-            branches:
-              only:
-                - postnightly
-          libtorch_variant: "shared-with-deps"
-          docker_image: "pytorch/libtorch-cxx11-builder:cuda102"
-          use_cuda_docker_runtime: "1"
-          resource_class: gpu.medium
-      - smoke_linux_test:
-          name: smoke_linux_libtorch_3_7m_cu102_gcc5_4_cxx11-abi_nightly_shared-without-deps
-          build_environment: "libtorch 3.7m cu102 gcc5.4_cxx11-abi"
-          requires:
-            - update_s3_htmls
-          filters:
-            branches:
-              only:
-                - postnightly
-          libtorch_variant: "shared-without-deps"
-          docker_image: "pytorch/libtorch-cxx11-builder:cuda102"
-          use_cuda_docker_runtime: "1"
-          resource_class: gpu.medium
-      - smoke_linux_test:
-          name: smoke_linux_libtorch_3_7m_cu102_gcc5_4_cxx11-abi_nightly_static-with-deps
-          build_environment: "libtorch 3.7m cu102 gcc5.4_cxx11-abi"
-          requires:
-            - update_s3_htmls
-          filters:
-            branches:
-              only:
-                - postnightly
-          libtorch_variant: "static-with-deps"
-          docker_image: "pytorch/libtorch-cxx11-builder:cuda102"
-          use_cuda_docker_runtime: "1"
-          resource_class: gpu.medium
-      - smoke_linux_test:
-          name: smoke_linux_libtorch_3_7m_cu102_gcc5_4_cxx11-abi_nightly_static-without-deps
-          build_environment: "libtorch 3.7m cu102 gcc5.4_cxx11-abi"
-          requires:
-            - update_s3_htmls
-          filters:
-            branches:
-              only:
-                - postnightly
-          libtorch_variant: "static-without-deps"
-          docker_image: "pytorch/libtorch-cxx11-builder:cuda102"
-          use_cuda_docker_runtime: "1"
-          resource_class: gpu.medium
-      - smoke_linux_test:
-          name: smoke_linux_libtorch_3_7m_cu111_gcc5_4_cxx11-abi_nightly_shared-with-deps
-          build_environment: "libtorch 3.7m cu111 gcc5.4_cxx11-abi"
-          requires:
-            - update_s3_htmls
-          filters:
-            branches:
-              only:
-                - postnightly
-          libtorch_variant: "shared-with-deps"
-          docker_image: "pytorch/libtorch-cxx11-builder:cuda111"
-          use_cuda_docker_runtime: "1"
-          resource_class: gpu.medium
-      - smoke_linux_test:
-          name: smoke_linux_libtorch_3_7m_cu111_gcc5_4_cxx11-abi_nightly_shared-without-deps
-          build_environment: "libtorch 3.7m cu111 gcc5.4_cxx11-abi"
-          requires:
-            - update_s3_htmls
-          filters:
-            branches:
-              only:
-                - postnightly
-          libtorch_variant: "shared-without-deps"
-          docker_image: "pytorch/libtorch-cxx11-builder:cuda111"
-          use_cuda_docker_runtime: "1"
-          resource_class: gpu.medium
-      - smoke_linux_test:
-          name: smoke_linux_libtorch_3_7m_cu111_gcc5_4_cxx11-abi_nightly_static-with-deps
-          build_environment: "libtorch 3.7m cu111 gcc5.4_cxx11-abi"
-          requires:
-            - update_s3_htmls
-          filters:
-            branches:
-              only:
-                - postnightly
-          libtorch_variant: "static-with-deps"
-          docker_image: "pytorch/libtorch-cxx11-builder:cuda111"
-          use_cuda_docker_runtime: "1"
-          resource_class: gpu.medium
-      - smoke_linux_test:
-          name: smoke_linux_libtorch_3_7m_cu111_gcc5_4_cxx11-abi_nightly_static-without-deps
-          build_environment: "libtorch 3.7m cu111 gcc5.4_cxx11-abi"
-          requires:
-            - update_s3_htmls
-          filters:
-            branches:
-              only:
-                - postnightly
-          libtorch_variant: "static-without-deps"
-          docker_image: "pytorch/libtorch-cxx11-builder:cuda111"
-          use_cuda_docker_runtime: "1"
-          resource_class: gpu.medium
-      - smoke_mac_test:
-          name: smoke_macos_wheel_3_6_cpu_nightly
-          build_environment: "wheel 3.6 cpu"
-          requires:
-            - update_s3_htmls
-          filters:
-            branches:
-              only:
-                - postnightly
-      - smoke_mac_test:
-          name: smoke_macos_wheel_3_7_cpu_nightly
-          build_environment: "wheel 3.7 cpu"
-          requires:
-            - update_s3_htmls
-          filters:
-            branches:
-              only:
-                - postnightly
-      - smoke_mac_test:
-          name: smoke_macos_wheel_3_8_cpu_nightly
-          build_environment: "wheel 3.8 cpu"
-          requires:
-            - update_s3_htmls
-          filters:
-            branches:
-              only:
-                - postnightly
-      - smoke_mac_test:
-          name: smoke_macos_wheel_3_9_cpu_nightly
-          build_environment: "wheel 3.9 cpu"
-          requires:
-            - update_s3_htmls
-          filters:
-            branches:
-              only:
-                - postnightly
-      - smoke_mac_test:
-          name: smoke_macos_conda_3_6_cpu_nightly
-          build_environment: "conda 3.6 cpu"
-          requires:
-            - update_s3_htmls
-          filters:
-            branches:
-              only:
-                - postnightly
-      - smoke_mac_test:
-          name: smoke_macos_conda_3_7_cpu_nightly
-          build_environment: "conda 3.7 cpu"
-          requires:
-            - update_s3_htmls
-          filters:
-            branches:
-              only:
-                - postnightly
-      - smoke_mac_test:
-          name: smoke_macos_conda_3_8_cpu_nightly
-          build_environment: "conda 3.8 cpu"
-          requires:
-            - update_s3_htmls
-          filters:
-            branches:
-              only:
-                - postnightly
-      - smoke_mac_test:
-          name: smoke_macos_conda_3_9_cpu_nightly
-          build_environment: "conda 3.9 cpu"
-          requires:
-            - update_s3_htmls
-          filters:
-            branches:
-              only:
-                - postnightly
-      - smoke_mac_test:
-          name: smoke_macos_libtorch_3_7_cpu_nightly
-          build_environment: "libtorch 3.7 cpu"
-          requires:
-            - update_s3_htmls
-          filters:
-            branches:
-              only:
-                - postnightly
-      - smoke_windows_test:
-          name: smoke_windows_wheel_3_6_cpu_nightly
-          build_environment: "wheel 3.6 cpu"
-          requires:
-            - update_s3_htmls
-          filters:
-            branches:
-              only:
-                - postnightly
-      - smoke_windows_test:
-          name: smoke_windows_wheel_3_7_cpu_nightly
-          build_environment: "wheel 3.7 cpu"
-          requires:
-            - update_s3_htmls
-          filters:
-            branches:
-              only:
-                - postnightly
-      - smoke_windows_test:
-          name: smoke_windows_wheel_3_8_cpu_nightly
-          build_environment: "wheel 3.8 cpu"
-          requires:
-            - update_s3_htmls
-          filters:
-            branches:
-              only:
-                - postnightly
-      - smoke_windows_test:
-          name: smoke_windows_wheel_3_9_cpu_nightly
-          build_environment: "wheel 3.9 cpu"
-          requires:
-            - update_s3_htmls
-          filters:
-            branches:
-              only:
-                - postnightly
-      - smoke_windows_test:
-          name: smoke_windows_wheel_3_6_cu102_nightly
-          build_environment: "wheel 3.6 cu102"
-          requires:
-            - update_s3_htmls
-          filters:
-            branches:
-              only:
-                - postnightly
-          executor: windows-with-nvidia-gpu
-      - smoke_windows_test:
-          name: smoke_windows_wheel_3_7_cu102_nightly
-          build_environment: "wheel 3.7 cu102"
-          requires:
-            - update_s3_htmls
-          filters:
-            branches:
-              only:
-                - postnightly
-          executor: windows-with-nvidia-gpu
-      - smoke_windows_test:
-          name: smoke_windows_wheel_3_8_cu102_nightly
-          build_environment: "wheel 3.8 cu102"
-          requires:
-            - update_s3_htmls
-          filters:
-            branches:
-              only:
-                - postnightly
-          executor: windows-with-nvidia-gpu
-      - smoke_windows_test:
-          name: smoke_windows_wheel_3_9_cu102_nightly
-          build_environment: "wheel 3.9 cu102"
-          requires:
-            - update_s3_htmls
-          filters:
-            branches:
-              only:
-                - postnightly
-          executor: windows-with-nvidia-gpu
-      - smoke_windows_test:
-          name: smoke_windows_wheel_3_6_cu111_nightly
-          build_environment: "wheel 3.6 cu111"
-          requires:
-            - update_s3_htmls
-          filters:
-            branches:
-              only:
-                - postnightly
-          executor: windows-with-nvidia-gpu
-      - smoke_windows_test:
-          name: smoke_windows_wheel_3_7_cu111_nightly
-          build_environment: "wheel 3.7 cu111"
-          requires:
-            - update_s3_htmls
-          filters:
-            branches:
-              only:
-                - postnightly
-          executor: windows-with-nvidia-gpu
-      - smoke_windows_test:
-          name: smoke_windows_wheel_3_8_cu111_nightly
-          build_environment: "wheel 3.8 cu111"
-          requires:
-            - update_s3_htmls
-          filters:
-            branches:
-              only:
-                - postnightly
-          executor: windows-with-nvidia-gpu
-      - smoke_windows_test:
-          name: smoke_windows_wheel_3_9_cu111_nightly
-          build_environment: "wheel 3.9 cu111"
-          requires:
-            - update_s3_htmls
-          filters:
-            branches:
-              only:
-                - postnightly
-          executor: windows-with-nvidia-gpu
-      - smoke_windows_test:
-          name: smoke_windows_conda_3_6_cpu_nightly
-          build_environment: "conda 3.6 cpu"
-          requires:
-            - update_s3_htmls
-          filters:
-            branches:
-              only:
-                - postnightly
-      - smoke_windows_test:
-          name: smoke_windows_conda_3_7_cpu_nightly
-          build_environment: "conda 3.7 cpu"
-          requires:
-            - update_s3_htmls
-          filters:
-            branches:
-              only:
-                - postnightly
-      - smoke_windows_test:
-          name: smoke_windows_conda_3_8_cpu_nightly
-          build_environment: "conda 3.8 cpu"
-          requires:
-            - update_s3_htmls
-          filters:
-            branches:
-              only:
-                - postnightly
-      - smoke_windows_test:
-          name: smoke_windows_conda_3_9_cpu_nightly
-          build_environment: "conda 3.9 cpu"
-          requires:
-            - update_s3_htmls
-          filters:
-            branches:
-              only:
-                - postnightly
-      - smoke_windows_test:
-          name: smoke_windows_conda_3_6_cu102_nightly
-          build_environment: "conda 3.6 cu102"
-          requires:
-            - update_s3_htmls
-          filters:
-            branches:
-              only:
-                - postnightly
-          executor: windows-with-nvidia-gpu
-      - smoke_windows_test:
-          name: smoke_windows_conda_3_7_cu102_nightly
-          build_environment: "conda 3.7 cu102"
-          requires:
-            - update_s3_htmls
-          filters:
-            branches:
-              only:
-                - postnightly
-          executor: windows-with-nvidia-gpu
-      - smoke_windows_test:
-          name: smoke_windows_conda_3_8_cu102_nightly
-          build_environment: "conda 3.8 cu102"
-          requires:
-            - update_s3_htmls
-          filters:
-            branches:
-              only:
-                - postnightly
-          executor: windows-with-nvidia-gpu
-      - smoke_windows_test:
-          name: smoke_windows_conda_3_9_cu102_nightly
-          build_environment: "conda 3.9 cu102"
-          requires:
-            - update_s3_htmls
-          filters:
-            branches:
-              only:
-                - postnightly
-          executor: windows-with-nvidia-gpu
-      - smoke_windows_test:
-          name: smoke_windows_conda_3_6_cu111_nightly
-          build_environment: "conda 3.6 cu111"
-          requires:
-            - update_s3_htmls
-          filters:
-            branches:
-              only:
-                - postnightly
-          executor: windows-with-nvidia-gpu
-      - smoke_windows_test:
-          name: smoke_windows_conda_3_7_cu111_nightly
-          build_environment: "conda 3.7 cu111"
-          requires:
-            - update_s3_htmls
-          filters:
-            branches:
-              only:
-                - postnightly
-          executor: windows-with-nvidia-gpu
-      - smoke_windows_test:
-          name: smoke_windows_conda_3_8_cu111_nightly
-          build_environment: "conda 3.8 cu111"
-          requires:
-            - update_s3_htmls
-          filters:
-            branches:
-              only:
-                - postnightly
-          executor: windows-with-nvidia-gpu
-      - smoke_windows_test:
-          name: smoke_windows_conda_3_9_cu111_nightly
-          build_environment: "conda 3.9 cu111"
-          requires:
-            - update_s3_htmls
-          filters:
-            branches:
-              only:
-                - postnightly
-          executor: windows-with-nvidia-gpu
-      - smoke_windows_test:
-          name: smoke_windows_libtorch_3_7_cpu_debug_nightly
-          build_environment: "libtorch 3.7 cpu debug"
-          requires:
-            - update_s3_htmls
-          filters:
-            branches:
-              only:
-                - postnightly
-      - smoke_windows_test:
-          name: smoke_windows_libtorch_3_7_cu102_debug_nightly
-          build_environment: "libtorch 3.7 cu102 debug"
-          requires:
-            - update_s3_htmls
-          filters:
-            branches:
-              only:
-                - postnightly
-          executor: windows-with-nvidia-gpu
-      - smoke_windows_test:
-          name: smoke_windows_libtorch_3_7_cu111_debug_nightly
-          build_environment: "libtorch 3.7 cu111 debug"
-          requires:
-            - update_s3_htmls
-          filters:
-            branches:
-              only:
-                - postnightly
-          executor: windows-with-nvidia-gpu
-      - smoke_windows_test:
-          name: smoke_windows_libtorch_3_7_cpu_release_nightly
-          build_environment: "libtorch 3.7 cpu release"
-          requires:
-            - update_s3_htmls
-          filters:
-            branches:
-              only:
-                - postnightly
-      - smoke_windows_test:
-          name: smoke_windows_libtorch_3_7_cu102_release_nightly
-          build_environment: "libtorch 3.7 cu102 release"
-          requires:
-            - update_s3_htmls
-          filters:
-            branches:
-              only:
-                - postnightly
-          executor: windows-with-nvidia-gpu
-      - smoke_windows_test:
-          name: smoke_windows_libtorch_3_7_cu111_release_nightly
-          build_environment: "libtorch 3.7 cu111 release"
-          requires:
-            - update_s3_htmls
-          filters:
-            branches:
-              only:
-                - postnightly
-          executor: windows-with-nvidia-gpu
-    when: << pipeline.parameters.run_build >>
-  master_build:
-    jobs:
-      - docker_build_job:
-          name: "docker-pytorch-linux-xenial-cuda10.2-cudnn7-py3-gcc7"
-          image_name: "pytorch-linux-xenial-cuda10.2-cudnn7-py3-gcc7"
-      - docker_build_job:
-          name: "docker-pytorch-linux-xenial-cuda11.1-cudnn8-py3-gcc7"
-          image_name: "pytorch-linux-xenial-cuda11.1-cudnn8-py3-gcc7"
-      - docker_build_job:
-          name: "docker-pytorch-linux-xenial-py3-clang5-android-ndk-r19c"
-          image_name: "pytorch-linux-xenial-py3-clang5-android-ndk-r19c"
-      - docker_build_job:
-          name: "docker-pytorch-linux-xenial-py3.6-gcc5.4"
-          image_name: "pytorch-linux-xenial-py3.6-gcc5.4"
-      - docker_build_job:
-          name: "docker-pytorch-linux-xenial-py3.6-gcc7"
-          image_name: "pytorch-linux-xenial-py3.6-gcc7"
-      - pytorch_linux_build:
-          name: pytorch_paralleltbb_linux_xenial_py3_6_gcc5_4_build
-          requires:
-            - "docker-pytorch-linux-xenial-py3.6-gcc5.4"
-          build_environment: "pytorch-paralleltbb-linux-xenial-py3.6-gcc5.4-build"
-          docker_image: "308535385114.dkr.ecr.us-east-1.amazonaws.com/pytorch/pytorch-linux-xenial-py3.6-gcc5.4"
-      - pytorch_linux_test:
-          name: pytorch_paralleltbb_linux_xenial_py3_6_gcc5_4_test
-          requires:
-            - pytorch_paralleltbb_linux_xenial_py3_6_gcc5_4_build
-          build_environment: "pytorch-paralleltbb-linux-xenial-py3.6-gcc5.4-test"
-          docker_image: "308535385114.dkr.ecr.us-east-1.amazonaws.com/pytorch/pytorch-linux-xenial-py3.6-gcc5.4"
-          resource_class: large
-      - pytorch_linux_build:
-          name: pytorch_parallelnative_linux_xenial_py3_6_gcc5_4_build
-          requires:
-            - "docker-pytorch-linux-xenial-py3.6-gcc5.4"
-          build_environment: "pytorch-parallelnative-linux-xenial-py3.6-gcc5.4-build"
-          docker_image: "308535385114.dkr.ecr.us-east-1.amazonaws.com/pytorch/pytorch-linux-xenial-py3.6-gcc5.4"
-      - pytorch_linux_test:
-          name: pytorch_parallelnative_linux_xenial_py3_6_gcc5_4_test
-          requires:
-            - pytorch_parallelnative_linux_xenial_py3_6_gcc5_4_build
-          build_environment: "pytorch-parallelnative-linux-xenial-py3.6-gcc5.4-test"
-          docker_image: "308535385114.dkr.ecr.us-east-1.amazonaws.com/pytorch/pytorch-linux-xenial-py3.6-gcc5.4"
-          resource_class: large
-      - pytorch_linux_build:
-          name: pytorch_pure_torch_linux_xenial_py3_6_gcc5_4_build
-          requires:
-            - "docker-pytorch-linux-xenial-py3.6-gcc5.4"
-          build_environment: "pytorch-pure_torch-linux-xenial-py3.6-gcc5.4-build"
-          docker_image: "308535385114.dkr.ecr.us-east-1.amazonaws.com/pytorch/pytorch-linux-xenial-py3.6-gcc5.4"
-      - pytorch_linux_build:
-          name: pytorch_linux_xenial_py3_6_gcc7_build
-          requires:
-            - "docker-pytorch-linux-xenial-py3.6-gcc7"
-          build_environment: "pytorch-linux-xenial-py3.6-gcc7-build"
-          docker_image: "308535385114.dkr.ecr.us-east-1.amazonaws.com/pytorch/pytorch-linux-xenial-py3.6-gcc7"
-      - pytorch_linux_test:
-          name: pytorch_linux_xenial_py3_6_gcc7_test
-          requires:
-            - pytorch_linux_xenial_py3_6_gcc7_build
-          build_environment: "pytorch-linux-xenial-py3.6-gcc7-test"
-          docker_image: "308535385114.dkr.ecr.us-east-1.amazonaws.com/pytorch/pytorch-linux-xenial-py3.6-gcc7"
-          resource_class: large
-      - pytorch_linux_build:
-          name: pytorch_linux_xenial_cuda10_2_cudnn7_py3_gcc7_build
-          requires:
-            - "docker-pytorch-linux-xenial-cuda10.2-cudnn7-py3-gcc7"
-          build_environment: "pytorch-linux-xenial-cuda10.2-cudnn7-py3-gcc7-build"
-          docker_image: "308535385114.dkr.ecr.us-east-1.amazonaws.com/pytorch/pytorch-linux-xenial-cuda10.2-cudnn7-py3-gcc7"
-      - pytorch_linux_test:
-          name: pytorch_linux_xenial_cuda10_2_cudnn7_py3_gcc7_test1
-          requires:
-            - pytorch_linux_xenial_cuda10_2_cudnn7_py3_gcc7_build
-          build_environment: "pytorch-linux-xenial-cuda10.2-cudnn7-py3-gcc7-test1"
-          docker_image: "308535385114.dkr.ecr.us-east-1.amazonaws.com/pytorch/pytorch-linux-xenial-cuda10.2-cudnn7-py3-gcc7"
-          use_cuda_docker_runtime: "1"
-          resource_class: gpu.medium
-      - pytorch_linux_test:
-          name: pytorch_linux_xenial_cuda10_2_cudnn7_py3_gcc7_test2
-          requires:
-            - pytorch_linux_xenial_cuda10_2_cudnn7_py3_gcc7_build
-          build_environment: "pytorch-linux-xenial-cuda10.2-cudnn7-py3-gcc7-test2"
-          docker_image: "308535385114.dkr.ecr.us-east-1.amazonaws.com/pytorch/pytorch-linux-xenial-cuda10.2-cudnn7-py3-gcc7"
-          use_cuda_docker_runtime: "1"
-          resource_class: gpu.medium
-      - pytorch_linux_test:
-          name: pytorch_linux_xenial_cuda10_2_cudnn7_py3_multigpu_test
-          requires:
-            - pytorch_linux_xenial_cuda10_2_cudnn7_py3_gcc7_build
-          build_environment: "pytorch-linux-xenial-cuda10.2-cudnn7-py3-multigpu-test"
-          docker_image: "308535385114.dkr.ecr.us-east-1.amazonaws.com/pytorch/pytorch-linux-xenial-cuda10.2-cudnn7-py3-gcc7"
-          use_cuda_docker_runtime: "1"
-          resource_class: gpu.large
-      - pytorch_linux_test:
-          name: pytorch_linux_xenial_cuda10_2_cudnn7_py3_nogpu_NO_AVX2_test
-          requires:
-            - pytorch_linux_xenial_cuda10_2_cudnn7_py3_gcc7_build
-          build_environment: "pytorch-linux-xenial-cuda10.2-cudnn7-py3-nogpu-NO_AVX2-test"
-          docker_image: "308535385114.dkr.ecr.us-east-1.amazonaws.com/pytorch/pytorch-linux-xenial-cuda10.2-cudnn7-py3-gcc7"
-          resource_class: large
-      - pytorch_linux_test:
-          name: pytorch_linux_xenial_cuda10_2_cudnn7_py3_nogpu_NO_AVX_test
-          requires:
-            - pytorch_linux_xenial_cuda10_2_cudnn7_py3_gcc7_build
-          build_environment: "pytorch-linux-xenial-cuda10.2-cudnn7-py3-nogpu-NO_AVX-test"
-          docker_image: "308535385114.dkr.ecr.us-east-1.amazonaws.com/pytorch/pytorch-linux-xenial-cuda10.2-cudnn7-py3-gcc7"
-          resource_class: large
-      - pytorch_linux_test:
-          name: pytorch_linux_xenial_cuda10_2_cudnn7_py3_slow_test
-          requires:
-            - pytorch_linux_xenial_cuda10_2_cudnn7_py3_gcc7_build
-          build_environment: "pytorch-linux-xenial-cuda10.2-cudnn7-py3-slow-test"
-          docker_image: "308535385114.dkr.ecr.us-east-1.amazonaws.com/pytorch/pytorch-linux-xenial-cuda10.2-cudnn7-py3-gcc7"
-          use_cuda_docker_runtime: "1"
-          resource_class: gpu.medium
-      - pytorch_linux_build:
-          name: pytorch_libtorch_linux_xenial_cuda10_2_cudnn7_py3_gcc7_build
-          requires:
-            - "docker-pytorch-linux-xenial-cuda10.2-cudnn7-py3-gcc7"
-          build_environment: "pytorch-libtorch-linux-xenial-cuda10.2-cudnn7-py3-gcc7-build"
-          docker_image: "308535385114.dkr.ecr.us-east-1.amazonaws.com/pytorch/pytorch-linux-xenial-cuda10.2-cudnn7-py3-gcc7"
-      - pytorch_linux_build:
-          name: pytorch_libtorch_linux_xenial_cuda11_1_cudnn8_py3_gcc7_build
-          requires:
-            - "docker-pytorch-linux-xenial-cuda11.1-cudnn8-py3-gcc7"
-          build_environment: "pytorch-libtorch-linux-xenial-cuda11.1-cudnn8-py3-gcc7-build"
-          docker_image: "308535385114.dkr.ecr.us-east-1.amazonaws.com/pytorch/pytorch-linux-xenial-cuda11.1-cudnn8-py3-gcc7"
-      - pytorch_linux_build:
-          build_environment: "pytorch-linux-xenial-py3-clang5-android-ndk-r19c-x86_32-build"
-          docker_image: "308535385114.dkr.ecr.us-east-1.amazonaws.com/pytorch/pytorch-linux-xenial-py3-clang5-android-ndk-r19c"
-          name: pytorch_linux_xenial_py3_clang5_android_ndk_r19c_x86_32_build
-          requires:
-            - docker-pytorch-linux-xenial-py3-clang5-android-ndk-r19c
-      - pytorch_linux_build:
-          build_environment: "pytorch-linux-xenial-py3-clang5-android-ndk-r19c-x86_64-build"
-          docker_image: "308535385114.dkr.ecr.us-east-1.amazonaws.com/pytorch/pytorch-linux-xenial-py3-clang5-android-ndk-r19c"
-          name: pytorch_linux_xenial_py3_clang5_android_ndk_r19c_x86_64_build
-          requires:
-            - docker-pytorch-linux-xenial-py3-clang5-android-ndk-r19c
-      - pytorch_linux_build:
-          build_environment: "pytorch-linux-xenial-py3-clang5-android-ndk-r19c-arm-v7a-build"
-          docker_image: "308535385114.dkr.ecr.us-east-1.amazonaws.com/pytorch/pytorch-linux-xenial-py3-clang5-android-ndk-r19c"
-          name: pytorch_linux_xenial_py3_clang5_android_ndk_r19c_arm_v7a_build
-          requires:
-            - docker-pytorch-linux-xenial-py3-clang5-android-ndk-r19c
-      - pytorch_linux_build:
-          build_environment: "pytorch-linux-xenial-py3-clang5-android-ndk-r19c-arm-v8a-build"
-          docker_image: "308535385114.dkr.ecr.us-east-1.amazonaws.com/pytorch/pytorch-linux-xenial-py3-clang5-android-ndk-r19c"
-          name: pytorch_linux_xenial_py3_clang5_android_ndk_r19c_arm_v8a_build
-          requires:
-            - docker-pytorch-linux-xenial-py3-clang5-android-ndk-r19c
-      - pytorch_android_gradle_build:
-          name: pytorch-linux-xenial-py3-clang5-android-ndk-r19c-gradle-build
-          requires:
-            - pytorch_linux_xenial_py3_clang5_android_ndk_r19c_x86_32_build
-            - pytorch_linux_xenial_py3_clang5_android_ndk_r19c_x86_64_build
-            - pytorch_linux_xenial_py3_clang5_android_ndk_r19c_arm_v7a_build
-            - pytorch_linux_xenial_py3_clang5_android_ndk_r19c_arm_v8a_build
-      - pytorch_linux_build:
-          build_environment: pytorch-linux-xenial-py3-clang5-mobile-code-analysis
-          build_only: "1"
-          docker_image: 308535385114.dkr.ecr.us-east-1.amazonaws.com/pytorch/pytorch-linux-xenial-py3-clang5-android-ndk-r19c
-          name: pytorch_linux_xenial_py3_clang5_mobile_code_analysis
-          requires:
-            - docker-pytorch-linux-xenial-py3-clang5-android-ndk-r19c
-      - binary_linux_build:
-          build_environment: manywheel 3.7m cu102 devtoolset7
-          docker_image: pytorch/manylinux-cuda102
-          name: binary_linux_manywheel_3_7m_cu102_devtoolset7_build
-      - binary_linux_build:
-          build_environment: libtorch 3.7m cpu devtoolset7
-          docker_image: pytorch/manylinux-cuda102
-          libtorch_variant: shared-with-deps
-          name: binary_linux_libtorch_3_7m_cpu_devtoolset7_shared-with-deps_build
-      - binary_linux_build:
-          build_environment: libtorch 3.7m cpu gcc5.4_cxx11-abi
-          docker_image: pytorch/pytorch-binary-docker-image-ubuntu16.04:latest
-          libtorch_variant: shared-with-deps
-          name: binary_linux_libtorch_3_7m_cpu_gcc5_4_cxx11-abi_shared-with-deps_build
-      - binary_mac_build:
-          build_environment: wheel 3.7 cpu
-          name: binary_macos_wheel_3_7_cpu_build
-      - binary_mac_build:
-          build_environment: libtorch 3.7 cpu
-          name: binary_macos_libtorch_3_7_cpu_build
-      - binary_windows_build:
-          build_environment: libtorch 3.7 cpu debug
-          name: binary_windows_libtorch_3_7_cpu_debug_build
-      - binary_windows_build:
-          build_environment: libtorch 3.7 cpu release
-          name: binary_windows_libtorch_3_7_cpu_release_build
-      - binary_windows_build:
-          build_environment: wheel 3.7 cu102
-          name: binary_windows_wheel_3_7_cu102_build
-      - binary_windows_test:
-          build_environment: libtorch 3.7 cpu debug
-          name: binary_windows_libtorch_3_7_cpu_debug_test
-          requires:
-            - binary_windows_libtorch_3_7_cpu_debug_build
-      - binary_windows_test:
-          build_environment: wheel 3.7 cu102
-          executor: windows-with-nvidia-gpu
-          name: binary_windows_wheel_3_7_cu102_test
-          requires:
-            - binary_windows_wheel_3_7_cu102_build
-      - binary_linux_test:
-          build_environment: manywheel 3.7m cu102 devtoolset7
-          docker_image: pytorch/manylinux-cuda102
-          name: binary_linux_manywheel_3_7m_cu102_devtoolset7_test
-          requires:
-            - binary_linux_manywheel_3_7m_cu102_devtoolset7_build
-          resource_class: gpu.medium
-          use_cuda_docker_runtime: "1"
-      - binary_linux_test:
-          build_environment: libtorch 3.7m cpu devtoolset7
-          docker_image: pytorch/manylinux-cuda102
-          libtorch_variant: shared-with-deps
-          name: binary_linux_libtorch_3_7m_cpu_devtoolset7_shared-with-deps_test
-          requires:
-            - binary_linux_libtorch_3_7m_cpu_devtoolset7_shared-with-deps_build
-      - binary_linux_test:
-          build_environment: libtorch 3.7m cpu gcc5.4_cxx11-abi
-          docker_image: pytorch/pytorch-binary-docker-image-ubuntu16.04:latest
-          libtorch_variant: shared-with-deps
-          name: binary_linux_libtorch_3_7m_cpu_gcc5_4_cxx11-abi_shared-with-deps_test
-          requires:
-            - binary_linux_libtorch_3_7m_cpu_gcc5_4_cxx11-abi_shared-with-deps_build
-      - pytorch_windows_build:
-          build_environment: pytorch-win-vs2019-cuda10-cudnn7-py3
-          cuda_version: "10.1"
-          name: pytorch_windows_vs2019_py36_cuda10.1_build
-          python_version: "3.6"
-          use_cuda: "1"
-          vc_product: BuildTools
-          vc_version: ""
-          vc_year: "2019"
-      - pytorch_windows_test:
-          build_environment: pytorch-win-vs2019-cuda10-cudnn7-py3
-          cuda_version: "10.1"
-          executor: windows-with-nvidia-gpu
-          name: pytorch_windows_vs2019_py36_cuda10.1_test1
-          python_version: "3.6"
-          requires:
-            - pytorch_windows_vs2019_py36_cuda10.1_build
-          test_name: pytorch-windows-test1
-          use_cuda: "1"
-          vc_product: BuildTools
-          vc_version: ""
-          vc_year: "2019"
-      - pytorch_windows_test:
-          build_environment: pytorch-win-vs2019-cuda10-cudnn7-py3
-          cuda_version: "10.1"
-          executor: windows-with-nvidia-gpu
-          name: pytorch_windows_vs2019_py36_cuda10.1_test2
-          python_version: "3.6"
-          requires:
-            - pytorch_windows_vs2019_py36_cuda10.1_build
-          test_name: pytorch-windows-test2
-          use_cuda: "1"
-          vc_product: BuildTools
-          vc_version: ""
-          vc_year: "2019"
-      - pytorch_windows_build:
-          build_environment: pytorch-win-vs2019-cuda11-cudnn8-py3
-          cuda_version: "11.1"
-          name: pytorch_windows_vs2019_py36_cuda11.1_build
-          python_version: "3.6"
-          use_cuda: "1"
-          vc_product: BuildTools
-          vc_version: ""
-          vc_year: "2019"
-      - pytorch_windows_test:
-          build_environment: pytorch-win-vs2019-cuda11-cudnn8-py3
-          cuda_version: "11.1"
-          executor: windows-with-nvidia-gpu
-          name: pytorch_windows_vs2019_py36_cuda11.1_test1
-          python_version: "3.6"
-          requires:
-            - pytorch_windows_vs2019_py36_cuda11.1_build
-          test_name: pytorch-windows-test1
-          use_cuda: "1"
-          vc_product: BuildTools
-          vc_version: ""
-          vc_year: "2019"
-      - pytorch_windows_test:
-          build_environment: pytorch-win-vs2019-cuda11-cudnn8-py3
-          cuda_version: "11.1"
-          executor: windows-with-nvidia-gpu
-          name: pytorch_windows_vs2019_py36_cuda11.1_test2
-          python_version: "3.6"
-          requires:
-            - pytorch_windows_vs2019_py36_cuda11.1_build
-          test_name: pytorch-windows-test2
-          use_cuda: "1"
-          vc_product: BuildTools
-          vc_version: ""
-          vc_year: "2019"
-      - pytorch_windows_test_multigpu:
-          name: pytorch_windows_vs2019_py36_cuda11.1_test_azure_multi_gpu
-          requires:
-            - pytorch_windows_vs2019_py36_cuda11.1_build
-      - pytorch_windows_test:
-          build_environment: pytorch-win-vs2019-cuda10-cudnn7-py3
-          cuda_version: "10.1"
-          name: pytorch_windows_vs2019_py36_cuda10.1_on_cpu_test1
-          python_version: "3.6"
-          requires:
-            - pytorch_windows_vs2019_py36_cuda10.1_build
-          test_name: pytorch-windows-test1
-          use_cuda: "0"
-          vc_product: BuildTools
-          vc_version: ""
-          vc_year: "2019"
-    when: << pipeline.parameters.run_master_build >>
-  scheduled-ci:
-    triggers:
-      - schedule:
-          # runs every 4 hours on the 45th minute
-          cron: "45 0,4,8,12,16,20 * * *"
-          filters:
-            branches:
-              only:
-                - master
-    jobs:
-      - docker_build_job:
-          name: "docker-pytorch-linux-xenial-cuda11.3-cudnn8-py3-gcc7"
-          image_name: "pytorch-linux-xenial-cuda11.3-cudnn8-py3-gcc7"
-      - pytorch_linux_build:
-          name: periodic_pytorch_xenial_cuda11_3_cudnn8_gcc7_build
-          requires:
-            - "docker-pytorch-linux-xenial-cuda11.3-cudnn8-py3-gcc7"
-          build_environment: "pytorch-linux-xenial-cuda11.3-cudnn8-py3-gcc7-build"
-          docker_image: "308535385114.dkr.ecr.us-east-1.amazonaws.com/pytorch/pytorch-linux-xenial-cuda11.3-cudnn8-py3-gcc7"
-      - pytorch_linux_test:
-          name: periodic_pytorch_xenial_cuda11_3_cudnn8_gcc7_test
-          requires:
-            - periodic_pytorch_xenial_cuda11_3_cudnn8_gcc7_build
-          build_environment: "pytorch-linux-xenial-cuda11.3-cudnn8-py3-gcc7-test"
-          docker_image: "308535385114.dkr.ecr.us-east-1.amazonaws.com/pytorch/pytorch-linux-xenial-cuda11.3-cudnn8-py3-gcc7"
-          use_cuda_docker_runtime: "1"
-          resource_class: gpu.medium
-      - pytorch_linux_build:
-          name: periodic_libtorch_xenial_cuda11_3_cudnn8_gcc7_build
-          requires:
-            - "docker-pytorch-linux-xenial-cuda11.3-cudnn8-py3-gcc7"
-          build_environment: "pytorch-libtorch-linux-xenial-cuda11.3-cudnn8-py3-gcc7-build"
-          docker_image: "308535385114.dkr.ecr.us-east-1.amazonaws.com/pytorch/pytorch-linux-xenial-cuda11.3-cudnn8-py3-gcc7"
-      - pytorch_windows_build:
-          build_environment: pytorch-win-vs2019-cuda11-cudnn8-py3
-          cuda_version: "11.3"
-          name: periodic_pytorch_windows_cuda11.3_build
-          python_version: "3.6"
-          use_cuda: "1"
-          vc_product: BuildTools
-          vc_version: "14.28.29333"
-          vc_year: "2019"
-      - pytorch_windows_test:
-          build_environment: pytorch-win-vs2019-cuda11-cudnn8-py3
-          cuda_version: "11.3"
-          executor: windows-with-nvidia-gpu
-          name: periodic_pytorch_windows_cuda11.3_test1
-          python_version: "3.6"
-          requires:
-            - periodic_pytorch_windows_cuda11.3_build
-          test_name: pytorch-windows-test1
-          use_cuda: "1"
-          vc_product: BuildTools
-          vc_version: "14.28.29333"
-          vc_year: "2019"
-      - pytorch_windows_test:
-          build_environment: pytorch-win-vs2019-cuda11-cudnn8-py3
-          cuda_version: "11.3"
-          executor: windows-with-nvidia-gpu
-          name: periodic_pytorch_windows_cuda11.3_test2
-          python_version: "3.6"
-          requires:
-            - periodic_pytorch_windows_cuda11.3_build
-          test_name: pytorch-windows-test2
-          use_cuda: "1"
-          vc_product: BuildTools
-          vc_version: "14.28.29333"
-          vc_year: "2019"
-
-  # The following allows these jobs to run on ci-all and release branches
-  debuggable-scheduled-ci:
-    jobs:
-      - docker_build_job:
-          name: "docker-pytorch-linux-xenial-cuda11.3-cudnn8-py3-gcc7"
-          image_name: "pytorch-linux-xenial-cuda11.3-cudnn8-py3-gcc7"
-          filters:
-            branches:
-              only:
-                - /ci-all\/.*/
-                - /release\/.*/
-      - pytorch_linux_build:
-          name: pytorch_linux_xenial_cuda11_3_cudnn8_py3_gcc7_build
-          requires:
-            - "docker-pytorch-linux-xenial-cuda11.3-cudnn8-py3-gcc7"
-          build_environment: "pytorch-linux-xenial-cuda11.3-cudnn8-py3-gcc7-build"
-          docker_image: "308535385114.dkr.ecr.us-east-1.amazonaws.com/pytorch/pytorch-linux-xenial-cuda11.3-cudnn8-py3-gcc7"
-          filters:
-            branches:
-              only:
-                - /ci-all\/.*/
-                - /release\/.*/
-      - pytorch_linux_test:
-          name: pytorch_linux_xenial_cuda11_3_cudnn8_py3_gcc7_test
-          requires:
-            - pytorch_linux_xenial_cuda11_3_cudnn8_py3_gcc7_build
-          build_environment: "pytorch-linux-xenial-cuda11.3-cudnn8-py3-gcc7-test"
-          docker_image: "308535385114.dkr.ecr.us-east-1.amazonaws.com/pytorch/pytorch-linux-xenial-cuda11.3-cudnn8-py3-gcc7"
-          use_cuda_docker_runtime: "1"
-          resource_class: gpu.medium
-          filters:
-            branches:
-              only:
-                - /ci-all\/.*/
-                - /release\/.*/
-      - pytorch_linux_build:
-          name: pytorch_libtorch_linux_xenial_cuda11_3_cudnn8_py3_gcc7_build
-          requires:
-            - "docker-pytorch-linux-xenial-cuda11.3-cudnn8-py3-gcc7"
-          build_environment: "pytorch-libtorch-linux-xenial-cuda11.3-cudnn8-py3-gcc7-build"
-          docker_image: "308535385114.dkr.ecr.us-east-1.amazonaws.com/pytorch/pytorch-linux-xenial-cuda11.3-cudnn8-py3-gcc7"
-          filters:
-            branches:
-              only:
-                - /ci-all\/.*/
-                - /release\/.*/
-      - pytorch_windows_build:
-          build_environment: pytorch-win-vs2019-cuda11-cudnn8-py3
-          cuda_version: "11.3"
-          name: pytorch_windows_vs2019_py36_cuda11.3_build
-          python_version: "3.6"
-          use_cuda: "1"
-          vc_product: BuildTools
-          vc_version: "14.28.29333"
-          vc_year: "2019"
-          filters:
-            branches:
-              only:
-                - /ci-all\/.*/
-                - /release\/.*/
-      - pytorch_windows_test:
-          build_environment: pytorch-win-vs2019-cuda11-cudnn8-py3
-          cuda_version: "11.3"
-          executor: windows-with-nvidia-gpu
-          name: pytorch_windows_vs2019_py36_cuda11.3_test1
-          python_version: "3.6"
-          requires:
-            - pytorch_windows_vs2019_py36_cuda11.3_build
-          test_name: pytorch-windows-test1
-          use_cuda: "1"
-          vc_product: BuildTools
-          vc_version: "14.28.29333"
-          vc_year: "2019"
-          filters:
-            branches:
-              only:
-                - /ci-all\/.*/
-                - /release\/.*/
-      - pytorch_windows_test:
-          build_environment: pytorch-win-vs2019-cuda11-cudnn8-py3
-          cuda_version: "11.3"
-          executor: windows-with-nvidia-gpu
-          name: pytorch_windows_vs2019_py36_cuda11.3_test2
-          python_version: "3.6"
-          requires:
-            - pytorch_windows_vs2019_py36_cuda11.3_build
-          test_name: pytorch-windows-test2
-          use_cuda: "1"
-          vc_product: BuildTools
-          vc_version: "14.28.29333"
-          vc_year: "2019"
-          filters:
-            branches:
-              only:
-                - /ci-all\/.*/
-                - /release\/.*/
-
-  # the following clones pytorch_linux_xenial_cuda10_2_cudnn7_py3_gcc7's tests but enables
-  # slow tests and sets an environment variable so gradcheck runs with fast_mode=False
-  slow-gradcheck-scheduled-ci:
-    triggers:
-      - schedule:
-          # runs every 8 hours on the 45th minute
-          cron: "45 0,8,16 * * *"
-          filters:
-            branches:
-              only:
-                - master
-    jobs:
-      - docker_build_job:
-          name: "docker-pytorch-linux-xenial-cuda10.2-cudnn7-py3-gcc7"
-          image_name: "pytorch-linux-xenial-cuda10.2-cudnn7-py3-gcc7"
-      - pytorch_linux_build:
-          name: periodic_pytorch_xenial_cuda10_2_cudnn7_gcc7_build
-          requires:
-            - "docker-pytorch-linux-xenial-cuda10.2-cudnn7-py3-gcc7"
-          build_environment: "pytorch-linux-xenial-cuda10.2-cudnn7-py3-gcc7-build"
-          docker_image: "308535385114.dkr.ecr.us-east-1.amazonaws.com/pytorch/pytorch-linux-xenial-cuda10.2-cudnn7-py3-gcc7"
-      - pytorch_linux_test:
-          name: periodic_pytorch_xenial_cuda10_2_cudnn7_gcc7_old_gradcheck_tests
-          requires:
-            - periodic_pytorch_xenial_cuda10_2_cudnn7_gcc7_build
-          build_environment: "pytorch-linux-xenial-cuda10.2-cudnn7-py3-gcc7-old-gradcheck-tests"
-          docker_image: "308535385114.dkr.ecr.us-east-1.amazonaws.com/pytorch/pytorch-linux-xenial-cuda10.2-cudnn7-py3-gcc7"
-          use_cuda_docker_runtime: "1"
-          resource_class: gpu.medium
-  ecr_gc:
-    triggers:
-      - schedule:
-          cron: "45 * * * *"
-          filters:
-            branches:
-              only:
-                - master
-    jobs:
-      - docker_for_ecr_gc_build_job
-      - ecr_gc_job:
-            name: ecr_gc_job_for_pytorch
-            project: pytorch
-            tags_to_keep: "271,262,256,278,282,291,300,323,327,347,389,401,402,403,405,a8006f9a-272d-4478-b137-d121c6f05c83,6e7b11da-a919-49e5-b2ba-da66e3d4bb0a,f990c76a-a798-42bb-852f-5be5006f8026,e43973a9-9d5a-4138-9181-a08a0fc55e2f,8fcf46ef-4a34-480b-a8ee-b0a30a4d3e59,9a3986fa-7ce7-4a36-a001-3c9bef9892e2,1bc00f11-e0f3-4e5c-859f-15937dd938cd,209062ef-ab58-422a-b295-36c4eed6e906,be76e8fd-44e2-484d-b090-07e0cc3a56f0,fff7795428560442086f7b2bb6004b65245dc11a,ab1632df-fa59-40e6-8c23-98e004f61148"
-            requires:
-              - docker_for_ecr_gc_build_job
-      - ecr_gc_job:
-            name: ecr_gc_job_for_caffe2
-            project: caffe2
-            tags_to_keep: "376,373,369,348,345,336,325,324,315,306,301,287,283,276,273,266,253,248,238,230,213"
-            requires:
-              - docker_for_ecr_gc_build_job
-      - ecr_gc_job:
-            name: ecr_gc_job_for_translate
-            project: translate
-            tags_to_keep: "8"
-            requires:
-              - docker_for_ecr_gc_build_job
-      - ecr_gc_job:
-            name: ecr_gc_job_for_tensorcomp
-            project: tensorcomp
-            tags_to_keep: "34"
-            requires:
-              - docker_for_ecr_gc_build_job
-  # Promotion workflow
-  promote:
-    jobs:
-      # Requires manual approval by someone in org-member
-      # CircleCI security context
-      - promote_approval:
-          context: org-member
-          filters:
-            branches:
-              ignore: /.*/
-            tags:
-              only: /v[0-9]+(\.[0-9]+)*/
-          type: approval
-      - promote_s3:
-          context: org-member
-          filters:
-            branches:
-              ignore: /.*/
-            tags:
-              only: /v[0-9]+(\.[0-9]+)*/
-          name: promote_s3_libtorch
-          package_name: libtorch
-          requires:
-            - promote_approval
-      - promote_s3:
-          context: org-member
-          filters:
-            branches:
-              ignore: /.*/
-            tags:
-              only: /v[0-9]+(\.[0-9]+)*/
-          name: promote_s3_torch
-          package_name: torch
-          requires:
-            - promote_approval
-      - promote_conda:
-          context: org-member
-          filters:
-            branches:
-              ignore: /.*/
-            tags:
-              only: /v[0-9]+(\.[0-9]+)*/
-          name: promote_conda_pytorch
-          package_name: pytorch
-          requires:
-            - promote_approval
->>>>>>> 36adc3f0
+    when: always