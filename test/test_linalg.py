# -*- coding: utf-8 -*-
import torch
import numpy as np

import unittest
import itertools
import warnings
import math
from math import inf, nan, isnan
import random
from random import randrange
from itertools import product
from functools import reduce

from torch.testing._internal.common_utils import \
    (TestCase, run_tests, TEST_SCIPY, IS_MACOS, IS_WINDOWS, slowTest,
     TEST_WITH_ASAN, make_tensor, TEST_WITH_ROCM, IS_FBCODE, IS_REMOTE_GPU,
     iter_indices, gradcheck, gradgradcheck, skipIfRocm)
from torch.testing._internal.common_device_type import \
    (instantiate_device_type_tests, dtypes,
     onlyCPU, skipCUDAIf, skipCUDAIfNoMagma, skipCPUIfNoLapack, precisionOverride,
     skipCUDAIfNoMagmaAndNoCusolver, skipCUDAIfRocm, onlyOnCPUAndCUDA, dtypesIfCUDA,
     onlyCUDA, skipCUDAVersionIn, skipMeta, skipCUDAIfNoCusolver)
from torch.testing import floating_and_complex_types, floating_types, all_types
from torch.testing._internal.common_cuda import SM53OrLater, tf32_on_and_off, CUDA11OrLater, CUDA9

# Protects against includes accidentally setting the default dtype
# NOTE: jit_metaprogramming_utils sets the default dtype to double!
torch.set_default_dtype(torch.float32)
assert torch.get_default_dtype() is torch.float32

if TEST_SCIPY:
    import scipy

class TestLinalg(TestCase):
    def setUp(self):
        super(self.__class__, self).setUp()
        torch.backends.cuda.matmul.allow_tf32 = False

    def tearDown(self):
        torch.backends.cuda.matmul.allow_tf32 = True
        super(self.__class__, self).tearDown()

    exact_dtype = True

    @dtypes(torch.float, torch.cfloat)
    @precisionOverride({torch.float: 1e-06, torch.cfloat: 1e-06})
    @tf32_on_and_off(5e-3)
    def test_inner(self, device, dtype):
        def check(a_sizes_, b_sizes_):
            for a_sizes, b_sizes in ((a_sizes_, b_sizes_), (b_sizes_, a_sizes_)):
                a = torch.randn(a_sizes, dtype=dtype, device=device)
                b = torch.randn(b_sizes, dtype=dtype, device=device)
                res = torch.inner(a, b)
                ref = np.inner(a.cpu().numpy(), b.cpu().numpy())
                self.assertEqual(res.cpu(), torch.from_numpy(np.array(ref)))
                out = torch.zeros_like(res)
                torch.inner(a, b, out=out)
                self.assertEqual(res, out)

        check([], [])                       # scalar x scalar
        check([], [0])                      # scalar x empty
        check([], [3])                      # scalar x 1D
        check([], [2, 3, 4])                # scalar x 3D

        check([0], [0])                     # empty x empty
        check([0], [2, 0])                  # empty x 2D

        check([2], [2])                     # 1D x 1D
        check([2], [3, 1, 2])               # 1D x 3D
        check([2], [3, 0, 2])               # 1D x 3D empty

        check([1, 2], [3, 2])               # 2D x 2D
        check([1, 2], [3, 4, 2])            # 2D x 3D
        check([2, 1, 3, 2], [1, 3, 2, 2])   # 4D x 4D

        # Test noncontiguous input
        a = torch.randn(3, 2, device=device, dtype=dtype).transpose_(0, 1)
        b = torch.randn(4, 3, device=device, dtype=dtype)[::2, :]
        self.assertFalse(a.is_contiguous() or b.is_contiguous())
        self.assertEqual(a.inner(b).cpu().numpy(), np.inner(a.cpu().numpy(), b.cpu().numpy()))

        # Test error message
        with self.assertRaisesRegex(RuntimeError,
                                    r"inner\(\) the last dimension must match on both "
                                    r"input tensors but got shapes \[2, 3\] and \[2, 2\]"):
            torch.randn(2, 3, device=device, dtype=dtype).inner(torch.randn(2, 2, device=device, dtype=dtype))

    # Tests torch.outer, and its alias, torch.ger, vs. NumPy
    @precisionOverride({torch.bfloat16: 1e-1})
    @dtypes(*(torch.testing.get_all_dtypes()))
    def test_outer(self, device, dtype):
        def run_test_case(a, b):
            if dtype == torch.bfloat16:
                a_np = a.to(torch.double).cpu().numpy()
                b_np = b.to(torch.double).cpu().numpy()
            else:
                a_np = a.cpu().numpy()
                b_np = b.cpu().numpy()
            expected = np.outer(a_np, b_np)

            self.assertEqual(torch.outer(a, b), expected)
            self.assertEqual(torch.Tensor.outer(a, b), expected)

            self.assertEqual(torch.ger(a, b), expected)
            self.assertEqual(torch.Tensor.ger(a, b), expected)

            # test out variant
            out = torch.empty(a.size(0), b.size(0), device=device, dtype=dtype)
            torch.outer(a, b, out=out)
            self.assertEqual(out, expected)

            out = torch.empty(a.size(0), b.size(0), device=device, dtype=dtype)
            torch.ger(a, b, out=out)
            self.assertEqual(out, expected)

        a = torch.randn(50).to(device=device, dtype=dtype)
        b = torch.randn(50).to(device=device, dtype=dtype)
        run_test_case(a, b)

        # test 0 strided tensor
        zero_strided = torch.randn(1).to(device=device, dtype=dtype).expand(50)
        run_test_case(zero_strided, b)
        run_test_case(a, zero_strided)

    @skipCUDAIfNoMagma
    @skipCPUIfNoLapack
    @dtypes(torch.float, torch.double, torch.cfloat, torch.cdouble)
    def test_linalg_lstsq(self, device, dtype):
        from torch.testing._internal.common_utils import random_well_conditioned_matrix
        if self.device_type == 'cpu':
            drivers = ('gels', 'gelsy', 'gelsd', 'gelss', None)
        else:
            drivers = ('gels', None)

        def check_solution_correctness(a, b, sol):
            sol2 = a.pinverse() @ b
            self.assertEqual(sol, sol2, atol=1e-5, rtol=1e-5)

        def check_correctness_ref(a, b, res, ref, driver="default"):
            def apply_if_not_empty(t, f):
                if t.numel():
                    return f(t)
                else:
                    return t

            def select_if_not_empty(t, i):
                selected = apply_if_not_empty(t, lambda x: x.select(0, i))
                return selected

            m = a.size(-2)
            n = a.size(-1)
            nrhs = b.size(-1)
            batch_size = int(np.prod(a.shape[:-2]))
            if batch_size == 0:
                batch_size = 1
            a_3d = a.view(batch_size, m, n)
            b_3d = b.view(batch_size, m, nrhs)

            solution_3d = res.solution.view(batch_size, n, nrhs)
            residuals_2d = apply_if_not_empty(res.residuals, lambda t: t.view(-1, nrhs))
            rank_1d = apply_if_not_empty(res.rank, lambda t: t.view(-1))
            singular_values_2d = res.singular_values.view(batch_size, res.singular_values.shape[-1])

            if a.numel() > 0:
                for i in range(batch_size):
                    sol, residuals, rank, singular_values = ref(
                        a_3d.select(0, i).numpy(),
                        b_3d.select(0, i).numpy()
                    )
                    # Singular values are None when lapack_driver='gelsy' in SciPy
                    if singular_values is None:
                        singular_values = []
                    self.assertEqual(sol, solution_3d.select(0, i), atol=1e-5, rtol=1e-5)
                    self.assertEqual(rank, select_if_not_empty(rank_1d, i), atol=1e-5, rtol=1e-5)
                    self.assertEqual(singular_values, singular_values_2d.select(0, i), atol=1e-5, rtol=1e-5)

                    # SciPy and NumPy operate only on non-batched input and
                    # return an empty array with shape (0,) if rank(a) != n
                    # in PyTorch the batched inputs are supported and
                    # matrices in the batched input can have different ranks
                    # we compute residuals only if all matrices have rank == n
                    # see https://github.com/pytorch/pytorch/issues/56483
                    if m > n:
                        if torch.all(rank_1d == n):
                            self.assertEqual(residuals, select_if_not_empty(residuals_2d, i), atol=1e-5, rtol=1e-5)
                        else:
                            self.assertTrue(residuals_2d.numel() == 0)

            else:
                self.assertEqual(res.solution.shape, (*a.shape[:-2], n, nrhs))
                self.assertEqual(res.rank.shape, a.shape[:-2])

                # residuals are not always computed (and have non-zero shape)
                if m > n and driver != "gelsy":
                    self.assertEqual(res.residuals.shape, (*a.shape[:-2], 0))
                else:
                    self.assertEqual(res.residuals.shape, (0, ))

                # singular_values are not always computed (and have non-zero shape)
                if driver == "default" or driver == "gelsd" or driver == "gelss":
                    self.assertEqual(res.singular_values.shape, (*a.shape[:-2], min(m, n)))
                else:
                    self.assertEqual(res.singular_values.shape, (0, ))

        def check_correctness_scipy(a, b, res, driver, cond):
            # SciPy provides 3 driver options: gelsd, gelss, gelsy
            if TEST_SCIPY and driver in ('gelsd', 'gelss', 'gelsy'):
                import scipy.linalg

                def scipy_ref(a, b):
                    return scipy.linalg.lstsq(a, b, lapack_driver=driver, cond=cond)
                check_correctness_ref(a, b, res, scipy_ref, driver=driver)

        def check_correctness_numpy(a, b, res, driver, rcond):
            # NumPy uses only gelsd routine
            if driver == 'gelsd':

                def numpy_ref(a, b):
                    return np.linalg.lstsq(a, b, rcond=rcond)
                check_correctness_ref(a, b, res, numpy_ref)

        version = torch.testing._internal.common_cuda._get_torch_cuda_version()
        cusolver_available = (version >= (10, 2))

        ms = [2 ** i for i in range(5)]
        m_ge_n_sizes = [(m, m // 2) for m in ms] + [(m, m) for m in ms]
        # cases m < n are only supported on CPU and for cuSOLVER path on CUDA
        m_l_n_sizes = [(m // 2, m) for m in ms]
        include_m_l_n_case = (cusolver_available or device == 'cpu')
        matrix_sizes = m_ge_n_sizes + (m_l_n_sizes if include_m_l_n_case else [])
        batches = [(), (2,), (2, 2), (2, 2, 2)]
        # we generate matrices with singular values sampled from a normal distribution,
        # that is why we use `cond=1.0`, the mean to cut roughly half of all
        # the singular values and compare whether torch.linalg.lstsq agrees with
        # SciPy and NumPy.
        # if rcond is True then set value for it based on the used algorithm
        # rcond == -1 or any other negative value forces LAPACK to use machine precision tolerance
        rconds = (None, True, -1)

        for batch, matrix_size, driver, rcond in itertools.product(batches, matrix_sizes, drivers, rconds):
            # keep the rcond value if it is None or -1, set the driver specific value if it is True
            if rcond and rcond != -1:
                if driver in ('gelss', 'gelsd'):
                    # SVD based algorithm; set to zero roughly half of all the singular values
                    rcond = 1.0
                else:
                    # driver == 'gelsy'
                    # QR based algorithm; setting the value too high might lead to non-unique solutions and flaky tests
                    rcond = 1e-4

            # specifying rcond value has no effect for gels driver so no need to run the tests again
            if driver == 'gels' and rcond is not None:
                continue

            shape = batch + matrix_size
            a = random_well_conditioned_matrix(*shape, dtype=dtype, device=device)
            b = torch.rand(*shape, dtype=dtype, device=device)

            m = a.size(-2)
            n = a.size(-1)
            res = torch.linalg.lstsq(a, b, rcond=rcond, driver=driver)
            sol = res.solution

            # Only checks gelsd, gelss, gelsy drivers
            check_correctness_scipy(a, b, res, driver, rcond)

            # Only checks gelsd driver
            check_correctness_numpy(a, b, res, driver, rcond)

            # gels driver is not checked by comparing to NumPy or SciPy implementation
            # because NumPy and SciPy do not implement this driver
            if driver == 'gels' and rcond is None:
                check_solution_correctness(a, b, sol)

    @skipCUDAIfNoMagma
    @skipCPUIfNoLapack
    @dtypes(torch.float, torch.double, torch.cfloat, torch.cdouble)
    def test_linalg_lstsq_batch_broadcasting(self, device, dtype):
        from torch.testing._internal.common_utils import random_well_conditioned_matrix

        def check_correctness(a, b):
            sol = torch.linalg.lstsq(a, b).solution
            sol2 = a.pinverse() @ b
            self.assertEqual(sol, sol2, rtol=1e-5, atol=1e-5)

        ms = [2 ** i for i in range(5)]
        batches = [(), (0,), (2,), (2, 2), (2, 2, 2)]
        # the case when a single matrix is batch-broadcasted over the rhs
        for m, batch in itertools.product(ms, batches):
            a = random_well_conditioned_matrix(m, m, dtype=dtype, device=device).view(*([1] * len(batch)), m, m)
            b = torch.rand(*(batch + (m, m)), dtype=dtype, device=device)
            check_correctness(a, b)

        # cases with broadcastable shapes
        for m in ms:
            a = random_well_conditioned_matrix(1, 3, 1, 3, m, m, dtype=dtype, device=device)
            b = torch.rand(3, 1, 3, 1, m, m // 2, dtype=dtype, device=device)
            check_correctness(a, b)

            # rhs are vectors, not matrices in this test
            b = torch.rand(3, 1, 3, 1, m, dtype=dtype, device=device)
            # unsqueeze for b because `check_correctness` checks against
            # a.pinverse() @ b, which requires b to be a matrix
            check_correctness(a, b.unsqueeze(-1))

            a = random_well_conditioned_matrix(3, 1, 3, 1, m, m, dtype=dtype, device=device)
            b = torch.rand(1, 3, 1, 3, m, m // 2, dtype=dtype, device=device)
            check_correctness(a, b)

            # rhs are vectors, not matrices in this test
            b = torch.rand(1, 3, 1, 3, m, dtype=dtype, device=device)
            check_correctness(a, b.unsqueeze(-1))

    @skipCPUIfNoLapack
    @skipCUDAIfNoMagma
    @dtypes(torch.float, torch.double, torch.cfloat, torch.cdouble)
    def test_linalg_lstsq_input_checks(self, device, dtype):
        # check empty inputs
        # empty batches
        a = torch.rand(0, 0, 3, 3, dtype=dtype, device=device)
        b = torch.rand(0, 0, 3, 2, dtype=dtype, device=device)
        self.assertEqual(
            torch.linalg.lstsq(a, b)[0],
            torch.zeros(0, 0, 3, 2, dtype=dtype, device=device)
        )
        # empty a and b
        a = torch.rand(2, 2, 0, 0, dtype=dtype, device=device)
        b = torch.rand(2, 2, 0, 0, dtype=dtype, device=device)
        self.assertEqual(
            torch.linalg.lstsq(a, b)[0],
            torch.zeros(2, 2, 0, 0, dtype=dtype, device=device)
        )
        # empty a and b
        a = torch.rand(2, 2, 3, 0, dtype=dtype, device=device)
        b = torch.rand(2, 2, 3, 0, dtype=dtype, device=device)
        self.assertEqual(
            torch.linalg.lstsq(a, b)[0],
            torch.zeros(2, 2, 0, 0, dtype=dtype, device=device)
        )
        # empty a but not b
        a = torch.rand(2, 2, 3, 0, dtype=dtype, device=device)
        b = torch.rand(2, 2, 3, 2, dtype=dtype, device=device)
        self.assertEqual(
            torch.linalg.lstsq(a, b)[0],
            torch.zeros(2, 2, 0, 2, dtype=dtype, device=device)
        )

        # empty a and b
        if torch.device(device).type == 'cpu':
            # only CPU since CUDA does not support overdetermined systems
            a = torch.rand(2, 2, 0, 3, dtype=dtype, device=device)
            b = torch.rand(2, 2, 0, 3, dtype=dtype, device=device)
            self.assertEqual(
                torch.linalg.lstsq(a, b)[0],
                torch.zeros(2, 2, 3, 3, dtype=dtype, device=device)
            )

        a = torch.rand(2, 3, dtype=dtype, device=device)
        b = torch.rand(3, dtype=dtype, device=device)

        with self.assertRaisesRegex(RuntimeError, 'input must have at least 2 dimensions'):
            torch.linalg.lstsq(b, b)

        with self.assertRaisesRegex(RuntimeError, 'other must have at least 1 dimension'):
            torch.linalg.lstsq(a, torch.tensor(1, dtype=dtype, device=device))

        with self.assertRaisesRegex(RuntimeError, r'input.size\(-2\) should match other.size\(-1\)'):
            torch.linalg.lstsq(a, b)

        with self.assertRaisesRegex(RuntimeError, r'input.size\(-2\) should match other.size\(-2\)'):
            torch.linalg.lstsq(a, b.unsqueeze(-1))

        def complement_device(device):
            if device == 'cpu' and torch.cuda.is_available():
                return 'cuda'
            else:
                return 'cpu'

        a = torch.rand(2, 2, 2, 2, dtype=dtype, device=device)
        b = torch.rand(2, 2, 2, dtype=dtype, device=complement_device(device))
        if a.device != b.device:
            with self.assertRaisesRegex(RuntimeError, 'be on the same device'):
                torch.linalg.lstsq(a, b)

        b = (torch.rand(2, 2, 2, dtype=dtype, device=device) * 100).long()
        with self.assertRaisesRegex(RuntimeError, 'the same dtype'):
            torch.linalg.lstsq(a, b)

        a = torch.rand(2, 2, 2, 2, dtype=dtype, device=device)
        b = torch.rand(2, 2, 2, dtype=dtype, device=device)

        if device != 'cpu':
            with self.assertRaisesRegex(RuntimeError, '`driver` other than `gels` is not supported on CUDA'):
                torch.linalg.lstsq(a, b, driver='fictitious_driver')
        # if on cpu
        else:
            with self.assertRaisesRegex(RuntimeError, r'parameter `driver` should be one of \(gels, gelsy, gelsd, gelss\)'):
                torch.linalg.lstsq(a, b, driver='fictitious_driver')

        # cuSOLVER path supports underdetermined systems
        version = torch.testing._internal.common_cuda._get_torch_cuda_version()
        cusolver_not_available = (version < (10, 1))

        if device != 'cpu' and cusolver_not_available:
            a = torch.rand(2, 3, dtype=dtype, device=device)
            b = torch.rand(2, 1, dtype=dtype, device=device)
            with self.assertRaisesRegex(RuntimeError, r'only overdetermined systems'):
                torch.linalg.lstsq(a, b)

    @skipCUDAIfNoMagma
    @skipCPUIfNoLapack
    @dtypes(torch.float32, torch.float64, torch.complex64, torch.complex128)
    def test_cholesky(self, device, dtype):
        from torch.testing._internal.common_utils import random_hermitian_pd_matrix

        def run_test(shape, batch, contiguous):
            A = random_hermitian_pd_matrix(shape, *batch, dtype=dtype, device=device)
            if A.numel() > 0 and not contiguous:
                A = A.transpose(-2, -1)
                self.assertFalse(A.is_contiguous())
            expected_L = np.linalg.cholesky(A.cpu().numpy())
            actual_L = torch.linalg.cholesky(A)

            # For fp32 individual entries in matrices can differ between PyTorch and NumPy
            # Let's compare the norms of matrices instead
            if A.numel() > 0 and dtype in [torch.float32, torch.complex64]:
                # axis is specified to calculate matrix norm for batched input
                expected_norm = np.linalg.norm(expected_L, ord=1, axis=(-2, -1))
                actual_norm = torch.linalg.norm(actual_L, ord=1, axis=(-2, -1))
                # Compare the norms with standard tolerances
                self.assertEqual(actual_norm, expected_norm)
                # and individual values with a higher tolerance
                self.assertEqual(actual_L, expected_L, atol=1e-2, rtol=1e-5)
            else:
                self.assertEqual(actual_L, expected_L)

        shapes = (0, 3, 5)
        batches = ((), (3, ), (2, 2))
        larger_input_case = [(100, (5, ), True)]
        for shape, batch, contiguous in list(itertools.product(shapes, batches, (True, False))) + larger_input_case:
            run_test(shape, batch, contiguous)

        # check the out= variant
        A = random_hermitian_pd_matrix(3, 3, dtype=dtype, device=device)
        out = torch.empty_like(A)
        ans = torch.linalg.cholesky(A, out=out)
        self.assertEqual(ans, out)
        expected = torch.linalg.cholesky(A)
        self.assertEqual(expected, out)

    @skipCUDAIfNoMagma
    @skipCPUIfNoLapack
    @dtypes(torch.float32, torch.float64, torch.complex64, torch.complex128)
    def test_cholesky_errors_and_warnings(self, device, dtype):
        from torch.testing._internal.common_utils import random_hermitian_pd_matrix

        # cholesky requires the input to be a square matrix or batch of square matrices
        A = torch.randn(2, 3, device=device, dtype=dtype)
        with self.assertRaisesRegex(RuntimeError, r'must be batches of square matrices'):
            torch.linalg.cholesky(A)
        A = torch.randn(2, 2, 3, device=device, dtype=dtype)
        with self.assertRaisesRegex(RuntimeError, r'must be batches of square matrices'):
            torch.linalg.cholesky(A)
        with self.assertRaisesRegex(np.linalg.LinAlgError, r'Last 2 dimensions of the array must be square'):
            np.linalg.cholesky(A.cpu().numpy())

        # cholesky requires the input to be at least 2 dimensional tensor
        A = torch.randn(2, device=device, dtype=dtype)
        with self.assertRaisesRegex(RuntimeError, r'must have at least 2 dimensions'):
            torch.linalg.cholesky(A)
        with self.assertRaisesRegex(np.linalg.LinAlgError,
                                    r'1-dimensional array given\. Array must be at least two-dimensional'):
            np.linalg.cholesky(A.cpu().numpy())

        # if the input matrix is singular, an error should be raised
        A = torch.eye(3, 3, dtype=dtype, device=device)
        A[-1, -1] = 0  # Now A is singular
        with self.assertRaisesRegex(RuntimeError, r'U\(3,3\) is zero, singular U\.'):
            torch.linalg.cholesky(A)
        with self.assertRaisesRegex(np.linalg.LinAlgError, r'Matrix is not positive definite'):
            np.linalg.cholesky(A.cpu().numpy())

        # if at least one matrix in the batch is singular, an error should be raised
        A = torch.eye(3, 3, dtype=dtype, device=device)
        A = A.reshape((1, 3, 3))
        A = A.repeat(5, 1, 1)
        A[4, -1, -1] = 0  # Now A[4] is singular
        with self.assertRaisesRegex(RuntimeError, r'For batch 4: U\(3,3\) is zero, singular U\.'):
            torch.linalg.cholesky(A)

        # if out tensor with wrong shape is passed a warning is given
        A = random_hermitian_pd_matrix(3, dtype=dtype, device=device)
        out = torch.empty(2, 3, dtype=dtype, device=device)
        with warnings.catch_warnings(record=True) as w:
            # Trigger warning
            torch.linalg.cholesky(A, out=out)
            # Check warning occurs
            self.assertEqual(len(w), 1)
            self.assertTrue("An output with one or more elements was resized" in str(w[-1].message))

        # dtypes should be safely castable
        out = torch.empty(*A.shape, dtype=torch.int, device=device)
        with self.assertRaisesRegex(RuntimeError, "but got result with dtype Int"):
            torch.linalg.cholesky(A, out=out)

        # device should match
        if torch.cuda.is_available():
            wrong_device = 'cpu' if self.device_type != 'cpu' else 'cuda'
            out = torch.empty(0, device=wrong_device, dtype=dtype)
            with self.assertRaisesRegex(RuntimeError, "Expected result and input tensors to be on the same device"):
                torch.linalg.cholesky(A, out=out)

    @skipCUDAIfNoMagma
    @skipCPUIfNoLapack
    @dtypes(torch.float64, torch.complex128)
    def test_cholesky_hermitian_grad(self, device, dtype):
        # Check that the gradient is Hermitian (or symmetric)
        def run_test(shape):
            root = torch.rand(*shape, dtype=dtype, device=device)
            root = torch.matmul(root, root.transpose(-1, -2).conj())
            root.requires_grad_()
            chol = torch.linalg.cholesky(root).sum().backward()
            self.assertEqual(root.grad, root.grad.transpose(-1, -2).conj())

        shapes = ((3, 3), (1, 1, 3, 3))
        for shape in shapes:
            run_test(shape)

    # NOTE: old_cholesky* tests were moved here from test_torch.py and test_autograd.py
    @slowTest
    @skipCUDAIfNoMagma
    @skipCPUIfNoLapack
    @dtypes(torch.double)
    def test_old_cholesky_batched_many_batches(self, device, dtype):
        from torch.testing._internal.common_utils import random_symmetric_pd_matrix

        def cholesky_test_helper(n, batchsize, device, upper):
            A = random_symmetric_pd_matrix(n, batchsize, dtype=dtype, device=device)
            chol_fact = torch.cholesky(A, upper=upper)
            if upper:
                # Correctness check
                self.assertEqual(A, chol_fact.transpose(-2, -1).matmul(chol_fact))
                # Upper triangular check
                self.assertEqual(chol_fact, chol_fact.triu())
            else:
                # Correctness check
                self.assertEqual(A, chol_fact.matmul(chol_fact.transpose(-2, -1)))
                # Lower triangular check
                self.assertEqual(chol_fact, chol_fact.tril())

        for upper, batchsize in itertools.product([True, False], [262144, 524288]):
            cholesky_test_helper(2, batchsize, device, upper)

    @precisionOverride({torch.float32: 1e-4, torch.complex64: 1e-4})
    @skipCUDAIfNoMagma
    @skipCPUIfNoLapack
    @dtypes(torch.float32, torch.float64, torch.complex64, torch.complex128)
    def test_old_cholesky_batched(self, device, dtype):
        from torch.testing._internal.common_utils import random_hermitian_pd_matrix

        def cholesky_test_helper(n, batch_dims, upper):
            A = random_hermitian_pd_matrix(n, *batch_dims, dtype=dtype, device=device)
            cholesky_exp = torch.stack([m.cholesky(upper=upper) for m in A.reshape(-1, n, n)])
            cholesky_exp = cholesky_exp.reshape_as(A)
            self.assertEqual(cholesky_exp, torch.cholesky(A, upper=upper))

        for upper, batchsize in itertools.product([True, False], [(3,), (3, 4), (2, 3, 4)]):
            cholesky_test_helper(3, batchsize, upper)

    @precisionOverride({torch.float32: 1e-4, torch.complex64: 1e-4})
    @skipCUDAIfNoMagma
    @skipCPUIfNoLapack
    @dtypes(torch.float32, torch.float64, torch.complex64, torch.complex128)
    @tf32_on_and_off(0.01)
    def test_old_cholesky(self, device, dtype):
        from torch.testing._internal.common_utils import random_hermitian_pd_matrix

        A = random_hermitian_pd_matrix(10, dtype=dtype, device=device)

        # default Case
        C = torch.cholesky(A)
        B = torch.mm(C, C.t().conj())
        self.assertEqual(A, B, atol=1e-14, rtol=0)

        # test Upper Triangular
        U = torch.cholesky(A, True)
        B = torch.mm(U.t().conj(), U)
        self.assertEqual(A, B, atol=1e-14, rtol=0, msg='cholesky (upper) did not allow rebuilding the original matrix')

        # test Lower Triangular
        L = torch.cholesky(A, False)
        B = torch.mm(L, L.t().conj())
        self.assertEqual(A, B, atol=1e-14, rtol=0, msg='cholesky (lower) did not allow rebuilding the original matrix')

    @skipCUDAIfNoMagma
    @skipCPUIfNoLapack
    @dtypes(torch.float32, torch.float64, torch.complex64, torch.complex128)
    def test_old_cholesky_empty(self, device, dtype):
        def run_test(upper):
            A = torch.empty(0, 0, dtype=dtype, device=device)
            chol = torch.cholesky(A, upper)
            chol_A = torch.matmul(chol, chol.t().conj())
            self.assertEqual(A, chol_A)
        for upper in [True, False]:
            run_test(upper)

    # Test for issue
    # https://github.com/pytorch/pytorch/issues/57032
    # torch.cholesky with upper=True for batched CUDA inputs was wrong
    # it was using the lower triangular part instead of the upper one
    @onlyCUDA
    @skipCUDAIfNoMagma
    @dtypes(torch.float32, torch.float64, torch.complex64, torch.complex128)
    def test_old_cholesky_batched_upper(self, device, dtype):
        from torch.testing._internal.common_utils import random_hermitian_pd_matrix

        batchsize = 2
        A = random_hermitian_pd_matrix(3, batchsize, dtype=dtype, device=device)
        A_triu = A.triu()  # fill the lower triangular part with zero

        U = torch.cholesky(A_triu, upper=True)

        reconstruct_A = U.conj().transpose(-2, -1) @ U
        self.assertEqual(A, reconstruct_A)

    @skipCUDAIfNoMagmaAndNoCusolver
    @skipCPUIfNoLapack
    @dtypes(torch.float32, torch.float64, torch.complex64, torch.complex128)
    def test_cholesky_ex(self, device, dtype):
        from torch.testing._internal.common_utils import random_hermitian_pd_matrix

        def run_test(n, batch):
            A = random_hermitian_pd_matrix(n, *batch, dtype=dtype, device=device)
            expected_L = np.linalg.cholesky(A.cpu().numpy())
            expected_info = torch.zeros(A.shape[:-2], dtype=torch.int32, device=device)
            actual_L, actual_info = torch.linalg.cholesky_ex(A)

            # For fp32 individual entries in matrices can differ between PyTorch and NumPy
            # Let's compare the norms of matrices instead
            if A.numel() > 0 and dtype in [torch.float32, torch.complex64]:
                # axis is specified to calculate matrix norm for batched input
                expected_norm = np.linalg.norm(expected_L, ord=1, axis=(-2, -1))
                actual_norm = torch.linalg.norm(actual_L, ord=1, axis=(-2, -1))
                # Compare the norms with standard tolerances
                self.assertEqual(actual_norm, expected_norm)
                # and individual values with a higher tolerance
                self.assertEqual(actual_L, expected_L, atol=1e-2, rtol=1e-5)
            else:
                self.assertEqual(actual_L, expected_L)
            self.assertEqual(actual_info, expected_info)

        ns = (0, 3, 5)
        batches = ((), (2, ), (2, 1))
        for n, batch in itertools.product(ns, batches):
            run_test(n, batch)

    @skipCUDAIfNoMagmaAndNoCusolver
    @skipCPUIfNoLapack
    @dtypes(torch.float32, torch.float64, torch.complex64, torch.complex128)
    def test_cholesky_ex_non_pd(self, device, dtype):
        # if the input matrix is not positive definite, info with positive integer is returned
        A = torch.eye(3, 3, dtype=dtype, device=device)
        A[-1, -1] = 0  # Now A is singular
        _, info = torch.linalg.cholesky_ex(A)
        self.assertEqual(info, 3)
        with self.assertRaisesRegex(RuntimeError, r'U\(3,3\) is zero, singular U\.'):
            torch.linalg.cholesky_ex(A, check_errors=True)

        # if at least one matrix in the batch is not positive definite,
        # batched info with positive integer for the corresponding matrix is returned
        A = torch.eye(3, 3, dtype=dtype, device=device)
        A = A.reshape((1, 3, 3))
        A = A.repeat(5, 1, 1)
        A[3, -2, -2] = 0  # Now A[3] is singular
        _, info = torch.linalg.cholesky_ex(A)

        expected_info = torch.zeros(A.shape[:-2], dtype=torch.int32, device=device)
        expected_info[3] = 2
        self.assertEqual(info, expected_info)
        with self.assertRaisesRegex(RuntimeError, r'For batch 3: U\(2,2\) is zero, singular U\.'):
            torch.linalg.cholesky_ex(A, check_errors=True)

    @skipCUDAIfNoMagmaAndNoCusolver
    @skipCPUIfNoLapack
    @dtypes(torch.float32, torch.float64, torch.complex64, torch.complex128)
    def test_cholesky_ex_out_info_error(self, device, dtype):
        from torch.testing._internal.common_utils import random_hermitian_pd_matrix

        # dtype for info must be torch.int32
        A = random_hermitian_pd_matrix(3, dtype=dtype, device=device)
        L = torch.empty(A.shape, dtype=dtype, device=device)
        info = torch.empty(A.shape[:-2], dtype=torch.int64, device=device)
        with self.assertRaisesRegex(RuntimeError, "but got info with dtype Long"):
            torch.linalg.cholesky_ex(A, out=(L, info))

    @onlyCPU
    @skipCPUIfNoLapack
    @dtypes(torch.float64, torch.complex128)
    def test_old_cholesky_autograd(self, device, dtype):
        def func(root, upper):
            x = 0.5 * (root + root.transpose(-1, -2).conj())
            return torch.cholesky(x, upper)

        def run_test(upper, dims):
            root = torch.rand(*dims, dtype=dtype, device=device, requires_grad=True)
            root = root + torch.eye(dims[-1])

            gradcheck(func, [root, upper])
            gradgradcheck(func, [root, upper])

            root = torch.rand(*dims, dtype=dtype, device=device)
            root = torch.matmul(root, root.transpose(-1, -2).conj())
            root.requires_grad_()
            chol = root.cholesky().sum().backward()
            self.assertEqual(root.grad, root.grad.transpose(-1, -2).conj())  # Check the gradient is hermitian

        for upper, dims in itertools.product([True, False], [(3, 3), (4, 3, 2, 2)]):
            run_test(upper, dims)

    def _test_addr_vs_numpy(self, device, dtype, beta=1, alpha=1):
        def check(m, a, b, beta, alpha):
            if dtype == torch.bfloat16:
                a_np = a.to(torch.double).cpu().numpy()
                b_np = b.to(torch.double).cpu().numpy()
                m_np = m.to(torch.double).cpu().numpy()
            else:
                a_np = a.cpu().numpy()
                b_np = b.cpu().numpy()
                m_np = m.cpu().numpy()
            if beta == 0:
                expected = alpha * np.outer(a_np, b_np)
            else:
                expected = beta * m_np + alpha * np.outer(a_np, b_np)

            res = torch.addr(m, a, b, beta=beta, alpha=alpha)
            self.assertEqual(res, expected)

            # Test out variant
            out = torch.empty_like(res)
            torch.addr(m, a, b, beta=beta, alpha=alpha, out=out)
            self.assertEqual(out, expected)

        m = make_tensor((50, 50), device=device, dtype=dtype, low=-2, high=2)
        a = make_tensor((50,), device=device, dtype=dtype, low=-2, high=2)
        b = make_tensor((50,), device=device, dtype=dtype, low=-2, high=2)

        check(m, a, b, beta, alpha)

        # test transpose
        m_transpose = torch.transpose(m, 0, 1)
        check(m_transpose, a, b, beta, alpha)

        # test 0 strided tensor
        zero_strided = make_tensor((1,), device=device, dtype=dtype, low=-2, high=2).expand(50)
        check(m, zero_strided, b, beta, alpha)

        # test scalar
        m_scalar = torch.tensor(1, device=device, dtype=dtype)
        check(m_scalar, a, b, beta, alpha)

        # test nans and infs are not propagated to the output when beta == 0
        float_and_complex_dtypes = torch.testing.get_all_fp_dtypes() + torch.testing.get_all_complex_dtypes()
        if beta == 0 and dtype in float_and_complex_dtypes:
            m[0][10] = m[10][10] = m[20][20] = float('inf')
            m[1][10] = m[11][10] = m[21][20] = float('nan')
        check(m, a, b, 0, alpha)

    @dtypes(torch.bool)
    def test_addr_bool(self, device, dtype):
        self._test_addr_vs_numpy(device, dtype, beta=True, alpha=False)
        self._test_addr_vs_numpy(device, dtype, beta=False, alpha=True)
        self._test_addr_vs_numpy(device, dtype, beta=False, alpha=False)
        self._test_addr_vs_numpy(device, dtype, beta=True, alpha=True)

    @dtypes(*(torch.testing.get_all_int_dtypes()))
    def test_addr_integral(self, device, dtype):
        with self.assertRaisesRegex(RuntimeError,
                                    'argument beta must not be a floating point number.'):
            self._test_addr_vs_numpy(device, dtype, beta=2., alpha=1)
        with self.assertRaisesRegex(RuntimeError,
                                    'argument alpha must not be a floating point number.'):
            self._test_addr_vs_numpy(device, dtype, beta=2, alpha=1.)
        with self.assertRaisesRegex(RuntimeError,
                                    'Boolean beta only supported for Boolean results.'):
            self._test_addr_vs_numpy(device, dtype, beta=True, alpha=1)
        with self.assertRaisesRegex(RuntimeError,
                                    'Boolean alpha only supported for Boolean results.'):
            self._test_addr_vs_numpy(device, dtype, beta=2, alpha=True)

        # when beta is zero
        self._test_addr_vs_numpy(device, dtype, beta=0, alpha=2)
        # when beta is not zero
        self._test_addr_vs_numpy(device, dtype, beta=2, alpha=2)

    @precisionOverride({torch.bfloat16: 1e-1})
    @dtypes(*(torch.testing.get_all_fp_dtypes() + torch.testing.get_all_complex_dtypes()))
    def test_addr_float_and_complex(self, device, dtype):
        with self.assertRaisesRegex(RuntimeError,
                                    'Boolean beta only supported for Boolean results.'):
            self._test_addr_vs_numpy(device, dtype, beta=True, alpha=1)
        with self.assertRaisesRegex(RuntimeError,
                                    'Boolean alpha only supported for Boolean results.'):
            self._test_addr_vs_numpy(device, dtype, beta=2, alpha=True)

        # when beta is zero
        self._test_addr_vs_numpy(device, dtype, beta=0., alpha=2)
        # when beta is not zero
        self._test_addr_vs_numpy(device, dtype, beta=0.5, alpha=2)
        if dtype in torch.testing.get_all_complex_dtypes():
            self._test_addr_vs_numpy(device, dtype, beta=(0 + 0.1j), alpha=(0.2 - 0.2j))

    @dtypes(*itertools.product(torch.testing.get_all_dtypes(),
                               torch.testing.get_all_dtypes()))
    def test_outer_type_promotion(self, device, dtypes):
        a = torch.randn(5).to(device=device, dtype=dtypes[0])
        b = torch.randn(5).to(device=device, dtype=dtypes[1])
        for op in (torch.outer, torch.Tensor.outer, torch.ger, torch.Tensor.ger):
            result = op(a, b)
            self.assertEqual(result.dtype, torch.result_type(a, b))

    @dtypes(*itertools.product(torch.testing.get_all_dtypes(),
                               torch.testing.get_all_dtypes(),
                               torch.testing.get_all_dtypes()))
    def test_addr_type_promotion(self, device, dtypes):
        a = make_tensor((5,), device=device, dtype=dtypes[0], low=-2, high=2)
        b = make_tensor((5,), device=device, dtype=dtypes[1], low=-2, high=2)
        m = make_tensor((5, 5), device=device, dtype=dtypes[2], low=-2, high=2)

        desired_dtype = torch.promote_types(torch.promote_types(dtypes[0], dtypes[1]),
                                            dtypes[2])
        for op in (torch.addr, torch.Tensor.addr):
            result = op(m, a, b)
            self.assertEqual(result.dtype, desired_dtype)

    # Tests migrated from test_torch.py
    # 1) test the shape of the result tensor when there is empty input tensor
    # 2) test the Runtime Exception when there is scalar input tensor
    def test_outer_ger_addr_legacy_tests(self, device):
        for size in ((0, 0), (0, 5), (5, 0)):
            a = torch.rand(size[0], device=device)
            b = torch.rand(size[1], device=device)

            self.assertEqual(torch.outer(a, b).shape, size)
            self.assertEqual(torch.ger(a, b).shape, size)

            m = torch.empty(size, device=device)
            self.assertEqual(torch.addr(m, a, b).shape, size)

        m = torch.randn(5, 6, device=device)
        a = torch.randn(5, device=device)
        b = torch.tensor(6, device=device)
        self.assertRaises(RuntimeError, lambda: torch.outer(a, b))
        self.assertRaises(RuntimeError, lambda: torch.outer(b, a))
        self.assertRaises(RuntimeError, lambda: torch.ger(a, b))
        self.assertRaises(RuntimeError, lambda: torch.ger(b, a))
        self.assertRaises(RuntimeError, lambda: torch.addr(m, a, b))
        self.assertRaises(RuntimeError, lambda: torch.addr(m, b, a))

    # Tests torch.det and its alias, torch.linalg.det, vs. NumPy
    @skipCUDAIfNoMagma
    @skipCPUIfNoLapack
    @dtypes(torch.double, torch.cdouble)
    # NOTE: This test, and many others in this file that use magma, are currently skipped for ROCm.
    # See: https://github.com/pytorch/pytorch/issues/51303
    @skipCUDAIfRocm
    def test_det(self, device, dtype):
        tensors = (
            torch.randn((2, 2), device=device, dtype=dtype),
            torch.randn((129, 129), device=device, dtype=dtype),
            torch.randn((3, 52, 52), device=device, dtype=dtype),
            torch.randn((4, 2, 26, 26), device=device, dtype=dtype))


        ops = (torch.det, torch.Tensor.det,
               torch.linalg.det)
        for t in tensors:
            expected = np.linalg.det(t.cpu().numpy())
            for op in ops:
                actual = op(t)
                self.assertEqual(actual, expected)
                self.compare_with_numpy(op, np.linalg.det, t)

        # NOTE: det requires a 2D+ tensor
        t = torch.randn(1, device=device, dtype=dtype)
        with self.assertRaises(RuntimeError):
            op(t)

    @skipCUDAIfNoMagma
    @skipCPUIfNoLapack
    @dtypes(torch.float32, torch.float64, torch.complex64, torch.complex128)
    @precisionOverride({torch.float32: 1e-4, torch.complex64: 1e-4})
    def test_eigh(self, device, dtype):
        from torch.testing._internal.common_utils import random_hermitian_matrix

        def run_test(shape, batch, uplo):
            matrix = random_hermitian_matrix(shape, *batch, dtype=dtype, device=device)
            expected_w, expected_v = np.linalg.eigh(matrix.cpu().numpy(), UPLO=uplo)
            actual_w, actual_v = torch.linalg.eigh(matrix, UPLO=uplo)
            self.assertEqual(actual_w, expected_w)
            # sign of eigenvectors is not unique and therefore absolute values are compared
            self.assertEqual(abs(actual_v), abs(expected_v))
            # additionally we can flip the sign and then compare the values
            # let's choose the convention that the first element of the eigenvector should be positive,
            # otherwise flip the sign of the eigenvector
            if matrix.numel() > 0:
                sign = np.sign(expected_v[..., 0, :]).reshape(batch + (1, shape))
                expected_v = sign * expected_v
                torch_real_slice = actual_v[..., 0, :].real if dtype.is_complex else actual_v[..., 0, :]
                sign = torch.sign(torch_real_slice).reshape(batch + (1, shape))
                actual_v = sign * actual_v
                self.assertEqual(actual_v, expected_v)

            # check the out= variant
            out_w = torch.empty_like(actual_w)
            out_v = torch.empty_like(actual_v)
            ans_w, ans_v = torch.linalg.eigh(matrix, UPLO=uplo, out=(out_w, out_v))
            self.assertEqual(ans_w, out_w)
            self.assertEqual(ans_v, out_v)
            self.assertEqual(ans_w, actual_w)
            self.assertEqual(abs(ans_v), abs(actual_v))

        shapes = (0, 3, 5)
        batches = ((), (3, ), (2, 2))
        uplos = ["U", "L"]
        for shape, batch, uplo in itertools.product(shapes, batches, uplos):
            run_test(shape, batch, uplo)

    @skipCUDAIfNoMagma
    @skipCPUIfNoLapack
    @dtypes(torch.float32, torch.float64, torch.complex64, torch.complex128)
    @precisionOverride({torch.float32: 1e-4, torch.complex64: 1e-4})
    def test_eigh_lower_uplo(self, device, dtype):
        def run_test(shape, batch, uplo):
            # check lower case uplo
            # use non-symmetric input to check whether uplo argument is working as intended
            matrix = torch.randn(shape, shape, *batch, dtype=dtype, device=device)
            expected_w, expected_v = np.linalg.eigh(matrix.cpu().numpy(), UPLO=uplo)
            actual_w, actual_v = torch.linalg.eigh(matrix, UPLO=uplo)
            self.assertEqual(actual_w, expected_w)
            self.assertEqual(abs(actual_v), abs(expected_v))

        uplos = ["u", "l"]
        for uplo in uplos:
            run_test(3, (2, 2), uplo)

    @skipCUDAIfNoMagma
    @skipCPUIfNoLapack
    @dtypes(torch.float32, torch.float64, torch.complex64, torch.complex128)
    def test_eigh_errors_and_warnings(self, device, dtype):
        from torch.testing._internal.common_utils import random_hermitian_matrix

        # eigh requires a square matrix
        t = torch.randn(2, 3, device=device, dtype=dtype)
        with self.assertRaisesRegex(RuntimeError, "must be batches of square matrices"):
            torch.linalg.eigh(t)

        # eigh requires 'uplo' parameter to be 'U' or 'L'
        t = torch.randn(3, 3, device=device, dtype=dtype)
        for uplo in ["a", "wrong"]:
            with self.assertRaisesRegex(RuntimeError, "be \'L\' or \'U\'"):
                torch.linalg.eigh(t, UPLO=uplo)
            with self.assertRaisesRegex(ValueError, "be \'L\' or \'U\'"):
                np.linalg.eigh(t.cpu().numpy(), UPLO=uplo)

        # if non-empty out tensor with wrong shape is passed a warning is given
        a = random_hermitian_matrix(3, dtype=dtype, device=device)
        real_dtype = a.real.dtype if dtype.is_complex else dtype
        out_w = torch.empty(7, 7, dtype=real_dtype, device=device)
        out_v = torch.empty(7, 7, dtype=dtype, device=device)
        with warnings.catch_warnings(record=True) as w:
            # Trigger warning
            torch.linalg.eigh(a, out=(out_w, out_v))
            # Check warning occurs
            self.assertEqual(len(w), 2)
            self.assertTrue("An output with one or more elements was resized" in str(w[-2].message))
            self.assertTrue("An output with one or more elements was resized" in str(w[-1].message))

        # dtypes should be safely castable
        out_w = torch.empty(0, dtype=real_dtype, device=device)
        out_v = torch.empty(0, dtype=torch.int, device=device)
        with self.assertRaisesRegex(RuntimeError, "but got eigenvectors with dtype Int"):
            torch.linalg.eigh(a, out=(out_w, out_v))

        out_w = torch.empty(0, dtype=torch.int, device=device)
        out_v = torch.empty(0, dtype=dtype, device=device)
        with self.assertRaisesRegex(RuntimeError, "but got eigenvalues with dtype Int"):
            torch.linalg.eigh(a, out=(out_w, out_v))

        # device should match
        if torch.cuda.is_available():
            wrong_device = 'cpu' if self.device_type != 'cpu' else 'cuda'
            out_w = torch.empty(0, device=wrong_device, dtype=dtype)
            out_v = torch.empty(0, device=device, dtype=dtype)
            with self.assertRaisesRegex(RuntimeError, "tensors to be on the same device"):
                torch.linalg.eigh(a, out=(out_w, out_v))
            out_w = torch.empty(0, device=device, dtype=dtype)
            out_v = torch.empty(0, device=wrong_device, dtype=dtype)
            with self.assertRaisesRegex(RuntimeError, "tensors to be on the same device"):
                torch.linalg.eigh(a, out=(out_w, out_v))

    @skipCUDAIfNoMagma
    @skipCPUIfNoLapack
    @dtypes(torch.float32, torch.float64, torch.complex64, torch.complex128)
    @precisionOverride({torch.float32: 1e-4, torch.complex64: 1e-4})
    def test_eigh_non_contiguous(self, device, dtype):
        from torch.testing._internal.common_utils import random_hermitian_matrix

        def run_test(matrix, uplo):
            self.assertFalse(matrix.is_contiguous())
            expected_w, expected_v = np.linalg.eigh(matrix.cpu().numpy(), UPLO=uplo)
            actual_w, actual_v = torch.linalg.eigh(matrix, UPLO=uplo)
            self.assertEqual(actual_w, expected_w)
            # sign of eigenvectors is not unique and therefore absolute values are compared
            self.assertEqual(abs(actual_v), abs(expected_v))

        def run_test_permuted(shape, batch, uplo):
            # check for permuted / transposed inputs
            matrix = random_hermitian_matrix(shape, *batch, dtype=dtype, device=device)
            matrix = matrix.transpose(-2, -1)
            run_test(matrix, uplo)

        def run_test_skipped_elements(shape, batch, uplo):
            # check for inputs with skipped elements
            matrix = random_hermitian_matrix(shape, *batch, dtype=dtype, device=device)
            matrix = matrix[::2]
            run_test(matrix, uplo)

        shapes = (3, 5)
        batches = ((4, ), (4, 2))
        uplos = ["U", "L"]
        for shape, batch, uplo in itertools.product(shapes, batches, uplos):
            run_test_permuted(shape, batch, uplo)
            run_test_skipped_elements(shape, batch, uplo)

    @skipCUDAIfNoMagma
    @skipCPUIfNoLapack
    @dtypes(torch.float64, torch.complex128)
    def test_eigh_hermitian_grad(self, device, dtype):
        from torch.testing._internal.common_utils import random_hermitian_matrix

        def run_test(dims, uplo):
            x = random_hermitian_matrix(dims[-1], *dims[:-2]).requires_grad_()
            w, v = torch.linalg.eigh(x)
            (w.sum() + abs(v).sum()).backward()
            self.assertEqual(x.grad, x.grad.conj().transpose(-1, -2))  # Check the gradient is Hermitian

        for dims, uplo in itertools.product([(3, 3), (1, 1, 3, 3)], ["L", "U"]):
            run_test(dims, uplo)

    @skipCUDAIfNoMagma
    @skipCPUIfNoLapack
    @dtypes(torch.float32, torch.float64, torch.complex64, torch.complex128)
    @precisionOverride({torch.float32: 1e-4, torch.complex64: 1e-4})
    def test_eigvalsh(self, device, dtype):
        from torch.testing._internal.common_utils import random_hermitian_matrix

        def run_test(shape, batch, uplo):
            matrix = random_hermitian_matrix(shape, *batch, dtype=dtype, device=device)
            expected_w = np.linalg.eigvalsh(matrix.cpu().numpy(), UPLO=uplo)
            actual_w = torch.linalg.eigvalsh(matrix, UPLO=uplo)
            self.assertEqual(actual_w, expected_w)

            # check the out= variant
            out = torch.empty_like(actual_w)
            ans = torch.linalg.eigvalsh(matrix, UPLO=uplo, out=out)
            self.assertEqual(ans, out)
            self.assertEqual(ans, actual_w)

        shapes = (0, 3, 5)
        batches = ((), (3, ), (2, 2))
        uplos = ["U", "L"]
        for shape, batch, uplo in itertools.product(shapes, batches, uplos):
            run_test(shape, batch, uplo)

    @skipCUDAIfNoMagma
    @skipCPUIfNoLapack
    @dtypes(torch.float32, torch.float64, torch.complex64, torch.complex128)
    def test_eigvalsh_errors_and_warnings(self, device, dtype):
        # eigvalsh requires a square matrix
        t = torch.randn(2, 3, device=device, dtype=dtype)
        with self.assertRaisesRegex(RuntimeError, "must be batches of square matrices"):
            torch.linalg.eigvalsh(t)

        # eigvalsh requires 'uplo' parameter to be 'U' or 'L'
        t = torch.randn(3, 3, device=device, dtype=dtype)
        for uplo in ["a", "wrong"]:
            with self.assertRaisesRegex(RuntimeError, "be \'L\' or \'U\'"):
                torch.linalg.eigvalsh(t, UPLO=uplo)
            with self.assertRaisesRegex(ValueError, "be \'L\' or \'U\'"):
                np.linalg.eigvalsh(t.cpu().numpy(), UPLO=uplo)

        # if non-empty out tensor with wrong shape is passed a warning is given
        real_dtype = t.real.dtype if dtype.is_complex else dtype
        out = torch.empty_like(t).to(real_dtype)
        with warnings.catch_warnings(record=True) as w:
            # Trigger warning
            torch.linalg.eigvalsh(t, out=out)
            # Check warning occurs
            self.assertEqual(len(w), 1)
            self.assertTrue("An output with one or more elements was resized" in str(w[-1].message))

        # dtypes should be safely castable
        out = torch.empty(0, dtype=torch.int, device=device)
        with self.assertRaisesRegex(RuntimeError, "but got result with dtype Int"):
            torch.linalg.eigvalsh(t, out=out)

        # device should match
        if torch.cuda.is_available():
            wrong_device = 'cpu' if self.device_type != 'cpu' else 'cuda'
            out = torch.empty(0, device=wrong_device, dtype=dtype)
            with self.assertRaisesRegex(RuntimeError, "tensors to be on the same device"):
                torch.linalg.eigvalsh(t, out=out)

    @skipCUDAIfNoMagma
    @skipCPUIfNoLapack
    @dtypes(torch.float32, torch.float64, torch.complex64, torch.complex128)
    @precisionOverride({torch.float32: 1e-4, torch.complex64: 1e-4})
    def test_eigvalsh_non_contiguous(self, device, dtype):
        from torch.testing._internal.common_utils import random_hermitian_matrix

        def run_test(matrix, uplo):
            self.assertFalse(matrix.is_contiguous())
            expected_w = np.linalg.eigvalsh(matrix.cpu().numpy(), UPLO=uplo)
            actual_w = torch.linalg.eigvalsh(matrix, UPLO=uplo)
            self.assertEqual(actual_w, expected_w)

        def run_test_permuted(shape, batch, uplo):
            # check for permuted / transposed inputs
            matrix = random_hermitian_matrix(shape, *batch, dtype=dtype, device=device)
            matrix = matrix.transpose(-2, -1)
            run_test(matrix, uplo)

        def run_test_skipped_elements(shape, batch, uplo):
            # check for inputs with skipped elements
            matrix = random_hermitian_matrix(shape, *batch, dtype=dtype, device=device)
            matrix = matrix[::2]
            run_test(matrix, uplo)

        shapes = (3, 5)
        batches = ((4, ), (4, 2))
        uplos = ["U", "L"]
        for shape, batch, uplo in itertools.product(shapes, batches, uplos):
            run_test_permuted(shape, batch, uplo)
            run_test_skipped_elements(shape, batch, uplo)

    @dtypes(torch.float32, torch.float64, torch.complex64, torch.complex128)
    def test_kron(self, device, dtype):

        def run_test_case(a_shape, b_shape):
            a = torch.rand(a_shape, dtype=dtype, device=device)
            b = torch.rand(b_shape, dtype=dtype, device=device)

            expected = np.kron(a.cpu().numpy(), b.cpu().numpy())
            result = torch.kron(a, b)
            self.assertEqual(result, expected)

            # check the out= variant
            out = torch.empty_like(result)
            ans = torch.kron(a, b, out=out)
            self.assertEqual(ans, out)
            self.assertEqual(ans, result)

        shapes = [(4,), (2, 2), (1, 2, 3), (1, 2, 3, 3)]
        for a_shape, b_shape in itertools.product(shapes, reversed(shapes)):
            run_test_case(a_shape, b_shape)

    @dtypes(torch.float32, torch.float64, torch.complex64, torch.complex128)
    def test_kron_non_contiguous(self, device, dtype):

        def run_test_transposed(a_shape, b_shape):
            # check for transposed case
            a = torch.rand(a_shape, dtype=dtype, device=device).transpose(-2, -1)
            b = torch.rand(b_shape, dtype=dtype, device=device).transpose(-2, -1)
            self.assertFalse(a.is_contiguous())
            self.assertFalse(b.is_contiguous())

            expected = np.kron(a.cpu().numpy(), b.cpu().numpy())
            result = torch.kron(a, b)
            self.assertEqual(result, expected)

            # check the out= variant
            out = torch.empty(result.transpose(-2, -1).shape, dtype=dtype, device=device).transpose(-2, -1)
            self.assertFalse(out.is_contiguous())
            ans = torch.kron(a, b, out=out)
            self.assertEqual(ans, out)
            self.assertEqual(ans, result)

        def run_test_skipped_elements(a_shape, b_shape):
            # check for transposed case
            a = torch.rand(2 * a_shape[0], *a_shape[1:], dtype=dtype, device=device)[::2]
            b = torch.rand(2 * b_shape[0], *b_shape[1:], dtype=dtype, device=device)[::2]
            self.assertFalse(a.is_contiguous())
            self.assertFalse(b.is_contiguous())

            expected = np.kron(a.cpu().numpy(), b.cpu().numpy())
            result = torch.kron(a, b)
            self.assertEqual(result, expected)

            # check the out= variant
            out = torch.empty(2 * result.shape[0], *result.shape[1:], dtype=dtype, device=device)[::2]
            self.assertFalse(out.is_contiguous())
            ans = torch.kron(a, b, out=out)
            self.assertEqual(ans, out)
            self.assertEqual(ans, result)

        shapes = [(2, 2), (2, 2, 3), (2, 2, 3, 3)]
        for a_shape, b_shape in itertools.product(shapes, reversed(shapes)):
            # run_test_transposed(a_shape, b_shape)
            run_test_skipped_elements(a_shape, b_shape)

        # Test that kron perserve memory format
        a = torch.randn(1, 2, 3, 4, dtype=dtype, device=device).contiguous(memory_format=torch.channels_last)
        b = torch.randn(1, 2, 3, 4, dtype=dtype, device=device).contiguous(memory_format=torch.channels_last)
        c = torch.kron(a, b)
        self.assertTrue(c.is_contiguous(memory_format=torch.channels_last))
        torch.kron(a, b, out=c)
        self.assertTrue(c.is_contiguous(memory_format=torch.channels_last))
        c = c.contiguous(memory_format=torch.contiguous_format)
        torch.kron(a, b, out=c)
        self.assertTrue(c.is_contiguous(memory_format=torch.contiguous_format))


    @dtypes(torch.float32, torch.float64, torch.complex64, torch.complex128)
    def test_kron_empty(self, device, dtype):

        def run_test_case(empty_shape):
            a = torch.eye(3, dtype=dtype, device=device)
            b = torch.empty(empty_shape, dtype=dtype, device=device)
            result = torch.kron(a, b)
            expected = np.kron(a.cpu().numpy(), b.cpu().numpy())
            self.assertEqual(result, expected)

            # NumPy doesn't work if the first argument is empty
            result = torch.kron(b, a)
            self.assertEqual(result.shape, expected.shape)

        empty_shapes = [(0,), (2, 0), (1, 0, 3)]
        for empty_shape in empty_shapes:
            run_test_case(empty_shape)

    @dtypes(torch.float32, torch.float64, torch.complex64, torch.complex128)
    def test_kron_errors_and_warnings(self, device, dtype):
        # if non-empty out tensor with wrong shape is passed a warning is given
        a = torch.eye(3, dtype=dtype, device=device)
        b = torch.ones((2, 2), dtype=dtype, device=device)
        out = torch.empty_like(a)
        with warnings.catch_warnings(record=True) as w:
            # Trigger warning
            torch.kron(a, b, out=out)
            # Check warning occurs
            self.assertEqual(len(w), 1)
            self.assertTrue("An output with one or more elements was resized" in str(w[-1].message))

        # dtypes should match
        out = torch.empty_like(a).to(torch.int)
        with self.assertRaisesRegex(RuntimeError, "can't be cast to the desired output type"):
            torch.kron(a, b, out=out)

    # This test confirms that torch.linalg.norm's dtype argument works
    # as expected, according to the function's documentation
    @skipCUDAIfNoMagma
    @skipCUDAIfRocm
    def test_norm_dtype(self, device):
        def run_test_case(input_size, ord, keepdim, from_dtype, to_dtype):
            # Determine the best dtype to use for comparisons between tensors
            # of two different types
            def get_compare_dtype(type0, type1):
                types_32bit_based = [torch.float, torch.cfloat]
                is_complex = type0.is_complex or type1.is_complex

                if type0 in types_32bit_based or type1 in types_32bit_based:
                    return torch.cfloat if is_complex else torch.float
                else:
                    return torch.cdouble if is_complex else torch.double

            compare_dtype = get_compare_dtype(from_dtype, to_dtype)

            def get_value_type(dtype):
                if dtype == torch.cfloat:
                    return torch.float
                elif dtype == torch.cdouble:
                    return torch.double
                elif dtype == torch.complex32:
                    return torch.float16
                else:
                    return dtype

            msg = (
                f'input_size={input_size}, ord={ord}, keepdim={keepdim}, '
                f'from_dtype={from_dtype}, to_dtype={to_dtype}')
            input = torch.randn(*input_size, dtype=from_dtype, device=device)
            result = torch.linalg.norm(input, ord, keepdim=keepdim)
            if from_dtype.is_complex:
                # By default, norm downgrades a complex input to the corresponding real number type
                self.assertEqual(result.dtype, get_value_type(from_dtype), msg=msg)
            else:
                self.assertEqual(result.dtype, from_dtype, msg=msg)

            result_out = torch.empty((0), dtype=to_dtype, device=device)
            torch.linalg.norm(input, ord, keepdim=keepdim, out=result_out)
            self.assertEqual(result_out.dtype, to_dtype, msg=msg)
            self.assertEqual(result.to(compare_dtype), result_out.to(compare_dtype), msg=msg)

            result_with_dtype = torch.linalg.norm(input, ord, keepdim=keepdim, dtype=to_dtype)
            self.assertEqual(result_with_dtype.dtype, to_dtype, msg=msg)

            if from_dtype.is_complex:
                result_convert_first = torch.linalg.norm(input.to(to_dtype), ord, keepdim=keepdim)
                self.assertEqual(result_with_dtype.to(compare_dtype), result_convert_first.to(compare_dtype), msg=msg)
            else:
                self.assertEqual(result.to(compare_dtype), result_with_dtype.to(compare_dtype), msg=msg)

            result_out_with_dtype = torch.empty_like(result_with_dtype)
            torch.linalg.norm(input, ord, keepdim=keepdim, dtype=to_dtype, out=result_out_with_dtype)
            self.assertEqual(result_out_with_dtype.dtype, to_dtype, msg=msg)
            self.assertEqual(result_with_dtype, result_out_with_dtype, msg=msg)

        ord_vector = [0, 0.1, -0.1, 1, -1, 2, -2, 3, -3, 4.5, -4.5, inf, -inf, None]
        ord_matrix = ['fro', 'nuc', 1, -1, 2, -2, inf, -inf, None]
        S = 10
        test_cases = [
            ((S, ), ord_vector),
            ((S, S), ord_matrix),
        ]
        for keepdim in [True, False]:
            for input_size, ord_settings in test_cases:
                for ord in ord_settings:
                    dtypes = [torch.float, torch.double, torch.cfloat, torch.cdouble]
                    for from_dtype, to_dtype in itertools.product(dtypes, dtypes):
                        if from_dtype.is_complex and not to_dtype.is_complex:
                            continue
                        run_test_case(input_size, ord, keepdim, from_dtype, to_dtype)

        # Make sure that setting dtype != out.dtype raises an error
        dtype_pairs = [
            (torch.float, torch.double),
            (torch.double, torch.float),
            (torch.cfloat, torch.cdouble),
            (torch.cdouble, torch.cfloat),
        ]
        for keepdim in [True, False]:
            for input_size, ord_settings in test_cases:
                for ord in ord_settings:
                    for dtype, out_dtype in dtype_pairs:
                        input = torch.rand(*input_size)
                        result = torch.tensor([]).to(out_dtype)
                        with self.assertRaisesRegex(RuntimeError, r'provided dtype must match dtype of result'):
                            torch.linalg.norm(input, ord=ord, keepdim=keepdim, dtype=dtype, out=result)

    @dtypes(torch.float, torch.double, torch.cfloat, torch.cdouble, torch.bfloat16, torch.float16)
    def test_vector_norm(self, device, dtype):
        # This test compares torch.linalg.vector_norm's output with
        # torch.linalg.norm given a flattened tensor
        ord_vector = [0, 0.9, 1, 2, 3, inf, -0.5, -1, -2, -3, -inf]
        input_sizes = [
            (10, ),
            (4, 5),
            (3, 4, 5),
            (0, ),
            (0, 10),
            (0, 0),
            (10, 0, 10),
        ]

        def vector_norm_reference(input, ord, dim=None, keepdim=False, dtype=None):
            if dim is None:
                input_maybe_flat = input.flatten(0, -1)
            else:
                input_maybe_flat = input

            result = torch.linalg.norm(input_maybe_flat, ord, dim=dim, keepdim=keepdim, dtype=dtype)
            if keepdim and dim is None:
                result = result.reshape([1] * input.dim())
            return result

        def run_test_case(input, ord, dim, keepdim, norm_dtype):
            msg = f'input.size()={input.size()}, ord={ord}, dim={dim}, keepdim={keepdim}, dtype={dtype}, norm_dtype={norm_dtype}'
            error_msg = None
            if input.numel() == 0:
                if ord < 0:
                    error_msg = r'linalg.vector_norm of negative order cannot be performed on an empty tensor'
                elif ord == inf and (dim is None or input.size(dim) == 0):
                    error_msg = (
                        r'linalg.vector_norm cannot compute the infinity norm on an empty '
                        r'dimension because the operation does not have an identity')
            if error_msg is None:
                result_dtype_reference = vector_norm_reference(input, ord, dim=dim, keepdim=keepdim, dtype=norm_dtype)
                result_dtype = torch.linalg.vector_norm(input, ord, dim=dim, keepdim=keepdim, dtype=norm_dtype)
                self.assertEqual(result_dtype, result_dtype_reference, msg=msg)

                if norm_dtype is not None:
                    result_convert_before = torch.linalg.vector_norm(input.to(norm_dtype), ord, dim=dim, keepdim=keepdim)
                    if norm_dtype.is_complex:
                        result_convert_before = result_convert_before.to(norm_dtype)

                    result_out = torch.empty((0), dtype=norm_dtype, device=device)
                    torch.linalg.vector_norm(input, ord, dtype=norm_dtype, dim=dim, keepdim=keepdim, out=result_out)
                    self.assertEqual(result_convert_before, result_out, msg=msg)
                else:
                    result_out = torch.empty((0), dtype=result_dtype.dtype, device=device)
                    torch.linalg.vector_norm(input, ord, dim=dim, keepdim=keepdim, out=result_out)
                    self.assertEqual(result_dtype, result_out, msg=msg)
            else:
                with self.assertRaises(RuntimeError):
                    vector_norm_reference(input, ord, dim=dim, keepdim=keepdim)
                with self.assertRaisesRegex(RuntimeError, error_msg):
                    torch.linalg.vector_norm(input, ord, dim=dim, keepdim=keepdim)

        if dtype.is_complex:
            norm_dtypes = [None, torch.cfloat, torch.cdouble]
        else:
            norm_dtypes = [None, torch.float, torch.double, torch.cfloat, torch.cdouble, torch.float16, torch.bfloat16]

        for input_size, ord, keepdim, norm_dtype in product(input_sizes, ord_vector, [True, False], norm_dtypes):
            input = make_tensor(input_size, device, dtype, low=-9, high=9)
            for dim in [None, random.randint(0, len(input_size) - 1)]:
                run_test_case(
                    input,
                    ord,
                    dim,
                    keepdim,
                    norm_dtype)

    def test_vector_norm_dim_tuple_arg(self, device):
        test_cases = [
            # input size, dim, error, error message
            ((4, ), (0, ), None, None),
            ((4, ), (1, ), IndexError, r'Dimension out of range'),
            ((4, ), (-2, ), IndexError, r'Dimension out of range'),
            ((4, 3), (0, -1), None, None),
            ((4, 3), (0, 0), RuntimeError, r'dim 0 appears multiple times in the list of dims'),
            ((4, 3), (0, -2), RuntimeError, r'dim 0 appears multiple times in the list of dims'),
            ((4, 3), (0, 1.0), TypeError, r"argument 'dim' must be tuple of ints"),
            ((4, 3), (None, ), TypeError, r"argument 'dim' must be tuple of ints"),
        ]
        for input_size, dim_tuple, error, error_msg in test_cases:
            input = torch.randn(input_size, device=device)
            # vector_norm should accept a tuple or a list for dim arg
            for dim in [dim_tuple, list(dim_tuple)]:
                if error is None:
                    torch.linalg.vector_norm(input, dim=dim)
                else:
                    with self.assertRaises(error):
                        torch.linalg.vector_norm(input, dim=dim)

    # Test that linalg.vector_norm throws an error if the out tensor's dtype
    # does not match the expected output dtype
    @dtypes(torch.float, torch.double, torch.cfloat, torch.cdouble, torch.bfloat16, torch.float16)
    def test_vector_norm_out_dtype_error(self, device, dtype):
        input = torch.randn(10, device=device, dtype=dtype)
        dtypes = [None, torch.float, torch.double, torch.cfloat, torch.cdouble, torch.float16, torch.bfloat16]

        for norm_dtype, out_dtype in product(dtypes, dtypes):
            if out_dtype is None:
                continue

            if norm_dtype is None:
                if dtype == torch.cfloat:
                    expected_dtype = torch.float
                elif dtype == torch.cdouble:
                    expected_dtype = torch.double
                else:
                    expected_dtype = dtype
            else:
                expected_dtype = norm_dtype

            result = torch.empty((0), device=device, dtype=out_dtype)
            msg = f'norm_dtype: {norm_dtype}, out_dtype: {out_dtype}, expected_dtype: {expected_dtype}'

            if dtype.is_complex and norm_dtype is not None and not norm_dtype.is_complex:
                with self.assertRaisesRegex(RuntimeError, r"linalg.vector_norm expected complex 'dtype'", msg=msg):
                    torch.linalg.vector_norm(input, dtype=norm_dtype, out=result)

            elif out_dtype != expected_dtype:
                with self.assertRaisesRegex(RuntimeError, r'linalg.vector_norm expected out tensor dtype', msg=msg):
                    torch.linalg.vector_norm(input, dtype=norm_dtype, out=result)
            else:
                torch.linalg.vector_norm(input, dtype=norm_dtype, out=result)

    # This test compares torch.linalg.norm and numpy.linalg.norm to ensure that
    # their vector norm results match
    @dtypes(torch.float, torch.double)
    def test_norm_vector(self, device, dtype):
        def run_test_case(input, p, dim, keepdim):
            result = torch.linalg.norm(input, ord, dim, keepdim)
            input_numpy = input.cpu().numpy()
            result_numpy = np.linalg.norm(input_numpy, ord, dim, keepdim)

            msg = f'input.size()={input.size()}, ord={ord}, dim={dim}, keepdim={keepdim}, dtype={dtype}'
            self.assertEqual(result, result_numpy, msg=msg)

            result_out = torch.empty_like(result)
            torch.linalg.norm(input, ord, dim, keepdim, out=result_out)
            self.assertEqual(result, result_out, msg=msg)

        ord_vector = [0, 1, -1, 2, -2, 3, -3, 4.5, -4.5, inf, -inf]
        S = 10
        test_cases = [
            # input size, p settings, dim
            ((S, ), ord_vector, None),
            ((S, ), ord_vector, 0),
            ((S, S, S), ord_vector, 0),
            ((S, S, S), ord_vector, 1),
            ((S, S, S), ord_vector, 2),
            ((S, S, S), ord_vector, -1),
            ((S, S, S), ord_vector, -2),
        ]
        L = 1_000_000
        if dtype == torch.double:
            test_cases.append(((L, ), ord_vector, None))
        for keepdim in [True, False]:
            for input_size, ord_settings, dim in test_cases:
                input = torch.randn(*input_size, dtype=dtype, device=device)
                for ord in ord_settings:
                    run_test_case(input, ord, dim, keepdim)

    # This test compares torch.linalg.norm, torch.linalg.matrix_norm and numpy.linalg.norm to
    # ensure that their matrix norm results match.
    @skipMeta  # https://github.com/pytorch/pytorch/issues/54082
    @skipCUDAIfNoMagma
    @dtypes(torch.float, torch.double)
    @precisionOverride({torch.float32: 2e-5})
    def test_norm_matrix(self, device, dtype):
        def run_test_case(input, ord, dim, keepdim):
            msg = f'input.size()={input.size()}, ord={ord}, dim={dim}, keepdim={keepdim}, dtype={dtype}'
            result = torch.linalg.norm(input, ord, dim, keepdim)
            input_numpy = input.cpu().numpy()
            result_numpy = np.linalg.norm(input_numpy, ord, dim, keepdim)

            def check(op):
                result = op(input, ord, dim, keepdim)
                self.assertEqual(result, result_numpy, msg=msg)
                result_out = torch.empty_like(result)
                op(input, ord, dim, keepdim, out=result_out)
                self.assertEqual(result, result_out, msg=msg)

            check(torch.linalg.norm)
            if ord is not None and dim is not None:
                check(torch.linalg.matrix_norm)

        ord_matrix = [1, -1, 2, -2, inf, -inf, 'nuc', 'fro']
        S = 10
        test_cases = [
            # input size, p settings, dim
            ((S, S), ord_matrix, None),
            ((S, S), ord_matrix, (0, 1)),
            ((S, S), ord_matrix, (1, 0)),
            ((S, S, S, S), ord_matrix, (2, 0)),
            ((S, S, S, S), ord_matrix, (-1, -2)),
            ((S, S, S, S), ord_matrix, (-1, -3)),
            ((S, S, S, S), ord_matrix, (-3, 2)),
        ]
        L = 1_000

        if dtype == torch.double:
            test_cases.append(((L, L), ord_matrix, None))

        for keepdim in [True, False]:
            for input_size, ord_settings, dim in test_cases:
                input = torch.randn(*input_size, dtype=dtype, device=device)
                for ord in ord_settings:
                    run_test_case(input, ord, dim, keepdim)


    @onlyCUDA
    @dtypes(torch.bfloat16, torch.float16)
    def test_norm_fused_type_promotion(self, device, dtype):
        x = torch.randn(10, device=device, dtype=dtype)

        def profile_and_check(fn, x, kwargs, fn_name):
            with torch.profiler.profile(activities=(torch.profiler.ProfilerActivity.CPU,)) as p:
                fn(x, **kwargs, dtype=torch.float)
            # smoke check that profiler returned some events
            self.assertTrue(fn_name in map(lambda e: e.name, p.events()))
            # test that there was no explicit copy
            self.assertFalse("aten::to" in map(lambda e: e.name, p.events()))

        for f, kwargs, fn_name in zip((torch.norm, torch.linalg.vector_norm), ({"p" : 2}, {}),
                                      ("aten::norm", "aten::linalg_vector_norm")):
            profile_and_check(f, x, kwargs, fn_name)

    @skipMeta  # https://github.com/pytorch/pytorch/issues/53739
    @skipCPUIfNoLapack
    @skipCUDAIfNoMagma
    @dtypes(torch.float32, torch.float64, torch.complex64, torch.complex128)
    @precisionOverride({torch.float32: 1e-3})
    @skipCUDAIfRocm
    def test_cond(self, device, dtype):
        def run_test_case(input, p):
            result = torch.linalg.cond(input, p)
            result_numpy = np.linalg.cond(input.cpu().numpy(), p)
            self.assertEqual(result, result_numpy, rtol=1e-2, atol=self.precision)
            self.assertEqual(result.shape, result_numpy.shape)

            # test out= variant
            out = torch.empty_like(result)
            ans = torch.linalg.cond(input, p, out=out)
            self.assertEqual(ans, out)
            self.assertEqual(ans, result)

        norm_types = [1, -1, 2, -2, inf, -inf, 'fro', 'nuc', None]
        input_sizes = [(32, 32), (2, 3, 3, 3)]
        for input_size in input_sizes:
            input = torch.randn(*input_size, dtype=dtype, device=device)
            for p in norm_types:
                run_test_case(input, p)

        # test empty batch sizes
        input_sizes = [(0, 3, 3), (0, 2, 5, 5)]
        for input_size in input_sizes:
            input = torch.randn(*input_size, dtype=dtype, device=device)
            for p in norm_types:
                run_test_case(input, p)

        # test non-square input
        input_sizes = [(16, 32), (32, 16), (2, 3, 5, 3), (2, 3, 3, 5)]
        for input_size in input_sizes:
            input = torch.randn(*input_size, dtype=dtype, device=device)
            for p in [2, -2, None]:
                run_test_case(input, p)

        # test for singular input
        a = torch.eye(3, dtype=dtype, device=device)
        a[-1, -1] = 0  # make 'a' singular
        for p in norm_types:
            run_test_case(a, p)

        # test for 0x0 matrices. NumPy doesn't work for such input, we return 0
        input_sizes = [(0, 0), (2, 5, 0, 0)]
        for input_size in input_sizes:
            input = torch.randn(*input_size, dtype=dtype, device=device)
            for p in ['fro', 2]:
                expected_dtype = a.real.dtype if dtype.is_complex else dtype
                expected = torch.zeros(input_size[:-2], dtype=expected_dtype, device=device)
                actual = torch.linalg.cond(input, p)
                self.assertEqual(actual, expected)

    @skipIfRocm  # https://github.com/pytorch/pytorch/issues/55552
    @skipMeta  # https://github.com/pytorch/pytorch/issues/53739
    @skipCPUIfNoLapack
    @skipCUDAIfNoMagma
    @dtypes(torch.float32, torch.float64, torch.complex64, torch.complex128)
    @precisionOverride({torch.float32: 1e-3})
    def test_cond_errors_and_warnings(self, device, dtype):
        norm_types = [1, -1, 2, -2, inf, -inf, 'fro', 'nuc', None]

        # cond expects the input to be at least 2-dimensional
        a = torch.ones(3, dtype=dtype, device=device)
        for p in norm_types:
            with self.assertRaisesRegex(RuntimeError, r'supports matrices or batches of matrices'):
                torch.linalg.cond(a, p)

        # for some norm types cond expects the input to be square
        a = torch.ones(3, 2, dtype=dtype, device=device)
        norm_types = [1, -1, inf, -inf, 'fro', 'nuc']
        for p in norm_types:
            with self.assertRaisesRegex(RuntimeError, r'supports square matrices or batches of square matrices'):
                torch.linalg.cond(a, p)

        # if non-empty out tensor with wrong shape is passed a warning is given
        a = torch.ones((2, 2), dtype=dtype, device=device)
        for p in ['fro', 2]:
            real_dtype = a.real.dtype if dtype.is_complex else dtype
            out = torch.empty(a.shape, dtype=real_dtype, device=device)
            with warnings.catch_warnings(record=True) as w:
                # Trigger warning
                torch.linalg.cond(a, p, out=out)
                # Check warning occurs
                self.assertEqual(len(w), 1)
                self.assertTrue("An output with one or more elements was resized" in str(w[-1].message))

        # dtypes should be safely castable
        out = torch.empty(0, dtype=torch.int, device=device)
        for p in ['fro', 2]:
            with self.assertRaisesRegex(RuntimeError, "but got result with dtype Int"):
                torch.linalg.cond(a, p, out=out)

        # device should match
        if torch.cuda.is_available():
            wrong_device = 'cpu' if self.device_type != 'cpu' else 'cuda'
            out = torch.empty(0, dtype=dtype, device=wrong_device)
            for p in ['fro', 2]:
                with self.assertRaisesRegex(RuntimeError, "tensors to be on the same device"):
                    torch.linalg.cond(a, p, out=out)

        # for batched input if at least one matrix in the batch is not invertible,
        # we can't get the result for all other (possibly) invertible matrices in the batch without an explicit for loop.
        # this should change when at::inverse works with silent errors
        # NumPy works fine in this case because it's possible to silence the error and get the inverse matrix results
        # possibly filled with NANs
        batch_dim = 3
        a = torch.eye(3, 3, dtype=dtype, device=device)
        a = a.reshape((1, 3, 3))
        a = a.repeat(batch_dim, 1, 1)
        a[1, -1, -1] = 0  # now a[1] is singular
        for p in [1, -1, inf, -inf, 'fro', 'nuc']:
            result = torch.linalg.cond(a, p)
            self.assertEqual(result[1], float('inf'))

        # check invalid norm type
        a = torch.ones(3, 3, dtype=dtype, device=device)
        for p in ['wrong_norm', 5]:
            with self.assertRaisesRegex(RuntimeError, f"linalg_cond got an invalid norm type: {p}"):
                torch.linalg.cond(a, p)

    # This test calls torch.linalg.norm and numpy.linalg.norm with illegal arguments
    # to ensure that they both throw errors
    @dtypes(torch.float, torch.double)
    def test_norm_errors(self, device, dtype):
        def run_error_test_case(input, ord, dim, keepdim, error_type, error_regex):
            test_case_info = (
                f'test case input.size()={input.size()}, ord={ord}, dim={dim}, '
                f'keepdim={keepdim}, dtype={dtype}')

            with self.assertRaisesRegex(error_type, error_regex, msg=test_case_info):
                torch.linalg.norm(input, ord, dim, keepdim)

            input_numpy = input.cpu().numpy()

            msg = f'numpy does not raise error but pytorch does, for case "{test_case_info}"'
            with self.assertRaises(Exception, msg=test_case_info):
                np.linalg.norm(input_numpy, ord, dim, keepdim)

        S = 10
        error_test_cases = [
            # input size, p settings, dim, error type, error regex
            ((S, ), ['fro'], None, RuntimeError, r'order "fro" can only be used if either len\(dim\) == 2'),
            ((S, ), ['nuc'], None, RuntimeError, r'order "nuc" can only be used if either len\(dim\) == 2'),
            ((S, S), [3.5], None, RuntimeError, r'Order 3.5 not supported for matrix norm'),
            ((S, S), [0], None, RuntimeError, r'Order 0 not supported for matrix norm'),
            ((S, S), ['nuc'], 0, RuntimeError, r'order "nuc" can only be used if either len\(dim\) == 2'),
            ((S, S), ['fro'], 0, RuntimeError, r'order "fro" can only be used if either len\(dim\) == 2'),
            ((S, S), ['nuc'], (0, 0), RuntimeError, r'duplicate or invalid dimensions'),
            ((S, S), ['fro', 0], (0, 0), RuntimeError, r'Expected dims to be different'),
            ((S, S), ['fro', 'nuc', 0], (0, 4), IndexError, r'Dimension out of range'),
            ((S, ), [0], (4, ), IndexError, r'Dimension out of range'),
            ((S, ), [None], (0, 0), RuntimeError, r'dim 0 appears multiple times'),
            ((S, S, S), [1], (0, 1, 2), RuntimeError, r"'dim' must specify 1 or 2 dimensions"),
            ((S, S, S), [1], None, RuntimeError, r"'dim' must specify 1 or 2 dimensions"),
            ((S, S), ['garbage'], (0, 1), RuntimeError, r'Invalid norm order: garbage'),
        ]
        for keepdim in [True, False]:
            for input_size, ord_settings, dim, error_type, error_regex in error_test_cases:
                input = torch.randn(*input_size, dtype=dtype, device=device)
                for ord in ord_settings:
                    run_error_test_case(input, ord, dim, keepdim, error_type, error_regex)

    # Test complex number inputs for linalg.norm
    @skipCUDAIfNoMagma
    @skipCPUIfNoLapack
    @dtypes(torch.cfloat, torch.cdouble)
    @precisionOverride({torch.cfloat: 2e-4})
    def test_norm_complex(self, device, dtype):
        def gen_error_message(input_size, ord, keepdim, dim=None):
            return "complex norm failed for input size %s, ord=%s, keepdim=%s, dim=%s" % (
                input_size, ord, keepdim, dim)

        vector_ords = [None, 0, 1, 2, 3, inf, -1, -2, -3, -inf]
        matrix_ords = [None, 'fro', 'nuc', 1, 2, inf, -1, -2, -inf]

        # Test supported ords
        for keepdim in [False, True]:
            # vector norm
            x = torch.randn(25, device=device, dtype=dtype)
            xn = x.cpu().numpy()
            for ord in vector_ords:
                res = torch.linalg.norm(x, ord, keepdim=keepdim).cpu()
                expected = np.linalg.norm(xn, ord, keepdims=keepdim)
                msg = gen_error_message(x.size(), ord, keepdim)
                self.assertEqual(res.shape, expected.shape, msg=msg)
                self.assertEqual(res, expected, msg=msg)

                res_out = torch.tensor([]).to(device)
                torch.linalg.norm(x, ord, keepdim=keepdim, out=res_out)
                self.assertEqual(res_out.shape, expected.shape, msg=msg)
                self.assertEqual(res_out.cpu(), expected, msg=msg)

            # matrix norm
            x = torch.randn(25, 25, device=device, dtype=dtype)
            xn = x.cpu().numpy()
            for ord in matrix_ords:
                res = torch.linalg.norm(x, ord, keepdim=keepdim).cpu()
                expected = np.linalg.norm(xn, ord, keepdims=keepdim)
                msg = gen_error_message(x.size(), ord, keepdim)
                self.assertEqual(res.shape, expected.shape, msg=msg)
                self.assertEqual(res, expected, msg=msg)

                res_out = torch.tensor([]).to(device)
                torch.linalg.norm(x, ord, keepdim=keepdim, out=res_out)
                self.assertEqual(res_out.shape, expected.shape, msg=msg)
                self.assertEqual(res_out.cpu(), expected, msg=msg)

    # Test that linal.vector_norm gives the same result as numpy when inputs
    # contain extreme values (inf, -inf, nan)
    def test_vector_norm_extreme_values(self, device):
        vector_ords = [0, 1, 2, 3, inf, -1, -2, -3, -inf]
        vectors = []
        for pair in itertools.product([inf, -inf, 0.0, nan, 1.0], repeat=2):
            vectors.append(list(pair))
        for vector in vectors:
            x = torch.tensor(vector, device=device)
            x_n = x.cpu().numpy()
            for ord in vector_ords:
                msg = f'ord={ord}, vector={vector}'
                result = torch.linalg.vector_norm(x, ord=ord)
                result_n = np.linalg.norm(x_n, ord=ord)
                self.assertEqual(result, result_n, msg=msg)

    @skipMeta  # https://github.com/pytorch/pytorch/issues/54082
    @skipCUDAIfNoMagma
    @skipCPUIfNoLapack
    @dtypes(torch.float, torch.double)
    @precisionOverride({torch.float32: 2e-5})
    def test_matrix_norm(self, device, dtype):
        # Test only inputs for which torch.linalg.matrix_norm diverges from torch.linalg.norm
        A = make_tensor((2, 2, 2), device, dtype)

        with self.assertRaisesRegex(RuntimeError, r'linalg.matrix_norm\(\):.*must be a matrix.*'):
            torch.linalg.matrix_norm(make_tensor((2,), device, dtype))
        with self.assertRaisesRegex(RuntimeError, r'linalg.matrix_norm\(\):.*must be a 2-tuple.*'):
            torch.linalg.matrix_norm(A, dim=(0,))
        with self.assertRaisesRegex(RuntimeError, r'.*not supported.*'):
            torch.linalg.matrix_norm(A, ord=0)
        with self.assertRaisesRegex(RuntimeError, r'.*not supported.*'):
            torch.linalg.matrix_norm(A, ord=3.0)

        # Test dim=None behavior
        ref = torch.linalg.norm(A, dim=(-2, -1))
        res = torch.linalg.matrix_norm(A)
        self.assertEqual(ref, res)

    # Test that linal.norm gives the same result as numpy when inputs
    # contain extreme values (inf, -inf, nan)
    @unittest.skipIf(IS_WINDOWS, "Skipped on Windows!")
    @unittest.skipIf(IS_MACOS, "Skipped on MacOS!")
    @skipCUDAIfNoMagma
    @skipCPUIfNoLapack
    def test_norm_extreme_values(self, device):
        vector_ords = [0, 1, 2, 3, inf, -1, -2, -3, -inf]
        matrix_ords = ['fro', 'nuc', 1, 2, inf, -1, -2, -inf]
        vectors = []
        matrices = []
        for pair in itertools.product([inf, -inf, 0.0, nan, 1.0], repeat=2):
            vectors.append(list(pair))
            matrices.append([[pair[0], pair[1]]])
            matrices.append([[pair[0]], [pair[1]]])
        for vector in vectors:
            x = torch.tensor(vector).to(device)
            x_n = x.cpu().numpy()
            for ord in vector_ords:
                msg = f'ord={ord}, vector={vector}'
                result = torch.linalg.norm(x, ord=ord)
                result_n = np.linalg.norm(x_n, ord=ord)
                self.assertEqual(result, result_n, msg=msg)

        # TODO: Remove this function once the broken cases are fixed
        def is_broken_matrix_norm_case(ord, x):
            if self.device_type == 'cuda':
                if x.size() == torch.Size([1, 2]):
                    if ord in ['nuc', 2, -2] and isnan(x[0][0]) and x[0][1] == 1:
                        # These cases are broken because of an issue with svd
                        # https://github.com/pytorch/pytorch/issues/43567
                        return True
                if ord in ['nuc', 2, -2]:
                    # These cases are broken because of another issue with svd
                    # https://github.com/pytorch/pytorch/issues/52633
                    return True
            return False

        for matrix in matrices:
            x = torch.tensor(matrix).to(device)
            x_n = x.cpu().numpy()
            for ord in matrix_ords:
                msg = f'ord={ord}, matrix={matrix}'
                if is_broken_matrix_norm_case(ord, x):
                    continue
                else:
                    result = torch.linalg.norm(x, ord=ord)
                    result_n = np.linalg.norm(x_n, ord=ord)
                    self.assertEqual(result, result_n, msg=msg)

    # Test degenerate shape results match numpy for linalg.norm vector norms
    @skipCUDAIfNoMagma
    @skipCPUIfNoLapack
    @unittest.skipIf(TEST_WITH_ASAN, "Skipped on ASAN since it checks for undefined behavior.")
    @dtypes(torch.float, torch.double, torch.cfloat, torch.cdouble)
    def test_norm_vector_degenerate_shapes(self, device, dtype):
        def run_test_case(input, ord, dim, keepdim):
            msg = f'input.size()={input.size()}, ord={ord}, dim={dim}, keepdim={keepdim}, dtype={dtype}'
            should_error = False
            if ord is not None and ord < 0:
                should_error = True
            elif ord == inf:
                if dim is None or input.size(dim) == 0:
                    should_error = True

            if should_error:
                with self.assertRaises(RuntimeError):
                    torch.linalg.norm(input, ord, dim, keepdim)
            else:
                input_numpy = input.cpu().numpy()
                result_numpy = np.linalg.norm(input_numpy, ord, dim, keepdim)
                result = torch.linalg.norm(input, ord, dim, keepdim)
                self.assertEqual(result, result_numpy, msg=msg)

        ord_vector = [0, 0.5, 1, 2, 3, inf, -0.5, -1, -2, -3, -inf, None]
        S = 10
        test_cases = [
            # input size, dim
            ((0, ), None),
            ((0, S), 0),
            ((0, S), 1),
            ((S, 0), 0),
            ((S, 0), 1),
        ]
        for keepdim in [True, False]:
            for input_size, dim in test_cases:
                input = torch.randn(*input_size, dtype=dtype, device=device)
                for ord in ord_vector:
                    run_test_case(input, ord, dim, keepdim)

    # Test degenerate shape results match numpy for linalg.norm matrix norms
    @skipCUDAIfNoMagma
    @skipCUDAIfRocm
    @skipCPUIfNoLapack
    @dtypes(torch.float, torch.double, torch.cfloat, torch.cdouble)
    def test_norm_matrix_degenerate_shapes(self, device, dtype):
        def run_test_case(input, ord, dim, keepdim, should_error):
            msg = f'input.size()={input.size()}, ord={ord}, dim={dim}, keepdim={keepdim}, dtype={dtype}'
            input_numpy = input.cpu().numpy()
            ops = [torch.linalg.norm]

            if ord is not None and dim is not None:
                ops.append(torch.linalg.matrix_norm)

            if should_error:
                with self.assertRaises(ValueError):
                    np.linalg.norm(input_numpy, ord, dim, keepdim)
                for op in ops:
                    with self.assertRaises(IndexError):
                        op(input, ord, dim, keepdim)
            else:
                result_numpy = np.linalg.norm(input_numpy, ord, dim, keepdim)
                for op in ops:
                    result = op(input, ord, dim, keepdim)
                    self.assertEqual(result, result_numpy, msg=msg)

        ord_matrix = ['fro', 'nuc', 1, 2, inf, -1, -2, -inf, None]
        S = 10
        test_cases = [
            # input size, p settings that cause error, dim
            ((0, 0), [1, 2, inf, -1, -2, -inf], None),
            ((0, S), [2, inf, -2, -inf], None),
            ((S, 0), [1, 2, -1, -2], None),
            ((S, S, 0), [], (0, 1)),
            ((1, S, 0), [], (0, 1)),
            ((0, 0, S), [1, 2, inf, -1, -2, -inf], (0, 1)),
            ((0, 0, S), [1, 2, inf, -1, -2, -inf], (1, 0)),
        ]

        for keepdim in [True, False]:
            for input_size, error_ords, dim in test_cases:
                input = torch.randn(*input_size, dtype=dtype, device=device)
                for ord in ord_matrix:
                    run_test_case(input, ord, dim, keepdim, ord in error_ords)

    def test_norm_fastpaths(self, device):
        x = torch.randn(3, 5, device=device)

        # slow path
        result = torch.linalg.norm(x, 4.5, 1)
        expected = torch.pow(x.abs().pow(4.5).sum(1), 1.0 / 4.5)
        self.assertEqual(result, expected)

        # fast 0-norm
        result = torch.linalg.norm(x, 0, 1)
        expected = (x != 0).type_as(x).sum(1)
        self.assertEqual(result, expected)

        # fast 1-norm
        result = torch.linalg.norm(x, 1, 1)
        expected = x.abs().sum(1)
        self.assertEqual(result, expected)

        # fast 2-norm
        result = torch.linalg.norm(x, 2, 1)
        expected = torch.sqrt(x.pow(2).sum(1))
        self.assertEqual(result, expected)

        # fast 3-norm
        result = torch.linalg.norm(x, 3, 1)
        expected = torch.pow(x.pow(3).abs().sum(1), 1.0 / 3.0)
        self.assertEqual(result, expected)

    @skipIfRocm  # https://github.com/pytorch/pytorch/issues/55552
    @skipCPUIfNoLapack
    @skipCUDAIfNoMagma
    @dtypes(*floating_and_complex_types())
    def test_old_eig_basic(self, device, dtype):
        a = torch.tensor([[1.96, 0.00, 0.00, 0.00, 0.00],
                          [-6.49, 3.80, 0.00, 0.00, 0.00],
                          [-0.47, -6.39, 4.17, 0.00, 0.00],
                          [-7.20, 1.50, -1.51, 5.70, 0.00],
                          [-0.65, -6.34, 2.67, 1.80, -7.10]],
                         dtype=dtype, device=device).t()
        e = torch.eig(a)[0]
        ee, vv = torch.eig(a, True)
        te = torch.tensor((), dtype=dtype, device=device)
        tv = torch.tensor((), dtype=dtype, device=device)
        eee, vvv = torch.eig(a, True, out=(te, tv))
        self.assertEqual(e, ee, atol=1e-12, rtol=0)
        self.assertEqual(ee, eee, atol=1e-12, rtol=0)
        self.assertEqual(ee, te, atol=1e-12, rtol=0)
        self.assertEqual(vv, vvv, atol=1e-12, rtol=0)
        self.assertEqual(vv, tv, atol=1e-12, rtol=0)
        #
        # compare with numpy
        np_e, np_v = np.linalg.eig(a.cpu().numpy())
        if dtype.is_complex:
            self.assertEqual(ee, np_e)
        else:
            # np_e.shape == (n, 2), where each column contain the real and
            # imaginary parts of the result
            self.assertEqual(ee[:, 0], np_e)  # real part
            self.assertEqual(ee[:, 1], torch.zeros(ee.shape[0], dtype=dtype))  # imaginary part
        self.assertEqual(vv, np_v)

    @skipCPUIfNoLapack
    @skipCUDAIfNoMagma
    @dtypes(torch.double, torch.float)
    def test_old_eig_reuse(self, device, dtype):
        X = torch.randn(4, 4, dtype=dtype, device=device)
        X = torch.mm(X.t(), X)
        e = torch.zeros(4, 2, dtype=dtype, device=device)
        v = torch.zeros(4, 4, dtype=dtype, device=device)
        torch.eig(X, True, out=(e, v))
        Xhat = np.matmul(np.matmul(v.cpu(), torch.diag(e.select(1, 0)).cpu()), v.t().cpu())
        if dtype is torch.float:
            atol = 1e-7
            rtol = 1e-5
        else:
            atol = 1e-8
            rtol = 0
        self.assertEqual(X, Xhat, atol=atol, rtol=rtol, msg='VeV\' wrong')
        self.assertTrue(v.is_contiguous(), 'V is not contiguous')

        torch.eig(X, True, out=(e, v))
        Xhat = np.matmul(v.cpu(), np.matmul(e.select(1, 0).diag().cpu(), v.t().cpu()))
        self.assertEqual(X, Xhat, atol=atol, rtol=rtol, msg='VeV\' wrong')
        self.assertTrue(v.is_contiguous(), 'V is not contiguous')

    @skipCPUIfNoLapack
    @skipCUDAIfNoMagma
    @dtypes(torch.double, torch.float)
    def test_old_eig_non_contiguous(self, device, dtype):
        X = torch.randn(4, 4, dtype=dtype, device=device)
        X = torch.mm(X.t(), X)
        e = torch.zeros(4, 2, 2, dtype=dtype, device=device)[:, 1]
        v = torch.zeros(4, 2, 4, dtype=dtype, device=device)[:, 1]
        self.assertFalse(v.is_contiguous(), 'V is contiguous')
        self.assertFalse(e.is_contiguous(), 'E is contiguous')
        torch.eig(X, True, out=(e, v))
        Xhat = np.matmul(np.matmul(v.cpu(), torch.diag(e.cpu().select(1, 0))), v.t().cpu())
        if dtype is torch.float:
            atol = 1e-7
            rtol = 1e-5
        else:
            atol = 1e-8
            rtol = 0
        self.assertEqual(X, Xhat, atol=atol, rtol=rtol, msg='VeV\' wrong')

    @skipCPUIfNoLapack
    @skipCUDAIfNoMagma
    @dtypes(torch.double, torch.float)
    def test_old_eig_invalid_input(self, device, dtype):
        # test invalid input
        self.assertRaisesRegex(
            RuntimeError,
            'input should be 2 dimensional',
            lambda: torch.eig(torch.ones((2))))
        self.assertRaisesRegex(
            RuntimeError,
            'input should be square',
            lambda: torch.eig(torch.ones((2, 3))))
        self.assertRaisesRegex(
            RuntimeError,
            'input should not contain infs or NaNs',
            lambda: torch.eig(np.inf * torch.ones((2, 2))))
        self.assertRaisesRegex(
            RuntimeError,
            'input should not contain infs or NaNs',
            lambda: torch.eig(np.nan * torch.ones((2, 2))))

    @skipCUDAIfNoMagma
    @skipCPUIfNoLapack
    @dtypes(torch.double, torch.float)
    def test_old_eig_out(self, device, dtype):
        # the out version of torch.eig needs to be tested manually: we can't
        # use the "test_out=True" parameter to tensor_op_tests because the
        # signature is irregular (since we have *two* output vectors)
        t = torch.randn(10, 10, dtype=dtype, device=device)
        evals, evecs = torch.eig(t, eigenvectors=True)
        #
        # check that the out= version computes the same values as the normal one
        out_evals = torch.empty_like(evals)
        out_evecs = torch.empty_like(evecs)
        evals2, evecs2 = torch.eig(t, eigenvectors=True, out=(out_evals, out_evecs))
        # check that the out tensors were used in-place
        self.assertEqual(evals2.data_ptr(), out_evals.data_ptr())
        self.assertEqual(evecs2.data_ptr(), out_evecs.data_ptr())
        # check that the result is the same as the non-out version
        self.assertEqual(evals, out_evals)
        self.assertEqual(evecs, out_evecs)
        #
        # check what happens in the eigenvectors=False case
        out_evals = torch.empty_like(evals)
        out_evecs = torch.tensor([1, 2, 3], dtype=dtype, device=device)
        evals2, evecs2 = torch.eig(t, eigenvectors=False, out=(out_evals, out_evecs))
        # check that the out_evals was used in-place
        self.assertEqual(evals2.data_ptr(), out_evals.data_ptr())
        self.assertEqual(evals, out_evals)
        # check that out_evecs was NOT touched at all
        assert out_evecs.tolist() == [1, 2, 3]
        #
        # check that we complain if we pass an out vector of the wrong dtype
        wrong_out = torch.empty((0, 0), dtype=int)
        with self.assertRaisesRegex(RuntimeError, r"Expected .* but got .*"):
            torch.eig(t, eigenvectors=True, out=(wrong_out, out_evecs))
        with self.assertRaisesRegex(RuntimeError, r"Expected .* but got .*"):
            torch.eig(t, eigenvectors=True, out=(out_evals, wrong_out))

    @skipCPUIfNoLapack
    @skipCUDAIfNoMagma
    @skipCUDAIfRocm
    # NumPy computes only in float64 and complex128 precisions
    # for float32 or complex64 results might be very different from float64 or complex128
    @dtypes(torch.float64, torch.complex128)
    def test_eig_numpy(self, device, dtype):
        def run_test(shape, *, symmetric=False):
            from torch.testing._internal.common_utils import random_symmetric_matrix

            if not dtype.is_complex and symmetric:
                # for symmetric real-valued inputs eigenvalues and eigenvectors have imaginary part equal to zero
                # unlike NumPy the result is not cast to float32 or float64 dtype in this case
                a = random_symmetric_matrix(shape[-1], *shape[:-2], dtype=dtype, device=device)
            else:
                a = make_tensor(shape, dtype=dtype, device=device)

            actual = torch.linalg.eig(a)

            # compare with NumPy
            # the eigenvalues are not necessarily ordered
            # so order of NumPy and PyTorch can be different
            expected = np.linalg.eig(a.cpu().numpy())

            # sort NumPy output
            ind = np.argsort(expected[0], axis=-1)[::-1]
            expected = (np.take_along_axis(expected[0], ind, axis=-1), np.take_along_axis(expected[1], ind[:, None], axis=-1))

            # sort PyTorch output
            # torch.argsort doesn't work with complex inputs, NumPy sorting on CPU is used instead
            # RuntimeError: _th_sort not supported on CUDAType for ComplexDouble
            # RuntimeError: "sorting_kernel_method_name" not implemented for 'ComplexDouble'
            ind = np.argsort(actual[0].cpu().numpy(), axis=-1)[::-1]
            actual_np = [x.cpu().numpy() for x in actual]
            sorted_actual = (
                np.take_along_axis(actual_np[0], ind, axis=-1),
                np.take_along_axis(actual_np[1], ind[:, None], axis=-1))

            self.assertEqual(expected[0], sorted_actual[0])
            self.assertEqual(abs(expected[1]), abs(sorted_actual[1]))

        shapes = [(0, 0),  # Empty matrix
                  (5, 5),  # Single matrix
                  (0, 0, 0), (0, 5, 5),  # Zero batch dimension tensors
                  (2, 5, 5),  # 3-dim tensors
                  (2, 1, 5, 5)]  # 4-dim tensors
        for shape in shapes:
            run_test(shape)
            run_test(shape, symmetric=True)

    @onlyCUDA
    @skipCUDAIfNoMagma
    @skipCUDAIfRocm
    @dtypes(*floating_and_complex_types())
    def test_eig_compare_backends(self, device, dtype):
        def run_test(shape, *, symmetric=False):
            from torch.testing._internal.common_utils import random_symmetric_matrix

            if not dtype.is_complex and symmetric:
                # for symmetric real-valued inputs eigenvalues and eigenvectors have imaginary part equal to zero
                a = random_symmetric_matrix(shape[-1], *shape[:-2], dtype=dtype, device=device)
            else:
                a = make_tensor(shape, dtype=dtype, device=device)

            actual = torch.linalg.eig(a)

            complementary_device = 'cpu'

            # compare with CPU
            expected = torch.linalg.eig(a.to(complementary_device))
            self.assertEqual(expected[0], actual[0])
            self.assertEqual(expected[1], actual[1])

        shapes = [(0, 0),  # Empty matrix
                  (5, 5),  # Single matrix
                  (0, 0, 0), (0, 5, 5),  # Zero batch dimension tensors
                  (2, 5, 5),  # 3-dim tensors
                  (2, 1, 5, 5)]  # 4-dim tensors
        for shape in shapes:
            run_test(shape)
            run_test(shape, symmetric=True)

    @slowTest
    @onlyCUDA
    @skipCUDAIfNoMagma
    @skipCUDAIfRocm
    @dtypes(torch.float32)
    def test_eig_check_magma(self, device, dtype):
        # For CUDA inputs only matrices of size larger than 2048x2048 actually call MAGMA library
        shape = (2049, 2049)
        a = make_tensor(shape, dtype=dtype, device=device)
        w, v = torch.linalg.eig(a)
        # check correctness using eigendecomposition identity
        self.assertEqual(a.to(v.dtype) @ v, w * v, atol=1e-3, rtol=1e-3)

    @skipCUDAIfNoMagma
    @skipCUDAIfRocm
    @skipCPUIfNoLapack
    @dtypes(*floating_and_complex_types())
    def test_eig_errors_and_warnings(self, device, dtype):
        # eig requires the input to be at least 2 dimensional tensor
        a = make_tensor(2, dtype=dtype, device=device)
        with self.assertRaisesRegex(RuntimeError, "must have at least 2 dimensions"):
            torch.linalg.eig(a)

        # eig requires a square matrix
        a = make_tensor((2, 3), dtype=dtype, device=device)
        with self.assertRaisesRegex(RuntimeError, "must be batches of square matrices"):
            torch.linalg.eig(a)

        # if out tensor with floating dtype is passed for complex output an error is thrown
        if not dtype.is_complex:
            # The characteristic equation is p(λ) = λ^2 − 2λ + 5 = 0, with roots λ = 1±2i
            a = torch.tensor([[3., -2.], [4., -1.]], dtype=dtype, device=device)
            out0 = torch.empty(0, device=device, dtype=dtype)
            out1 = torch.empty(0, device=device, dtype=dtype)
            with self.assertRaisesRegex(RuntimeError, "Expected eigenvalues to be safely castable"):
                torch.linalg.eig(a, out=(out0, out1))

            out0 = torch.empty(0, device=device, dtype=torch.complex128)
            with self.assertRaisesRegex(RuntimeError, "Expected eigenvectors to be safely castable"):
                torch.linalg.eig(a, out=(out0, out1))

        # dtypes should be safely castable
        a = make_tensor((3, 3), dtype=dtype, device=device)
        out0 = torch.empty(0, dtype=torch.int, device=device)
        out1 = torch.empty(0, dtype=torch.int, device=device)
        with self.assertRaisesRegex(RuntimeError, "but got eigenvalues with dtype Int"):
            torch.linalg.eig(a, out=(out0, out1))

        out0 = torch.empty(0, dtype=torch.complex128, device=device)
        with self.assertRaisesRegex(RuntimeError, "but got eigenvectors with dtype Int"):
            torch.linalg.eig(a, out=(out0, out1))

        # if non-empty out tensor with wrong shape is passed a warning is given
        a = make_tensor((3, 3), dtype=dtype, device=device)
        out0 = torch.empty(1, device=device, dtype=torch.complex128)
        out1 = torch.empty(1, device=device, dtype=torch.complex128)
        with warnings.catch_warnings(record=True) as w:
            # Trigger warning
            torch.linalg.eig(a, out=(out0, out1))
            # Check warning occurs
            self.assertEqual(len(w), 2)
            self.assertTrue("An output with one or more elements was resized" in str(w[-1].message))
            self.assertTrue("An output with one or more elements was resized" in str(w[-2].message))

        # device should match
        if torch.cuda.is_available():
            wrong_device = 'cpu' if self.device_type != 'cpu' else 'cuda'
            out_w = torch.empty(0, device=wrong_device, dtype=torch.complex128)
            out_v = torch.empty(0, device=device, dtype=torch.complex128)
            with self.assertRaisesRegex(RuntimeError, "tensors to be on the same device"):
                torch.linalg.eig(a, out=(out_w, out_v))
            out_w = torch.empty(0, device=device, dtype=torch.complex128)
            out_v = torch.empty(0, device=wrong_device, dtype=torch.complex128)
            with self.assertRaisesRegex(RuntimeError, "tensors to be on the same device"):
                torch.linalg.eig(a, out=(out_w, out_v))

    @skipCPUIfNoLapack
    @skipCUDAIfNoMagma
    @skipCUDAIfRocm
    # NumPy computes only in float64 and complex128 precisions
    # for float32 or complex64 results might be very different from float64 or complex128
    @dtypes(torch.float64, torch.complex128)
    def test_eigvals_numpy(self, device, dtype):
        def run_test(shape, *, symmetric=False):
            from torch.testing._internal.common_utils import random_symmetric_matrix

            if not dtype.is_complex and symmetric:
                # for symmetric real-valued inputs eigenvalues and eigenvectors have imaginary part equal to zero
                # unlike NumPy the result is not cast to float32 or float64 dtype in this case
                a = random_symmetric_matrix(shape[-1], *shape[:-2], dtype=dtype, device=device)
            else:
                a = make_tensor(shape, dtype=dtype, device=device)

            actual = torch.linalg.eigvals(a)

            # compare with NumPy
            # the eigenvalues are not necessarily ordered
            # so order of NumPy and PyTorch can be different
            expected = np.linalg.eigvals(a.cpu().numpy())

            # sort NumPy output
            ind = np.argsort(expected, axis=-1)[::-1]
            expected = np.take_along_axis(expected, ind, axis=-1)

            # sort PyTorch output
            # torch.argsort doesn't work with complex inputs, NumPy sorting on CPU is used instead
            # RuntimeError: _th_sort not supported on CUDAType for ComplexDouble
            # RuntimeError: "sorting_kernel_method_name" not implemented for 'ComplexDouble'
            ind = np.argsort(actual.cpu().numpy(), axis=-1)[::-1]
            actual_np = actual.cpu().numpy()
            sorted_actual = np.take_along_axis(actual_np, ind, axis=-1)

            self.assertEqual(expected, sorted_actual)

        shapes = [(0, 0),  # Empty matrix
                  (5, 5),  # Single matrix
                  (0, 0, 0), (0, 5, 5),  # Zero batch dimension tensors
                  (2, 5, 5),  # 3-dim tensors
                  (2, 1, 5, 5)]  # 4-dim tensors
        for shape in shapes:
            run_test(shape)
            run_test(shape, symmetric=True)

    @onlyCUDA
    @skipCUDAIfNoMagma
    @skipCUDAIfRocm
    @dtypes(*floating_and_complex_types())
    def test_eigvals_compare_backends(self, device, dtype):
        def run_test(shape, *, symmetric=False):
            from torch.testing._internal.common_utils import random_symmetric_matrix

            if not dtype.is_complex and symmetric:
                # for symmetric real-valued inputs eigenvalues and eigenvectors have imaginary part equal to zero
                a = random_symmetric_matrix(shape[-1], *shape[:-2], dtype=dtype, device=device)
            else:
                a = make_tensor(shape, dtype=dtype, device=device)

            actual = torch.linalg.eigvals(a)

            complementary_device = 'cpu'

            # compare with CPU
            expected = torch.linalg.eigvals(a.to(complementary_device))
            self.assertEqual(expected, actual)

            # check out= variant
            complex_dtype = dtype
            if not dtype.is_complex:
                complex_dtype = torch.complex128 if dtype == torch.float64 else torch.complex64
            out = torch.empty(0, dtype=complex_dtype, device=device)
            ans = torch.linalg.eigvals(a, out=out)
            self.assertEqual(ans, out)
            self.assertEqual(expected.to(complex_dtype), out)

            # check non-contiguous out
            if a.numel() > 0:
                out = torch.empty(2 * shape[0], *shape[1:-1], dtype=complex_dtype, device=device)[::2]
                self.assertFalse(out.is_contiguous())
                ans = torch.linalg.eigvals(a, out=out)
                self.assertEqual(ans, out)
                self.assertEqual(expected.to(complex_dtype), out)

        shapes = [(0, 0),  # Empty matrix
                  (5, 5),  # Single matrix
                  (0, 0, 0), (0, 5, 5),  # Zero batch dimension tensors
                  (2, 5, 5),  # 3-dim tensors
                  (2, 1, 5, 5)]  # 4-dim tensors
        for shape in shapes:
            run_test(shape)
            run_test(shape, symmetric=True)

    @skipCUDAIfNoMagma
    @skipCUDAIfRocm
    @skipCPUIfNoLapack
    @dtypes(*floating_and_complex_types())
    def test_eigvals_errors_and_warnings(self, device, dtype):
        # eig requires the input to be at least 2 dimensional tensor
        a = make_tensor(2, dtype=dtype, device=device)
        with self.assertRaisesRegex(RuntimeError, "must have at least 2 dimensions"):
            torch.linalg.eigvals(a)

        # eig requires a square matrix
        a = make_tensor((2, 3), dtype=dtype, device=device)
        with self.assertRaisesRegex(RuntimeError, "must be batches of square matrices"):
            torch.linalg.eigvals(a)

        # if out tensor with floating dtype is passed for complex output an error is thrown
        if not dtype.is_complex:
            # The characteristic equation is p(λ) = λ^2 − 2λ + 5 = 0, with roots λ = 1±2i
            a = torch.tensor([[3., -2.], [4., -1.]], dtype=dtype, device=device)
            out = torch.empty(0, device=device, dtype=dtype)
            with self.assertRaisesRegex(RuntimeError, "Expected eigenvalues to be safely castable"):
                torch.linalg.eigvals(a, out=out)

        # dtypes should be safely castable
        a = make_tensor((3, 3), dtype=dtype, device=device)
        out = torch.empty(0, dtype=torch.int, device=device)
        with self.assertRaisesRegex(RuntimeError, "but got eigenvalues with dtype Int"):
            torch.linalg.eigvals(a, out=out)

        # if non-empty out tensor with wrong shape is passed a warning is given
        out = torch.empty(1, device=device, dtype=torch.complex128)
        with warnings.catch_warnings(record=True) as w:
            # Trigger warning
            torch.linalg.eigvals(a, out=out)
            # Check warning occurs
            self.assertEqual(len(w), 1)
            self.assertTrue("An output with one or more elements was resized" in str(w[-1].message))

        # device should match
        if torch.cuda.is_available():
            wrong_device = 'cpu' if self.device_type != 'cpu' else 'cuda'
            out_w = torch.empty(0, device=wrong_device, dtype=torch.complex128)
            with self.assertRaisesRegex(RuntimeError, "tensors to be on the same device"):
                torch.linalg.eigvals(a, out=out_w)

    @skipCUDAIfNoMagma
    @skipCPUIfNoLapack
    def test_norm_old(self, device):
        def gen_error_message(input_size, p, keepdim, dim=None):
            return "norm failed for input size %s, p=%s, keepdim=%s, dim=%s" % (
                input_size, p, keepdim, dim)

        for keepdim in [False, True]:
            # full reduction
            x = torch.randn(25, device=device)
            xn = x.cpu().numpy()
            for p in [0, 1, 2, 3, 4, inf, -inf, -1, -2, -3, 1.5]:
                res = x.norm(p, keepdim=keepdim).cpu()
                expected = np.linalg.norm(xn, p, keepdims=keepdim)
                self.assertEqual(res, expected, atol=1e-5, rtol=0, msg=gen_error_message(x.size(), p, keepdim))

            # one dimension
            x = torch.randn(25, 25, device=device)
            xn = x.cpu().numpy()
            for p in [0, 1, 2, 3, 4, inf, -inf, -1, -2, -3]:
                dim = 1
                res = x.norm(p, dim, keepdim=keepdim).cpu()
                expected = np.linalg.norm(xn, p, dim, keepdims=keepdim)
                msg = gen_error_message(x.size(), p, keepdim, dim)
                self.assertEqual(res.shape, expected.shape, msg=msg)
                self.assertEqual(res, expected, msg=msg)

            # matrix norm
            for p in ['fro', 'nuc']:
                res = x.norm(p, keepdim=keepdim).cpu()
                expected = np.linalg.norm(xn, p, keepdims=keepdim)
                msg = gen_error_message(x.size(), p, keepdim)
                self.assertEqual(res.shape, expected.shape, msg=msg)
                self.assertEqual(res, expected, msg=msg)

            # zero dimensions
            x = torch.randn((), device=device)
            xn = x.cpu().numpy()
            res = x.norm(keepdim=keepdim).cpu()
            expected = np.linalg.norm(xn, keepdims=keepdim)
            msg = gen_error_message(x.size(), None, keepdim)
            self.assertEqual(res.shape, expected.shape, msg=msg)
            self.assertEqual(res, expected, msg=msg)

            # larger tensor sanity check
            self.assertEqual(
                2 * torch.norm(torch.ones(10000), keepdim=keepdim),
                torch.norm(torch.ones(40000), keepdim=keepdim))

            # matrix norm with non-square >2-D tensors, all combinations of reduction dims
            x = torch.randn(5, 6, 7, 8, device=device)
            xn = x.cpu().numpy()
            for p in ['fro', 'nuc']:
                for dim in itertools.product(*[list(range(4))] * 2):
                    if dim[0] == dim[1]:
                        continue
                    res = x.norm(p=p, dim=dim, keepdim=keepdim).cpu()
                    expected = np.linalg.norm(xn, ord=p, axis=dim, keepdims=keepdim)
                    msg = gen_error_message(x.size(), p, keepdim, dim)
                    self.assertEqual(res.shape, expected.shape, msg=msg)
                    self.assertEqual(res, expected, msg=msg)

    # Test that torch.norm with p=+/-inf propagates NaN
    def test_norm_old_nan_propagation(self, device):
        ords = [inf, -inf]
        for pair in itertools.product([0.0, nan, 1.0], repeat=2):
            x = torch.tensor(list(pair), device=device)
            for ord in ords:
                result = torch.norm(x, p=ord)
                result_check = torch.linalg.norm(x, ord=ord)
                self.assertEqual(result, result_check)

    @skipCUDAIfNoMagma
    @skipCPUIfNoLapack
    def test_norm_complex_old(self, device):
        def gen_error_message(input_size, p, keepdim, dim=None):
            return "complex norm failed for input size %s, p=%s, keepdim=%s, dim=%s" % (
                input_size, p, keepdim, dim)

        for keepdim in [False, True]:
            # vector norm
            x = torch.randn(25, device=device) + 1j * torch.randn(25, device=device)
            xn = x.cpu().numpy()
            for p in [0, 1, 2, 3, inf, -1, -2, -3, -inf]:
                res = x.norm(p, keepdim=keepdim).cpu()
                expected = np.linalg.norm(xn, p, keepdims=keepdim)
                msg = gen_error_message(x.size(), p, keepdim)
                self.assertEqual(res.shape, expected.shape, msg=msg)
                self.assertEqual(res, expected, msg=msg)

            # matrix norm
            x = torch.randn(25, 25, device=device) + 1j * torch.randn(25, 25, device=device)
            xn = x.cpu().numpy()
            for p in ['nuc', 'fro']:
                res = x.norm(p, keepdim=keepdim).cpu()
                expected = np.linalg.norm(xn, p, keepdims=keepdim)
                msg = gen_error_message(x.size(), p, keepdim)
                self.assertEqual(res.shape, expected.shape, msg=msg)
                self.assertEqual(res, expected, msg=msg, rtol=1.3e-6, atol=3e-4)

    # Ensure torch.norm with p='fro' and p=2 give the same results for mutually supported input combinations
    @dtypes(torch.float)
    def test_norm_fro_2_equivalence_old(self, device, dtype):
        input_sizes = [
            (0,),
            (10,),
            (0, 0),
            (4, 30),
            (0, 45),
            (100, 0),
            (45, 10, 23),
            (0, 23, 59),
            (23, 0, 37),
            (34, 58, 0),
            (0, 0, 348),
            (0, 3434, 0),
            (0, 0, 0),
            (5, 3, 8, 1, 3, 5)]

        for input_size in input_sizes:
            a = make_tensor(input_size, device, dtype, low=-9, high=9)

            # Try full reduction
            dim_settings = [None]

            # Try all possible 1-D reductions
            dim_settings += list(range(-a.dim(), a.dim()))

            def wrap_dim(dim, ndims):
                assert (dim < ndims) and (dim >= -ndims)
                if dim >= 0:
                    return dim
                else:
                    return dim + ndims

            # Try all possible 2-D reductions
            dim_settings += [
                (d0, d1) for d0, d1 in itertools.combinations(range(-a.dim(), a.dim()), 2)
                if wrap_dim(d0, a.dim()) != wrap_dim(d1, a.dim())]

            for dim in dim_settings:
                for keepdim in [True, False]:
                    a_norm_2 = torch.norm(a, p=2, dim=dim, keepdim=keepdim)
                    a_norm_fro = torch.norm(a, p='fro', dim=dim, keepdim=keepdim)
                    self.assertEqual(a_norm_fro, a_norm_2)

    @skipCUDAIfNoMagma
    def test_nuclear_norm_axes_small_brute_force_old(self, device):
        def check_single_nuclear_norm(x, axes):
            if self.device_type != 'cpu' and randrange(100) < 95:
                return  # too many cpu <==> device copies

            a = np.array(x.cpu(), copy=False)
            expected = np.linalg.norm(a, "nuc", axis=axes)

            ans = torch.norm(x, "nuc", dim=axes)
            self.assertTrue(ans.is_contiguous())
            self.assertEqual(ans.shape, expected.shape)
            self.assertEqual(ans.cpu(), expected, rtol=1e-02, atol=1e-03, equal_nan=True)

            out = torch.zeros(expected.shape, dtype=x.dtype, device=x.device)
            ans = torch.norm(x, "nuc", dim=axes, out=out)
            self.assertIs(ans, out)
            self.assertTrue(ans.is_contiguous())
            self.assertEqual(ans.shape, expected.shape)
            self.assertEqual(ans.cpu(), expected, rtol=1e-02, atol=1e-03, equal_nan=True)

        for n in range(1, 3):
            for m in range(1, 3):
                for axes in itertools.permutations([0, 1], 2):
                    # 2d, inner dimensions C
                    x = torch.randn(n, m, device=device)
                    check_single_nuclear_norm(x, axes)

                    # 2d, inner dimensions Fortran
                    x = torch.randn(m, n, device=device).transpose(-1, -2)
                    check_single_nuclear_norm(x, axes)

                    # 2d, inner dimensions non-contiguous
                    x = torch.randn(n, 2 * m, device=device)[:, ::2]
                    check_single_nuclear_norm(x, axes)

                    # 2d, all dimensions non-contiguous
                    x = torch.randn(7 * n, 2 * m, device=device)[::7, ::2]
                    check_single_nuclear_norm(x, axes)

                for o in range(1, 3):
                    for axes in itertools.permutations([0, 1, 2], 2):
                        # 3d, inner dimensions C
                        x = torch.randn(o, n, m, device=device)
                        check_single_nuclear_norm(x, axes)

                        # 3d, inner dimensions Fortran
                        x = torch.randn(o, m, n, device=device).transpose(-1, -2)
                        check_single_nuclear_norm(x, axes)

                        # 3d, inner dimensions non-contiguous
                        x = torch.randn(o, n, 2 * m, device=device)[:, :, ::2]
                        check_single_nuclear_norm(x, axes)

                        # 3d, all dimensions non-contiguous
                        x = torch.randn(7 * o, 5 * n, 2 * m, device=device)[::7, ::5, ::2]
                        check_single_nuclear_norm(x, axes)

                    for r in range(1, 3):
                        for axes in itertools.permutations([0, 1, 2, 3], 2):
                            # 4d, inner dimensions C
                            x = torch.randn(r, o, n, m, device=device)
                            check_single_nuclear_norm(x, axes)

                            # 4d, inner dimensions Fortran
                            x = torch.randn(r, o, n, m, device=device).transpose(-1, -2)
                            check_single_nuclear_norm(x, axes)

                            # 4d, inner dimensions non-contiguous
                            x = torch.randn(r, o, n, 2 * m, device=device)[:, :, :, ::2]
                            check_single_nuclear_norm(x, axes)

                            # 4d, all dimensions non-contiguous
                            x = torch.randn(7 * r, 5 * o, 11 * n, 2 * m, device=device)[::7, ::5, ::11, ::2]
                            check_single_nuclear_norm(x, axes)

    @skipCUDAIfNoMagma
    def test_nuclear_norm_exceptions_old(self, device):
        for lst in [], [1], [1, 2]:
            x = torch.tensor(lst, dtype=torch.double, device=device)
            for axes in (), (0,):
                self.assertRaises(RuntimeError, torch.norm, x, "nuc", axes)
            self.assertRaises(IndexError, torch.norm, x, "nuc", (0, 1))

        x = torch.tensor([[0, 1, 2], [3, 4, 5]], dtype=torch.double, device=device)
        self.assertRaisesRegex(RuntimeError, "duplicate or invalid", torch.norm, x, "nuc", (0, 0))
        self.assertRaisesRegex(IndexError, "Dimension out of range", torch.norm, x, "nuc", (0, 2))

    # ~~~ tests for torch.svd ~~~
    @skipCUDAIfNoMagmaAndNoCusolver
    @skipCPUIfNoLapack
    @dtypes(torch.double)
    def test_svd(self, device, dtype):
        def run_test(dims, some, compute_uv):
            x = torch.randn(*dims, dtype=dtype, device=device)
            outu = torch.empty(0, dtype=dtype, device=device)
            outs = torch.empty(0, dtype=dtype, device=device)
            outv = torch.empty(0, dtype=dtype, device=device)
            torch.svd(x, some=some, compute_uv=compute_uv, out=(outu, outs, outv))

            if compute_uv:
                if some:
                    x_recon = torch.matmul(outu, torch.matmul(outs.diag_embed(), outv.transpose(-2, -1)))
                    self.assertEqual(x, x_recon, atol=1e-8, rtol=0, msg='Incorrect reconstruction using U @ diag(S) @ V.T')
                else:
                    narrow_u = outu[..., :min(*dims[-2:])]
                    narrow_v = outv[..., :min(*dims[-2:])]
                    x_recon = torch.matmul(narrow_u, torch.matmul(outs.diag_embed(), narrow_v.transpose(-2, -1)))
                    self.assertEqual(x, x_recon, atol=1e-8, rtol=0, msg='Incorrect reconstruction using U @ diag(S) @ V.T')
            else:
                _, singvals, _ = torch.svd(x, compute_uv=True)
                self.assertEqual(singvals, outs, msg='Singular values mismatch')
                self.assertEqual(outu, torch.zeros_like(outu), msg='U not zero')
                self.assertEqual(outv, torch.zeros_like(outv), msg='V not zero')

            resu, ress, resv = torch.svd(x, some=some, compute_uv=compute_uv)
            self.assertEqual(resu, outu, msg='outputs of svd and svd with out differ')
            self.assertEqual(ress, outs, msg='outputs of svd and svd with out differ')
            self.assertEqual(resv, outv, msg='outputs of svd and svd with out differ')

            # test non-contiguous
            x = torch.randn(*dims, dtype=dtype, device=device)
            if x.numel() > 0:
                n_dim = len(dims)
                # Reverse the batch dimensions and the matrix dimensions and then concat them
                x = x.permute(tuple(range(n_dim - 3, -1, -1)) + (n_dim - 1, n_dim - 2))
                assert not x.is_contiguous(), "x is intentionally non-contiguous"
                resu, ress, resv = torch.svd(x, some=some, compute_uv=compute_uv)
                if compute_uv:
                    if some:
                        x_recon = torch.matmul(resu, torch.matmul(ress.diag_embed(), resv.transpose(-2, -1)))
                        self.assertEqual(x, x_recon, atol=1e-8, rtol=0, msg='Incorrect reconstruction using U @ diag(S) @ V.T')
                    else:
                        narrow_u = resu[..., :min(*dims[-2:])]
                        narrow_v = resv[..., :min(*dims[-2:])]
                        x_recon = torch.matmul(narrow_u, torch.matmul(ress.diag_embed(), narrow_v.transpose(-2, -1)))
                        self.assertEqual(x, x_recon, atol=1e-8, rtol=0, msg='Incorrect reconstruction using U @ diag(S) @ V.T')
                else:
                    _, singvals, _ = torch.svd(x, compute_uv=True)
                    self.assertEqual(singvals, ress, msg='Singular values mismatch')
                    self.assertEqual(resu, torch.zeros_like(resu), msg='U not zero')
                    self.assertEqual(resv, torch.zeros_like(resv), msg='V not zero')

        shapes = [(0, 0), (5, 0), (0, 5),  # empty matrices
                  (0, 0, 0), (0, 5, 5), (0, 5, 3),  # zero batch dimension
                  (3, 3), (5, 3, 3), (7, 5, 3, 3),  # square matrices
                  (7, 3), (5, 7, 3), (7, 5, 7, 3),  # fat matrices
                  (3, 7), (5, 3, 7), (7, 5, 3, 7)]  # thin matrices
        for dims, some, compute_uv in product(shapes, [True, False], [True, False]):
            run_test(dims, some, compute_uv)

    @skipCUDAIfNoMagmaAndNoCusolver
    @skipCPUIfNoLapack
    @dtypes(torch.float)
    def test_svd_no_singularvectors(self, device, dtype):
        for size in [(5, 5), (5, 20), (20, 5)]:
            a = torch.randn(*size, device=device, dtype=dtype)
            u, s_expect, v = torch.svd(a)
            u, s_actual, v = torch.svd(a, compute_uv=False)
            self.assertEqual(s_expect, s_actual, msg="Singular values don't match")

    @skipCUDAIfNoMagmaAndNoCusolver
    @skipCPUIfNoLapack
    @dtypes(torch.double)
    @skipCUDAIfRocm
    def test_svd_lowrank(self, device, dtype):
        from torch.testing._internal.common_utils import random_lowrank_matrix, random_sparse_matrix

        def run_subtest(actual_rank, matrix_size, batches, device, svd_lowrank, **options):
            density = options.pop('density', 1)
            if isinstance(matrix_size, int):
                rows = columns = matrix_size
            else:
                rows, columns = matrix_size
            if density == 1:
                a_input = random_lowrank_matrix(actual_rank, rows, columns, *batches, device=device, dtype=dtype)
                a = a_input
            else:
                assert batches == ()
                a_input = random_sparse_matrix(rows, columns, density, device=device, dtype=dtype)
                a = a_input.to_dense()

            q = min(*size)
            u, s, v = svd_lowrank(a_input, q=q, **options)

            # check if u, s, v is a SVD
            u, s, v = u[..., :q], s[..., :q], v[..., :q]
            A = u.matmul(s.diag_embed()).matmul(v.transpose(-2, -1))
            self.assertEqual(A, a)

            # check if svd_lowrank produces same singular values as torch.svd
            U, S, V = torch.svd(a)
            self.assertEqual(s.shape, S.shape)
            self.assertEqual(u.shape, U.shape)
            self.assertEqual(v.shape, V.shape)
            self.assertEqual(s, S)

            if density == 1:
                # actual_rank is known only for dense inputs
                #
                # check if pairs (u, U) and (v, V) span the same
                # subspaces, respectively
                u, s, v = u[..., :actual_rank], s[..., :actual_rank], v[..., :actual_rank]
                U, S, V = U[..., :actual_rank], S[..., :actual_rank], V[..., :actual_rank]
                self.assertEqual(u.transpose(-2, -1).matmul(U).det().abs(), torch.ones(batches, device=device, dtype=dtype))
                self.assertEqual(v.transpose(-2, -1).matmul(V).det().abs(), torch.ones(batches, device=device, dtype=dtype))

        all_batches = [(), (1,), (3,), (2, 3)]
        for actual_rank, size, all_batches in [
                (2, (17, 4), all_batches),
                (4, (17, 4), all_batches),
                (4, (17, 17), all_batches),
                (10, (100, 40), all_batches),
                (7, (1000, 1000), [()]),
        ]:
            # dense input
            for batches in all_batches:
                run_subtest(actual_rank, size, batches, device, torch.svd_lowrank)
                if size != size[::-1]:
                    run_subtest(actual_rank, size[::-1], batches, device, torch.svd_lowrank)

        # sparse input
        for size in [(17, 4), (4, 17), (17, 17), (100, 40), (40, 100), (1000, 1000)]:
            for density in [0.005, 0.1]:
                run_subtest(None, size, (), device, torch.svd_lowrank, density=density)

        # jitting support
        jitted = torch.jit.script(torch.svd_lowrank)
        actual_rank, size, batches = 2, (17, 4), ()
        run_subtest(actual_rank, size, batches, device, jitted)

    @skipCUDAIfNoMagmaAndNoCusolver
    @skipCPUIfNoLapack
    @dtypes(torch.cfloat)
    def test_svd_complex(self, device, dtype):
        # this test verifies that torch.svd really returns V and not V.conj()
        # see: https://github.com/pytorch/pytorch/issues/45821
        t = torch.randn((10, 10), dtype=dtype, device=device)
        U, S, V = torch.svd(t, some=False)
        # verify that t ≈ t2
        # t2 = U @ diag(S) @ Vᴴ
        # Vᴴ is the conjugate transpose of V
        t2 = U @ torch.diag(S).type(dtype) @ V.conj().T
        self.assertEqual(t, t2)

    def _test_svd_helper(self, shape, some, col_maj, device, dtype):
        cpu_tensor = torch.randn(shape, device='cpu').to(dtype)
        device_tensor = cpu_tensor.to(device=device)
        if col_maj:
            cpu_tensor = cpu_tensor.t()
            device_tensor = device_tensor.t()
        cpu_result = torch.svd(cpu_tensor, some=some)
        device_result = torch.svd(device_tensor, some=some)
        m = min(cpu_tensor.shape[-2:])
        # torch.svd returns torch.return_types.svd which is a tuple of (U, V, S).
        # - When some==False, U[..., m:] can be arbitrary.
        # - When some==True, U shape: [..., m], V shape: [m, m]
        # - Signs are not deterministic. If the sign of a column of U is changed
        #   then the corresponding column of the V has to be changed.
        # Thus here we only compare result[..., :m].abs() from CPU and device.
        for x, y in zip(cpu_result, device_result):
            self.assertEqual(x[..., :m].abs(), y[..., :m].abs(), atol=1e-5, rtol=0)

    @skipCUDAIfNoMagma
    @skipCPUIfNoLapack
    @dtypes(torch.float32, torch.float64, torch.complex64, torch.complex128)
    def test_svd_errors_and_warnings(self, device, dtype):
        for svd in [torch.svd, torch.linalg.svd]:
            # if non-empty out tensor with wrong shape is passed a warning is given
            a = torch.randn(3, 3, dtype=dtype, device=device)
            real_dtype = a.real.dtype if dtype.is_complex else dtype
            out_u = torch.empty(2, 2, dtype=dtype, device=device)
            out_s = torch.empty(4, 4, dtype=real_dtype, device=device)
            out_v = torch.empty(6, 6, dtype=dtype, device=device)
            with warnings.catch_warnings(record=True) as w:
                # Trigger warning
                svd(a, out=(out_u, out_s, out_v))
                # Check warning occurs
                self.assertEqual(len(w), 3)
                self.assertTrue("An output with one or more elements was resized" in str(w[-3].message))
                self.assertTrue("An output with one or more elements was resized" in str(w[-2].message))
                self.assertTrue("An output with one or more elements was resized" in str(w[-1].message))

            # dtypes should be safely castable
            out_u = torch.empty(0, dtype=torch.int, device=device)
            out_s = torch.empty(0, dtype=torch.int, device=device)
            out_v = torch.empty(0, dtype=torch.int, device=device)
            with self.assertRaisesRegex(RuntimeError, "but got U with dtype Int"):
                svd(a, out=(out_u, out_s, out_v))

            out_u = torch.empty(0, dtype=dtype, device=device)
            if svd == torch.linalg.svd:
                msg = "but got Vh with dtype Int"
            else:
                msg = "but got V with dtype Int"
            with self.assertRaisesRegex(RuntimeError, msg):
                svd(a, out=(out_u, out_s, out_v))

            out_v = torch.empty(0, dtype=dtype, device=device)
            with self.assertRaisesRegex(RuntimeError, "but got S with dtype Int"):
                svd(a, out=(out_u, out_s, out_v))

            # device should match
            if torch.cuda.is_available():
                wrong_device = 'cpu' if self.device_type != 'cpu' else 'cuda'
                out_u = torch.empty(0, device=wrong_device, dtype=dtype)
                out_s = torch.empty(0, device=wrong_device, dtype=real_dtype)
                out_v = torch.empty(0, device=wrong_device, dtype=dtype)
                with self.assertRaisesRegex(RuntimeError, "tensors to be on the same device"):
                    # error from out_u
                    svd(a, out=(out_u, out_s, out_v))

                out_u = torch.empty(0, device=device, dtype=dtype)
                with self.assertRaisesRegex(RuntimeError, "tensors to be on the same device"):
                    # error from out_s
                    svd(a, out=(out_u, out_s, out_v))

                out_s = torch.empty(0, device=device, dtype=real_dtype)
                with self.assertRaisesRegex(RuntimeError, "tensors to be on the same device"):
                    # error from out_v
                    svd(a, out=(out_u, out_s, out_v))

    @skipCUDAIfNoMagmaAndNoCusolver
    @skipCPUIfNoLapack
    @dtypes(*floating_and_complex_types())
    def test_svd_square(self, device, dtype):
        self._test_svd_helper((10, 10), True, False, device, dtype)

    @skipCUDAIfNoMagmaAndNoCusolver
    @skipCPUIfNoLapack
    @dtypes(*floating_types())
    def test_svd_square_col_maj(self, device, dtype):
        self._test_svd_helper((10, 10), True, True, device, dtype)

    @skipCUDAIfNoMagmaAndNoCusolver
    @skipCPUIfNoLapack
    @dtypes(*floating_types())
    def test_svd_tall_some(self, device, dtype):
        self._test_svd_helper((20, 5), True, False, device, dtype)

    @skipCUDAIfNoMagmaAndNoCusolver
    @skipCPUIfNoLapack
    @dtypes(*floating_types())
    def test_svd_tall_all(self, device, dtype):
        self._test_svd_helper((20, 5), False, False, device, dtype)

    @skipCUDAIfNoMagmaAndNoCusolver
    @skipCPUIfNoLapack
    @dtypes(*floating_types())
    def test_svd_tall_some_col_maj(self, device, dtype):
        self._test_svd_helper((5, 20), True, True, device, dtype)

    @skipCUDAIfNoMagmaAndNoCusolver
    @skipCPUIfNoLapack
    @dtypes(*floating_types())
    def test_svd_tall_all_col_maj(self, device, dtype):
        self._test_svd_helper((5, 20), False, True, device, dtype)

    # ~~~ tests for torch.linalg.svd ~~~
    @skipCUDAIfNoMagmaAndNoCusolver
    @skipCPUIfNoLapack
    @dtypes(torch.float, torch.double, torch.cfloat, torch.cdouble)
    def test_linalg_svd_compute_uv(self, device, dtype):
        """
        Test the default case. Here we have the very same behavior as
        NumPy with compute_uv=True.
        """
        t = torch.randn((10, 11), device=device, dtype=dtype)
        np_t = t.cpu().numpy()
        for full_matrices in (True, False):
            # check linalg.svd vs numpy
            expected = np.linalg.svd(np_t, full_matrices, compute_uv=True)
            actual = torch.linalg.svd(t, full_matrices)
            # sign/phase of the singular vectors is not unique and therefore absolute values are compared
            self.assertEqual(abs(actual[0]), abs(expected[0]))
            self.assertEqual(actual[1], expected[1])
            self.assertEqual(abs(actual[2]), abs(expected[2]))
            # check linalg.svd vs linalg.svd(out=...)
            out = (torch.empty_like(actual[0]),
                   torch.empty_like(actual[1]),
                   torch.empty_like(actual[2]))
            out2 = torch.linalg.svd(t, full_matrices, out=out)
            self.assertEqual(actual, out)
            self.assertEqual(actual, out2)

    @skipCUDAIfNoMagmaAndNoCusolver
    @skipCPUIfNoLapack
    @dtypes(torch.float32, torch.float64, torch.complex64, torch.complex128)
    def test_svdvals(self, device, dtype):

        def run_test(shape):
            # NumPy doesn't have separate svdvals function, it is included in
            # svd with compute_uv=False
            # so we test our implementation against numpy.linalg.svd(*, compute_uv=False)
            A = make_tensor(shape, dtype=dtype, device=device)
            expected = np.linalg.svd(A.cpu(), compute_uv=False)
            actual = torch.linalg.svdvals(A)
            self.assertEqual(actual, expected)

        batches = [(), (0, ), (2, ), (2, 1)]
        ns = [5, 2, 0]
        for batch, (m, n) in itertools.product(batches, product(ns, ns)):
            run_test((*batch, m, n))

    def cholesky_solve_test_helper(self, A_dims, b_dims, upper, device, dtype):
        from torch.testing._internal.common_utils import random_hermitian_pd_matrix

        b = torch.randn(*b_dims, dtype=dtype, device=device)
        A = random_hermitian_pd_matrix(*A_dims, dtype=dtype, device=device)
        L = torch.cholesky(A, upper=upper)
        return b, A, L

    @skipCUDAIfNoMagma
    @skipCPUIfNoLapack
    @dtypes(torch.float32, torch.float64, torch.complex64, torch.complex128)
    @precisionOverride({torch.float32: 1e-3, torch.complex64: 1e-3,
                        torch.float64: 1e-8, torch.complex128: 1e-8})
    def test_cholesky_solve(self, device, dtype):
        for (k, n), upper in itertools.product(zip([2, 3, 5], [3, 5, 7]), [True, False]):
            b, A, L = self.cholesky_solve_test_helper((n,), (n, k), upper, device, dtype)
            x = torch.cholesky_solve(b, L, upper=upper)
            self.assertEqual(b, np.matmul(A.cpu(), x.cpu()))

    @skipCUDAIfNoMagma
    @skipCPUIfNoLapack
    @dtypes(torch.float32, torch.float64, torch.complex64, torch.complex128)
    @precisionOverride({torch.float32: 1e-3, torch.complex64: 1e-3,
                        torch.float64: 1e-8, torch.complex128: 1e-8})
    def test_cholesky_solve_batched(self, device, dtype):
        def cholesky_solve_batch_helper(A_dims, b_dims, upper):
            b, A, L = self.cholesky_solve_test_helper(A_dims, b_dims, upper, device, dtype)
            x_exp_list = []
            for i in range(b_dims[0]):
                x_exp_list.append(torch.cholesky_solve(b[i], L[i], upper=upper))
            x_exp = torch.stack(x_exp_list)  # Stacked output
            x_act = torch.cholesky_solve(b, L, upper=upper)  # Actual output
            self.assertEqual(x_act, x_exp)  # Equality check
            Ax = np.matmul(A.cpu(), x_act.cpu())
            self.assertEqual(b, Ax)  # Correctness check

        for upper, batchsize in itertools.product([True, False], [1, 3, 4]):
            cholesky_solve_batch_helper((5, batchsize), (batchsize, 5, 10), upper)

    @skipCUDAIfNoMagma
    @skipCPUIfNoLapack
    @dtypes(torch.float32, torch.float64, torch.complex64, torch.complex128)
    def test_cholesky_solve_batched_non_contiguous(self, device, dtype):
        from numpy.linalg import solve
        from torch.testing._internal.common_utils import random_hermitian_pd_matrix

        for upper in [True, False]:
            A = random_hermitian_pd_matrix(2, 2, dtype=dtype, device='cpu')
            b = torch.randn(2, 2, 2, dtype=dtype, device='cpu')
            x_exp = solve(A.permute(0, 2, 1).numpy(), b.permute(2, 1, 0).numpy())
            A = A.to(device).permute(0, 2, 1)
            b = b.to(device).permute(2, 1, 0)
            assert not A.is_contiguous() and not b.is_contiguous(), "contiguous inputs"
            L = torch.cholesky(A, upper)
            x = torch.cholesky_solve(b, L, upper=upper)
            self.assertEqual(x, x_exp)

    @slowTest
    @skipCUDAIfNoMagma
    @skipCPUIfNoLapack
    @dtypes(torch.float32, torch.float64, torch.complex64, torch.complex128)
    @precisionOverride({torch.float32: 1e-3, torch.complex64: 1e-3,
                        torch.float64: 1e-8, torch.complex128: 1e-8})
    def test_cholesky_solve_batched_many_batches(self, device, dtype):
        for A_dims, b_dims in zip([(5, 256, 256), (5,)], [(5, 10), (512, 512, 5, 10)]):
            for upper in [True, False]:
                b, A, L = self.cholesky_solve_test_helper(A_dims, b_dims, upper, device, dtype)
                x = torch.cholesky_solve(b, L, upper)
                Ax = torch.matmul(A, x)
                self.assertEqual(Ax, b.expand_as(Ax))

    @skipCUDAIfNoMagma
    @skipCPUIfNoLapack
    @dtypes(torch.float32, torch.float64, torch.complex64, torch.complex128)
    @precisionOverride({torch.float32: 1e-3, torch.complex64: 1e-3,
                        torch.float64: 1e-8, torch.complex128: 1e-8})
    def test_cholesky_solve_batched_broadcasting(self, device, dtype):
        from numpy.linalg import solve
        from torch.testing._internal.common_utils import random_hermitian_pd_matrix

        def run_test(A_dims, b_dims, upper):
            A_matrix_size = A_dims[-1]
            A_batch_dims = A_dims[:-2]
            A = random_hermitian_pd_matrix(A_matrix_size, *A_batch_dims,
                                           dtype=dtype, device='cpu')
            b = torch.randn(*b_dims, dtype=dtype, device='cpu')
            x_exp = torch.tensor(solve(A.numpy(), b.numpy()), dtype=dtype, device=device)
            A, b = A.to(dtype=dtype, device=device), b.to(dtype=dtype, device=device)
            L = torch.cholesky(A, upper)
            x = torch.cholesky_solve(b, L, upper=upper)
            self.assertEqual(x, x_exp)
            # https://github.com/pytorch/pytorch/issues/42695
            x = torch.cholesky_solve(b, L, upper=upper, out=x)
            self.assertEqual(x, x_exp)

        # test against numpy.linalg.solve
        for upper in [True, False]:
            run_test((2, 1, 3, 4, 4), (2, 1, 3, 4, 6), upper)  # no broadcasting
            run_test((2, 1, 3, 4, 4), (4, 6), upper)  # broadcasting b
            run_test((4, 4), (2, 1, 3, 4, 2), upper)  # broadcasting A
            run_test((1, 3, 1, 4, 4), (2, 1, 3, 4, 5), upper)  # broadcasting A & b

    @skipCUDAIfNoMagma
    @skipCPUIfNoLapack
    @dtypes(torch.float64, torch.complex128)
    def test_cholesky_solve_autograd(self, device, dtype):
        def run_test(A_dims, B_dims, upper):
            root = torch.randn(*A_dims, device=device, dtype=dtype).requires_grad_()
            b = torch.randn(*B_dims, device=device, dtype=dtype).requires_grad_()

            def func(root, b, upper):
                if upper:
                    A = root.triu()
                else:
                    A = root.tril()
                return torch.cholesky_solve(b, A, upper)

            gradcheck(func, [root, b, upper])
            # TODO(#50743): the following fails with batched grad testing
            # TODO(#56235): disabling temporarily
            # gradgradcheck(func, [root, b, upper], atol=1e-3, check_batched_grad=False)

        for (a_size, b_size), upper in itertools.product([((3, 3), (3, 4)), ((3, 3), (3, 2)),
                                                          ((2, 3, 3), (2, 3, 4)), ((2, 3, 3), (2, 3, 2))],
                                                         [True, False]):
            run_test(a_size, b_size, upper)

    @skipCUDAIfNoMagma
    @skipCPUIfNoLapack
    @dtypes(torch.float32, torch.float64, torch.complex64, torch.complex128)
    def test_cholesky_solve_out_errors_and_warnings(self, device, dtype):
        # dtypes should be safely castable
        a = torch.eye(2, dtype=dtype, device=device)
        b = torch.randn(2, 1, dtype=dtype, device=device)
        out = torch.empty(0, dtype=torch.int, device=device)
        with self.assertRaisesRegex(RuntimeError, "but got result with dtype Int"):
            torch.cholesky_solve(b, a, out=out)

        # device should match
        if torch.cuda.is_available():
            wrong_device = 'cpu' if self.device_type != 'cpu' else 'cuda'
            out = torch.empty(0, dtype=dtype, device=wrong_device)
            with self.assertRaisesRegex(RuntimeError, "tensors to be on the same device"):
                torch.cholesky_solve(b, a, out=out)

        # if out tensor with wrong shape is passed a warning is given
        with warnings.catch_warnings(record=True) as w:
            out = torch.empty(1, dtype=dtype, device=device)
            # Trigger warning
            torch.cholesky_solve(b, a, out=out)
            # Check warning occurs
            self.assertEqual(len(w), 1)
            self.assertTrue("An output with one or more elements was resized" in str(w[-1].message))

    @skipCUDAIfNoMagmaAndNoCusolver
    @skipCPUIfNoLapack
    @dtypes(torch.float32, torch.float64, torch.complex64, torch.complex128)
    @precisionOverride({torch.float32: 2e-3, torch.complex64: 2e-3,
                        torch.float64: 1e-8, torch.complex128: 1e-8})
    @skipCUDAIfRocm
    def test_inverse(self, device, dtype):
        from torch.testing._internal.common_utils import random_fullrank_matrix_distinct_singular_value

        def run_test(torch_inverse, matrix, batches, n):
            matrix_inverse = torch_inverse(matrix)

            # Compare against NumPy output
            # NumPy uses 'gesv' LAPACK routine solving the equation A A_inv = I
            # But in PyTorch 'gertf' + 'getri' is used causing element-wise differences
            expected = np.linalg.inv(matrix.cpu().numpy())
            self.assertEqual(matrix_inverse, expected, atol=self.precision, rtol=self.precision)

            # Additional correctness tests, check matrix*matrix_inverse == identity
            identity = torch.eye(n, dtype=dtype, device=device)
            self.assertEqual(identity.expand_as(matrix), np.matmul(matrix.cpu(), matrix_inverse.cpu()))
            self.assertEqual(identity.expand_as(matrix), np.matmul(matrix_inverse.cpu(), matrix.cpu()))

            # check the out= variant
            # prepare the expected out tensor
            matrix_inverse_out = torch.empty(*batches, n, n, dtype=dtype, device=device)
            matrix_inverse_out_t = matrix_inverse_out.transpose(-2, -1).clone(memory_format=torch.contiguous_format)
            matrix_inverse_out = matrix_inverse_out_t.transpose(-2, -1)
            ans = torch_inverse(matrix, out=matrix_inverse_out)
            self.assertEqual(matrix_inverse_out, ans, atol=0, rtol=0)
            self.assertEqual(matrix_inverse_out, matrix_inverse, atol=0, rtol=0)

            # batched matrices: 3+ dimensional tensors, check matrix_inverse same as single-inverse for each matrix
            if matrix.ndim > 2 and batches[0] != 0:
                expected_inv_list = []
                p = int(np.prod(batches))  # use `p` instead of -1, so that the test works for empty input as well
                for mat in matrix.contiguous().view(p, n, n):
                    expected_inv_list.append(torch_inverse(mat))
                expected_inv = torch.stack(expected_inv_list).view(*batches, n, n)
                if self.device_type == 'cuda' and dtype in [torch.float32, torch.complex64]:
                    # single-inverse is done using cuSOLVER, while batched inverse is done using MAGMA
                    # individual values can be significantly different for fp32, hence rather high rtol is used
                    # the important thing is that torch_inverse passes above checks with identity
                    self.assertEqual(matrix_inverse, expected_inv, atol=1e-1, rtol=1e-2)
                else:
                    self.assertEqual(matrix_inverse, expected_inv)

        # helper function for testing torch.linalg.inv_ex
        def test_inv_ex(input, out=None):
            if out is not None:
                info = torch.empty(0, dtype=torch.int32, device=device)
                return torch.linalg.inv_ex(input, out=(out, info)).inverse
            return torch.linalg.inv_ex(input).inverse

        for torch_inverse in [torch.inverse, torch.linalg.inv, test_inv_ex]:
            for batches, n in itertools.product(
                [[], [0], [2], [2, 1]],
                [0, 5]
            ):
                matrices = random_fullrank_matrix_distinct_singular_value(n, *batches, dtype=dtype).to(device)
                run_test(torch_inverse, matrices, batches, n)

                # test non-contiguous input
                run_test(torch_inverse, matrices.transpose(-2, -1), batches, n)
                if n > 0:
                    run_test(
                        torch_inverse,
                        random_fullrank_matrix_distinct_singular_value(n * 2, *batches, dtype=dtype).to(device)
                        .view(-1, n * 2, n * 2)[:, ::2, ::2].view(*batches, n, n),
                        batches, n
                    )

    @skipCUDAIfNoMagmaAndNoCusolver
    @skipCPUIfNoLapack
    @dtypes(torch.float32, torch.float64, torch.complex64, torch.complex128)
    def test_inv_ex_info_device(self, device, dtype):
        A = torch.eye(3, 3, dtype=dtype, device=device)
        info = torch.linalg.inv_ex(A).info
        self.assertTrue(info.device == A.device)

    @skipCUDAIfNoMagmaAndNoCusolver
    @skipCPUIfNoLapack
    @dtypes(torch.float32, torch.float64, torch.complex64, torch.complex128)
    @skipCUDAIfRocm
    def test_inv_ex_singular(self, device, dtype):
        # if the input matrix is not invertible, info with positive integer is returned
        A = torch.eye(3, 3, dtype=dtype, device=device)
        A[-1, -1] = 0  # Now A is singular
        info = torch.linalg.inv_ex(A).info
        self.assertEqual(info, 3)
        with self.assertRaisesRegex(RuntimeError, r'U\(3,3\) is zero, singular U\.'):
            torch.linalg.inv_ex(A, check_errors=True)

        # if at least one matrix in the batch is not positive definite,
        # batched info with positive integer for the corresponding matrix is returned
        A = torch.eye(3, 3, dtype=dtype, device=device)
        A = A.reshape((1, 3, 3))
        A = A.repeat(5, 1, 1)
        A[3, -2, -2] = 0  # Now A[3] is singular
        info = torch.linalg.inv_ex(A).info

        expected_info = torch.zeros(A.shape[:-2], dtype=torch.int32, device=device)
        expected_info[3] = 2
        self.assertEqual(info, expected_info)
        with self.assertRaisesRegex(RuntimeError, r'For batch 3: U\(2,2\) is zero, singular U\.'):
            torch.linalg.inv_ex(A, check_errors=True)

    @slowTest
    @skipCUDAIfNoMagmaAndNoCusolver
    @skipCPUIfNoLapack
    @dtypes(torch.float32, torch.float64, torch.complex64, torch.complex128)
    @precisionOverride({torch.float32: 2e-3, torch.complex64: 2e-3,
                        torch.float64: 1e-5, torch.complex128: 1e-5})
    def test_inverse_many_batches(self, device, dtype):
        from torch.testing._internal.common_utils import random_fullrank_matrix_distinct_singular_value

        def test_inverse_many_batches_helper(torch_inverse, b, n):
            matrices = random_fullrank_matrix_distinct_singular_value(b, n, n, dtype=dtype).to(device)
            matrices_inverse = torch_inverse(matrices)

            # Compare against NumPy output
            expected = np.linalg.inv(matrices.cpu().numpy())
            self.assertEqual(matrices_inverse, expected, atol=self.precision, rtol=1e-3)

        for torch_inverse in [torch.inverse, torch.linalg.inv]:
            test_inverse_many_batches_helper(torch_inverse, 5, 256)
            test_inverse_many_batches_helper(torch_inverse, 3, 512)
            test_inverse_many_batches_helper(torch_inverse, 64, 64)

    @skipIfRocm  # https://github.com/pytorch/pytorch/issues/55552
    @skipCUDAIfNoMagmaAndNoCusolver
    @skipCPUIfNoLapack
    @onlyOnCPUAndCUDA   # TODO: XLA doesn't raise exception
    @dtypes(torch.float32, torch.float64, torch.complex64, torch.complex128)
    def test_inverse_errors(self, device, dtype):
        # inverse expects batches of square matrices as input
        with self.assertRaisesRegex(RuntimeError, "must be batches of square matrices"):
            torch.inverse(torch.randn(2, 3, 4, 3))

        # if input is not invertible, RuntimeError is raised mentioning the first non-invertible batch
        def run_test_singular_input(batch_dim, n):
            x = torch.eye(3, 3, dtype=dtype, device=device).reshape((1, 3, 3)).repeat(batch_dim, 1, 1)
            x[n, -1, -1] = 0
            with self.assertRaisesRegex(RuntimeError, rf'For batch {n}: U\(3,3\) is zero'):
                torch.inverse(x)

        for params in [(1, 0), (2, 0), (2, 1), (4, 0), (4, 2), (10, 2)]:
            run_test_singular_input(*params)

    @skipCUDAIfNoMagmaAndNoCusolver
    @skipCPUIfNoLapack
    @onlyOnCPUAndCUDA   # TODO: XLA doesn't raise exception
    @skipCUDAIfRocm
    @skipCUDAVersionIn([(11, 3)])  # https://github.com/pytorch/pytorch/issues/57482
    @dtypes(torch.float32, torch.float64, torch.complex64, torch.complex128)
    def test_inverse_errors_large(self, device, dtype):
        # Test batched inverse of singular matrices reports errors without crashing (gh-51930)
        x = torch.empty((8, 10, 616, 616), dtype=dtype, device=device)
        x[:] = torch.eye(616, dtype=dtype, device=device)
        x[..., 10, 10] = 0
        with self.assertRaisesRegex(RuntimeError, r'For batch 0: U\(11,11\) is zero'):
            torch.inverse(x)

    @precisionOverride({torch.float32: 1e-3, torch.complex64: 1e-3, torch.float64: 1e-7, torch.complex128: 1e-7})
    @skipCUDAIfNoMagma
    @skipCPUIfNoLapack
    @dtypes(torch.float32, torch.float64, torch.complex64, torch.complex128)
    def test_pinv(self, device, dtype):
        from torch.testing._internal.common_utils import random_hermitian_pd_matrix

        def run_test_main(A, hermitian):
            # Testing against definition for pseudo-inverses
            A_pinv = torch.linalg.pinv(A, hermitian=hermitian)
            np_A = A.cpu().numpy()
            np_A_pinv = A_pinv.cpu().numpy()
            if A.numel() > 0:
                self.assertEqual(A, np_A @ np_A_pinv @ np_A, atol=self.precision, rtol=self.precision)
                self.assertEqual(A_pinv, np_A_pinv @ np_A @ np_A_pinv, atol=self.precision, rtol=self.precision)
                self.assertEqual(np_A @ np_A_pinv, (np_A @ np_A_pinv).conj().swapaxes(-2, -1))
                self.assertEqual(np_A_pinv @ np_A, (np_A_pinv @ np_A).conj().swapaxes(-2, -1))
            else:
                self.assertEqual(A.shape, A_pinv.shape[:-2] + (A_pinv.shape[-1], A_pinv.shape[-2]))

            # Check out= variant
            out = torch.empty_like(A_pinv)
            ans = torch.linalg.pinv(A, hermitian=hermitian, out=out)
            self.assertEqual(ans, out)
            self.assertEqual(ans, A_pinv)

        def run_test_numpy(A, hermitian):
            # Check against NumPy output
            # Test float rcond, and specific value for each matrix
            rconds = [float(torch.rand(1)), ]
            # Test different types of rcond tensor
            for rcond_type in all_types():
                rconds.append(torch.rand(A.shape[:-2], dtype=torch.double, device=device).to(rcond_type))
            # Test broadcasting of rcond
            if A.ndim > 2:
                rconds.append(torch.rand(A.shape[-3], device=device))
            for rcond in rconds:
                actual = torch.linalg.pinv(A, rcond=rcond, hermitian=hermitian)
                numpy_rcond = rcond if isinstance(rcond, float) else rcond.cpu().numpy()
                expected = np.linalg.pinv(A.cpu().numpy(), rcond=numpy_rcond, hermitian=hermitian)
                self.assertEqual(actual, expected, atol=self.precision, rtol=1e-5)

        for sizes in [(5, 5), (3, 5, 5), (3, 2, 5, 5),  # square matrices
                      (3, 2), (5, 3, 2), (2, 5, 3, 2),  # fat matrices
                      (2, 3), (5, 2, 3), (2, 5, 2, 3),  # thin matrices
                      (0, 0), (0, 2), (2, 0), (3, 0, 0), (0, 3, 0), (0, 0, 3)]:  # zero numel matrices
            A = torch.randn(*sizes, dtype=dtype, device=device)
            hermitian = False
            run_test_main(A, hermitian)
            run_test_numpy(A, hermitian)

        # Check hermitian = True
        for sizes in [(5, 5), (3, 5, 5), (3, 2, 5, 5),  # square matrices
                      (0, 0), (3, 0, 0), ]:  # zero numel square matrices
            A = random_hermitian_pd_matrix(sizes[-1], *sizes[:-2], dtype=dtype, device=device)
            hermitian = True
            run_test_main(A, hermitian)
            run_test_numpy(A, hermitian)

    @skipCUDAIfNoMagma
    @skipCPUIfNoLapack
    @dtypes(torch.float32, torch.float64, torch.complex64, torch.complex128)
    def test_pinv_errors_and_warnings(self, device, dtype):
        # pinv requires at least 2D tensor
        a = torch.randn(1, device=device, dtype=dtype)
        with self.assertRaisesRegex(RuntimeError, "expected a tensor with 2 or more dimensions"):
            torch.linalg.pinv(a)

        # if non-empty out tensor with wrong shape is passed a warning is given
        a = torch.randn(3, 3, dtype=dtype, device=device)
        out = torch.empty(7, 7, dtype=dtype, device=device)
        with warnings.catch_warnings(record=True) as w:
            # Trigger warning
            torch.linalg.pinv(a, out=out)
            # Check warning occurs
            self.assertEqual(len(w), 1)
            self.assertTrue("An output with one or more elements was resized" in str(w[-1].message))

        # dtypes of out and input should be safely castable
        out = torch.empty_like(a).to(torch.int)
        with self.assertRaisesRegex(RuntimeError, "but got result with dtype Int"):
            torch.linalg.pinv(a, out=out)

        if torch.cuda.is_available():
            # device of out and input should match
            wrong_device = 'cpu' if self.device_type != 'cpu' else 'cuda'
            out = torch.empty_like(a).to(wrong_device)
            with self.assertRaisesRegex(RuntimeError, "Expected result and input tensors to be on the same device"):
                torch.linalg.pinv(a, out=out)

            # device of rcond and input should match
            wrong_device = 'cpu' if self.device_type != 'cpu' else 'cuda'
            rcond = torch.full((), 1e-2, device=wrong_device)
            with self.assertRaisesRegex(RuntimeError, "Expected rcond and input to be on the same device"):
                torch.linalg.pinv(a, rcond=rcond)

        # rcond can't be complex
        rcond = torch.full((), 1j, device=device)
        with self.assertRaisesRegex(RuntimeError, "rcond tensor of complex type is not supported"):
            torch.linalg.pinv(a, rcond=rcond)

    @skipIfRocm  # https://github.com/pytorch/pytorch/issues/55552
    @skipCUDAIfNoMagmaAndNoCusolver
    @skipCPUIfNoLapack
    @dtypes(torch.float32, torch.float64, torch.complex64, torch.complex128)
    def test_inv_errors_and_warnings(self, device, dtype):
        # inv expects batches of square matrices as input
        a = torch.randn(2, 3, 4, 3, dtype=dtype, device=device)
        with self.assertRaisesRegex(RuntimeError, "must be batches of square matrices"):
            torch.linalg.inv(a)

        # inv requires the input to be at least 2 dimensional tensor
        a = torch.randn(2, device=device, dtype=dtype)
        with self.assertRaisesRegex(RuntimeError, "must have at least 2 dimensions"):
            torch.linalg.inv(a)

        # if input is not invertible, RuntimeError is raised mentioning the first non-invertible batch
        def run_test_singular_input(batch_dim, n):
            a = torch.eye(3, 3, dtype=dtype, device=device).reshape((1, 3, 3)).repeat(batch_dim, 1, 1)
            a[n, -1, -1] = 0
            with self.assertRaisesRegex(RuntimeError, rf"For batch {n}: U\(3,3\) is zero"):
                torch.linalg.inv(a)

        for params in [(1, 0), (2, 0), (2, 1), (4, 0), (4, 2), (10, 2)]:
            run_test_singular_input(*params)

        # dtypes should match
        a = torch.eye(2, dtype=dtype, device=device)
        out = torch.empty(0, dtype=torch.int, device=device)
        with self.assertRaisesRegex(RuntimeError, "got result with dtype Int"):
            torch.linalg.inv(a, out=out)

        # device should match
        if torch.cuda.is_available():
            wrong_device = 'cpu' if self.device_type != 'cpu' else 'cuda'
            out = torch.empty(0, device=wrong_device, dtype=dtype)
            with self.assertRaisesRegex(RuntimeError, "tensors to be on the same device"):
                torch.linalg.inv(a, out=out)

        # if out tensor with wrong shape is passed a warning is given
        with warnings.catch_warnings(record=True) as w:
            a = torch.eye(2, dtype=dtype, device=device)
            out = torch.empty(1, dtype=dtype, device=device)
            # Trigger warning
            torch.linalg.inv(a, out=out)
            # Check warning occurs
            self.assertEqual(len(w), 1)
            self.assertTrue("An output with one or more elements was resized" in str(w[-1].message))

        # if out tensor in batched column major format but with wrong a warning is given
        with warnings.catch_warnings(record=True) as w:
            a = torch.eye(2, dtype=dtype, device=device)
            out = torch.empty(3, 3, dtype=dtype, device=device)
            out = out.transpose(-2, -1).clone(memory_format=torch.contiguous_format)
            out = out.transpose(-2, -1)
            self.assertTrue(out.transpose(-2, -1).is_contiguous())
            # Trigger warning
            torch.linalg.inv(a, out=out)
            # Check warning occurs
            self.assertEqual(len(w), 1)
            self.assertTrue("An output with one or more elements was resized" in str(w[-1].message))

    def solve_test_helper(self, A_dims, b_dims, device, dtype):
        from torch.testing._internal.common_utils import random_fullrank_matrix_distinct_singular_value

        b = torch.randn(*b_dims, dtype=dtype, device=device)
        A = random_fullrank_matrix_distinct_singular_value(*A_dims, dtype=dtype).to(device)
        return b, A

    @skipCUDAIfNoMagma
    @skipCPUIfNoLapack
    @dtypes(torch.float32, torch.float64, torch.complex64, torch.complex128)
    @precisionOverride({torch.float32: 1e-3, torch.complex64: 1e-3})
    @skipCUDAIfRocm
    def test_solve(self, device, dtype):
        def run_test(n, batch, rhs):
            A_dims = (n, *batch)
            b_dims = (*batch, n, *rhs)
            b, A = self.solve_test_helper(A_dims, b_dims, device, dtype)

            # Correctness test
            x = torch.linalg.solve(A, b)
            if rhs == ():
                Ax = np.matmul(A.cpu(), x.unsqueeze(-1).cpu())
                Ax.squeeze_(-1)
            else:
                Ax = np.matmul(A.cpu(), x.cpu())
            self.assertEqual(b.expand_as(Ax), Ax)

            # Check against NumPy
            expected = np.linalg.solve(A.cpu().numpy(), b.expand_as(x).cpu().numpy())
            self.assertEqual(x, expected)

            # Check out= variant
            out = torch.empty_like(x)
            ans = torch.linalg.solve(A, b, out=out)
            self.assertEqual(ans, out)
            self.assertEqual(x, out)

            # Check out= variant with complex128 out tensor
            out = torch.empty_like(x).to(torch.complex128)
            ans = torch.linalg.solve(A, b, out=out)
            self.assertEqual(ans, out)
            self.assertEqual(x.to(torch.complex128), out)

            # Check empty out
            out = torch.empty(0, dtype=dtype, device=device)
            ans = torch.linalg.solve(A, b, out=out)
            self.assertEqual(ans, out)
            self.assertEqual(x, out)

        batches = [(), (0, ), (3, ), (2, 3)]
        ns = [0, 5, 32]
        nrhs = [(), (1, ), (5, )]
        for n, batch, rhs in itertools.product(ns, batches, nrhs):
            run_test(n, batch, rhs)

    @skipCUDAIfNoMagma
    @skipCPUIfNoLapack
    @dtypes(torch.float32, torch.float64, torch.complex64, torch.complex128)
    @precisionOverride({torch.float32: 1e-3, torch.complex64: 1e-3})
    @skipCUDAIfRocm
    def test_solve_batched_non_contiguous(self, device, dtype):
        from torch.testing._internal.common_utils import random_fullrank_matrix_distinct_singular_value
        A = random_fullrank_matrix_distinct_singular_value(2, 2, dtype=dtype).to(device).permute(1, 0, 2)
        b = torch.randn(2, 2, 2, dtype=dtype, device=device).permute(2, 1, 0)
        self.assertFalse(A.is_contiguous())
        self.assertFalse(b.is_contiguous())
        actual = torch.linalg.solve(A, b)
        expected = np.linalg.solve(A.cpu().numpy(), b.cpu().numpy())
        self.assertEqual(actual, expected)

    @skipIfRocm  # https://github.com/pytorch/pytorch/issues/55552
    @skipCUDAIfNoMagma
    @skipCPUIfNoLapack
    @dtypes(torch.float32, torch.float64, torch.complex64, torch.complex128)
    def test_solve_errors_and_warnings(self, device, dtype):
        # solve expects batches of square matrices as input
        with self.assertRaisesRegex(RuntimeError, "must be batches of square matrices"):
            a = torch.randn(2, 3, 4, 3, dtype=dtype, device=device)
            b = torch.randn(2, 3, 4, 1, dtype=dtype, device=device)
            torch.linalg.solve(a, b)

        # solve expects compatible shapes for A x = b
        with self.assertRaisesRegex(RuntimeError, "Incompatible matrix sizes"):
            a = torch.randn(2, 3, 3, 3, dtype=dtype, device=device)
            b = torch.randn(2, 3, 2, 1, dtype=dtype, device=device)
            torch.linalg.solve(a, b)

        # if input is not solvable, RuntimeError is raised mentioning the first non-solvable batch
        def run_test_singular_input(batch_dim, n):
            a = torch.eye(3, 3, dtype=dtype, device=device).reshape((1, 3, 3)).repeat(batch_dim, 1, 1)
            a[n, -1, -1] = 0
            b = torch.randn(batch_dim, 3, 1, dtype=dtype, device=device)
            with self.assertRaisesRegex(RuntimeError, rf'For batch {n}: U\(3,3\) is zero'):
                torch.linalg.solve(a, b)

        for params in [(1, 0), (2, 0), (2, 1), (4, 0), (4, 2), (10, 2)]:
            run_test_singular_input(*params)

        # if out tensor with wrong shape is passed a warning is given
        # matrix 'b' case
        with warnings.catch_warnings(record=True) as w:
            A = torch.eye(2, dtype=dtype, device=device).reshape((1, 2, 2)).repeat(2, 1, 1)
            b = torch.randn(2, 2, 2, dtype=dtype, device=device)
            out = torch.zeros(1, dtype=dtype, device=device)
            # Trigger warning
            torch.linalg.solve(A, b, out=out)
            # Check warning occurs
            self.assertEqual(len(w), 1)
            self.assertTrue("An output with one or more elements was resized" in str(w[-1].message))

        # if out tensor with wrong shape is passed a warning is given
        # vector 'b' case
        with warnings.catch_warnings(record=True) as w:
            A = torch.eye(2, dtype=dtype, device=device)
            b = torch.randn(2, dtype=dtype, device=device)
            out = torch.zeros(1, dtype=dtype, device=device)
            # Trigger warning
            torch.linalg.solve(A, b, out=out)
            # Check warning occurs
            self.assertEqual(len(w), 1)
            self.assertTrue("An output with one or more elements was resized" in str(w[-1].message))

        # dtypes should be safely castable
        a = torch.eye(2, dtype=dtype, device=device)
        b = torch.randn(2, 1, dtype=dtype, device=device)
        out = torch.empty(0, dtype=torch.int, device=device)
        with self.assertRaisesRegex(RuntimeError, "but got result with dtype Int"):
            torch.linalg.solve(a, b, out=out)

        # device should match
        if torch.cuda.is_available():
            wrong_device = 'cpu' if self.device_type != 'cpu' else 'cuda'
            out = torch.empty(0, dtype=dtype, device=wrong_device)
            clone_a = torch.empty_like(a)
            with self.assertRaisesRegex(RuntimeError, "tensors to be on the same device"):
                torch.linalg.solve(a, b, out=out)

    @skipCUDAIfNoMagma
    @skipCPUIfNoLapack
    @dtypes(torch.float32, torch.float64, torch.complex64, torch.complex128)
    def test_old_solve(self, device, dtype):
        for (k, n) in zip([2, 3, 5], [3, 5, 7]):
            b, A = self.solve_test_helper((n,), (n, k), device, dtype)
            x = torch.solve(b, A)[0]
            self.assertEqual(b, np.matmul(A.cpu(), x.cpu()))

    @skipCUDAIfNoMagma
    @skipCPUIfNoLapack
    @dtypes(torch.float32, torch.float64, torch.complex64, torch.complex128)
    @skipCUDAIfRocm
    def test_old_solve_batched(self, device, dtype):
        def solve_batch_helper(A_dims, b_dims):
            b, A = self.solve_test_helper(A_dims, b_dims, device, dtype)
            x_exp_list = []
            for i in range(b_dims[0]):
                x_exp_list.append(torch.solve(b[i], A[i])[0])
            x_exp = torch.stack(x_exp_list)  # Stacked output
            x_act = torch.solve(b, A)[0]  # Actual output
            self.assertEqual(x_exp, x_act)  # Equality check
            Ax = np.matmul(A.cpu(), x_act.cpu())
            self.assertEqual(b, Ax)

        for batchsize in [1, 3, 4]:
            solve_batch_helper((5, batchsize), (batchsize, 5, 10))

    @skipCUDAIfNoMagma
    @skipCPUIfNoLapack
    @dtypes(torch.float32, torch.float64, torch.complex64, torch.complex128)
    @skipCUDAIfRocm
    def test_old_solve_batched_non_contiguous(self, device, dtype):
        from numpy.linalg import solve
        from torch.testing._internal.common_utils import random_fullrank_matrix_distinct_singular_value
        A = random_fullrank_matrix_distinct_singular_value(2, 2, dtype=dtype).to(device).permute(1, 0, 2)
        b = torch.randn(2, 2, 2, dtype=dtype, device=device).permute(2, 1, 0)
        x, _ = torch.solve(b, A)
        x_exp = solve(A.cpu().numpy(), b.cpu().numpy())
        self.assertEqual(x, x_exp)

    @slowTest
    @skipCUDAIfNoMagma
    @skipCPUIfNoLapack
    @dtypes(torch.float32, torch.float64, torch.complex64, torch.complex128)
    def test_old_solve_batched_many_batches(self, device, dtype):
        for A_dims, b_dims in zip([(5, 256, 256), (3, )], [(5, 1), (512, 512, 3, 1)]):
            b, A = self.solve_test_helper(A_dims, b_dims, device, dtype)
            x, _ = torch.solve(b, A)
            Ax = torch.matmul(A, x)
            self.assertEqual(Ax, b.expand_as(x))

    @skipCUDAIfNoMagma
    @skipCPUIfNoLapack
    @dtypes(torch.float32, torch.float64, torch.complex64, torch.complex128)
    @skipCUDAIfRocm
    def test_old_solve_batched_broadcasting(self, device, dtype):
        from numpy.linalg import solve

        def run_test(A_dims, b_dims):
            A_matrix_size = A_dims[-1]
            A_batch_dims = A_dims[:-2]
            b, A = self.solve_test_helper((A_matrix_size,) + A_batch_dims, b_dims, device, dtype)
            x, _ = torch.solve(b, A)
            x_exp = solve(A.cpu().numpy(), b.cpu().numpy())
            self.assertEqual(x, x_exp)

        # test against numpy.linalg.solve
        run_test((2, 1, 3, 4, 4), (2, 1, 3, 4, 6))  # no broadcasting
        run_test((2, 1, 3, 4, 4), (4, 6))  # broadcasting b
        run_test((4, 4), (2, 1, 3, 4, 2))  # broadcasting A
        run_test((1, 3, 1, 4, 4), (2, 1, 3, 4, 5))  # broadcasting A & b

    @skipCUDAIfNoMagma
    @skipCPUIfNoLapack
    @dtypes(torch.float32, torch.float64, torch.complex64, torch.complex128)
    def test_old_solve_errors_and_warnings(self, device, dtype):
        # dtypes should be safely castable
        a = torch.eye(2, dtype=dtype, device=device)
        b = torch.randn(2, 1, dtype=dtype, device=device)
        out = torch.empty(0, dtype=torch.int, device=device)
        lu = torch.empty(0, dtype=dtype, device=device)
        with self.assertRaisesRegex(RuntimeError, "but got solution with dtype Int"):
            torch.solve(b, a, out=(out, lu))

        out = torch.empty(0, dtype=dtype, device=device)
        lu = torch.empty(0, dtype=torch.int, device=device)
        with self.assertRaisesRegex(RuntimeError, "but got lu with dtype Int"):
            torch.solve(b, a, out=(out, lu))

        # device should match
        if torch.cuda.is_available():
            wrong_device = 'cpu' if self.device_type != 'cpu' else 'cuda'
            out = torch.empty(0, dtype=dtype, device=wrong_device)
            lu = torch.empty_like(a)
            with self.assertRaisesRegex(RuntimeError, "tensors to be on the same device"):
                torch.solve(b, a, out=(out, lu))
            out = torch.empty(0, dtype=dtype, device=device)
            lu = torch.empty_like(a).to(wrong_device)
            with self.assertRaisesRegex(RuntimeError, "tensors to be on the same device"):
                torch.solve(b, a, out=(out, lu))

    @skipCUDAIfNoMagma
    @skipCPUIfNoLapack
    @dtypes(torch.float, torch.double, torch.cfloat, torch.cdouble)
    @precisionOverride({torch.float: 1e-4, torch.cfloat: 1e-4})
    def test_tensorsolve(self, device, dtype):
        def run_test(a_shape, dims):
            a = torch.randn(a_shape, dtype=dtype, device=device)
            b = torch.randn(a_shape[:2], dtype=dtype, device=device)
            result = torch.linalg.tensorsolve(a, b, dims=dims)
            expected = np.linalg.tensorsolve(a.cpu().numpy(), b.cpu().numpy(), axes=dims)
            self.assertEqual(result, expected)

            # check the out= variant
            out = torch.empty_like(result)
            ans = torch.linalg.tensorsolve(a, b, dims=dims, out=out)
            self.assertEqual(ans, out)
            self.assertEqual(ans, result)

        a_shapes = [(2, 3, 6), (3, 4, 4, 3)]
        dims = [None, (0, 2)]
        for a_shape, d in itertools.product(a_shapes, dims):
            run_test(a_shape, d)

    @skipCUDAIfNoMagma
    @skipCPUIfNoLapack
    @dtypes(torch.float, torch.double, torch.cfloat, torch.cdouble)
    def test_tensorsolve_empty(self, device, dtype):
        # Check for empty inputs. NumPy does not work for these cases.
        a = torch.empty(0, 0, 1, 2, 3, 0, dtype=dtype, device=device)
        b = torch.empty(a.shape[:2], dtype=dtype, device=device)
        x = torch.linalg.tensorsolve(a, b)
        self.assertEqual(torch.tensordot(a, x, dims=len(x.shape)), b)

    @skipCUDAIfNoMagma
    @skipCPUIfNoLapack
    @dtypes(torch.float, torch.double, torch.cfloat, torch.cdouble)
    @precisionOverride({torch.float: 1e-4, torch.cfloat: 1e-4})
    def test_tensorsolve_non_contiguous(self, device, dtype):
        def run_test_permuted(a_shape, dims):
            # check for permuted / transposed inputs
            a = torch.randn(a_shape, dtype=dtype, device=device)
            a = a.movedim((0, 2), (-2, -1))
            self.assertFalse(a.is_contiguous())
            b = torch.randn(a.shape[:2], dtype=dtype, device=device)
            b = b.t()
            self.assertFalse(b.is_contiguous())
            result = torch.linalg.tensorsolve(a, b, dims=dims)
            expected = np.linalg.tensorsolve(a.cpu().numpy(), b.cpu().numpy(), axes=dims)
            self.assertEqual(result, expected)

        def run_test_skipped_elements(a_shape, dims):
            # check for inputs with skipped elements
            a = torch.randn(a_shape, dtype=dtype, device=device)
            a = a[::2]
            self.assertFalse(a.is_contiguous())
            b = torch.randn(a_shape[:2], dtype=dtype, device=device)
            b = b[::2]
            self.assertFalse(b.is_contiguous())
            result = torch.linalg.tensorsolve(a, b, dims=dims)
            expected = np.linalg.tensorsolve(a.cpu().numpy(), b.cpu().numpy(), axes=dims)
            self.assertEqual(result, expected)

            # check non-contiguous out
            out = torch.empty(2 * result.shape[0], *result.shape[1:], dtype=dtype, device=device)[::2]
            self.assertFalse(out.is_contiguous())
            ans = torch.linalg.tensorsolve(a, b, dims=dims, out=out)
            self.assertEqual(ans, out)
            self.assertEqual(ans, result)

        a_shapes = [(2, 3, 6), (3, 4, 4, 3)]
        dims = [None, (0, 2)]
        for a_shape, d in itertools.product(a_shapes, dims):
            run_test_permuted(a_shape, d)

        a_shapes = [(4, 3, 6), (6, 4, 4, 3)]
        dims = [None, (0, 2)]
        for a_shape, d in itertools.product(a_shapes, dims):
            run_test_skipped_elements(a_shape, d)

    @skipCUDAIfNoMagma
    @skipCPUIfNoLapack
    @dtypes(torch.float32)
    def test_tensorsolve_errors_and_warnings(self, device, dtype):
        # tensorsolve expects the input that can be reshaped to a square matrix
        a = torch.eye(2 * 3 * 4, dtype=dtype, device=device).reshape((2 * 3, 4, 2, 3, 4))
        b = torch.randn(8, 4, dtype=dtype, device=device)
        self.assertTrue(np.prod(a.shape[2:]) != np.prod(b.shape))
        with self.assertRaisesRegex(RuntimeError, r'Expected self to satisfy the requirement'):
            torch.linalg.tensorsolve(a, b)

        # if non-empty out tensor with wrong shape is passed a warning is given
        out = torch.empty_like(a)
        b = torch.randn(6, 4, dtype=dtype, device=device)
        with warnings.catch_warnings(record=True) as w:
            # Trigger warning
            torch.linalg.tensorsolve(a, b, out=out)
            # Check warning occurs
            self.assertEqual(len(w), 1)
            self.assertTrue("An output with one or more elements was resized" in str(w[-1].message))

        # dtypes should be safely castable
        out = torch.empty_like(a).to(torch.int)
        with self.assertRaisesRegex(RuntimeError, "but got result with dtype Int"):
            torch.linalg.tensorsolve(a, b, out=out)

        # device should match
        if torch.cuda.is_available():
            wrong_device = 'cpu' if self.device_type != 'cpu' else 'cuda'
            out = torch.empty(0, dtype=dtype, device=wrong_device)
            with self.assertRaisesRegex(RuntimeError, "tensors to be on the same device"):
                torch.linalg.tensorsolve(a, b, out=out)

    @skipCUDAIfNoMagma
    @skipCPUIfNoLapack
    @dtypes(torch.float32, torch.float64, torch.complex64, torch.complex128)
    @precisionOverride({torch.float: 1e-3, torch.cfloat: 1e-3})
    @skipCUDAIfRocm
    def test_tensorinv(self, device, dtype):

        def run_test(a_shape, ind):
            a = torch.randn(a_shape, dtype=dtype, device=device)
            a_numpy = a.cpu().numpy()
            result = torch.linalg.tensorinv(a, ind=ind)
            expected = np.linalg.tensorinv(a_numpy, ind=ind)
            self.assertEqual(result, expected)

            # check the out= variant
            out = torch.empty_like(result)
            ans = torch.linalg.tensorinv(a, ind=ind, out=out)
            self.assertEqual(ans, out)
            self.assertEqual(ans, result)

        # compare to NumPy output
        run_test((12, 3, 4), ind=1)
        run_test((3, 8, 24), ind=2)
        run_test((18, 3, 3, 2), ind=1)
        run_test((1, 4, 2, 2), ind=2)
        run_test((2, 3, 5, 30), ind=3)
        run_test((24, 2, 2, 3, 2), ind=1)
        run_test((3, 4, 2, 3, 2), ind=2)
        run_test((1, 2, 3, 2, 3), ind=3)
        run_test((3, 2, 1, 2, 12), ind=4)

    @skipCUDAIfNoMagma
    @skipCPUIfNoLapack
    @dtypes(torch.float32, torch.float64, torch.complex64, torch.complex128)
    @precisionOverride({torch.float: 1e-3, torch.cfloat: 1e-3})
    @skipCUDAIfRocm
    def test_tensorinv_non_contiguous(self, device, dtype):

        def run_test(a_shape, ind):
            # check for permuted (transposed) case
            a = torch.randn(a_shape, dtype=dtype, device=device)
            permutation = list(range(0, a.ndim))
            a = a.permute(permutation[ind:] + permutation[:ind])
            self.assertFalse(a.is_contiguous())
            a_numpy = a.cpu().numpy()
            result = torch.linalg.tensorinv(a, ind=a.ndim - ind)
            expected = np.linalg.tensorinv(a_numpy, ind=a.ndim - ind)
            self.assertEqual(result, expected)

        def run_test_skipped_elements(a_shape, ind):
            # check for input with skipped elements
            a = torch.randn(a_shape, dtype=dtype, device=device)
            a = a[::2]
            self.assertFalse(a.is_contiguous())
            a_numpy = a.cpu().numpy()
            result = torch.linalg.tensorinv(a, ind=ind)
            expected = np.linalg.tensorinv(a_numpy, ind=ind)
            self.assertEqual(result, expected)

            # check non-contiguous out
            out = torch.empty(2 * result.shape[0], *result.shape[1:], dtype=dtype, device=device)[::2]
            self.assertFalse(out.is_contiguous())
            ans = torch.linalg.tensorinv(a, ind=ind, out=out)
            self.assertEqual(ans, out)
            self.assertEqual(ans, result)

        run_test((12, 3, 4), ind=1)
        run_test((3, 8, 24), ind=2)
        run_test((18, 3, 3, 2), ind=1)
        run_test((1, 4, 2, 2), ind=2)
        run_test((2, 3, 5, 30), ind=3)
        run_test((24, 2, 2, 3, 2), ind=1)
        run_test((3, 4, 2, 3, 2), ind=2)
        run_test((1, 2, 3, 2, 3), ind=3)
        run_test((3, 2, 1, 2, 12), ind=4)

        run_test_skipped_elements((12, 3, 2), ind=1)
        run_test_skipped_elements((18, 3, 3, 1), ind=1)

    @skipMeta  # See https://github.com/pytorch/pytorch/issues/53739
    @skipCUDAIfNoMagma
    @skipCPUIfNoLapack
    @dtypes(torch.float32, torch.float64, torch.complex64, torch.complex128)
    def test_tensorinv_empty(self, device, dtype):
        for ind in range(1, 4):
            # Check for empty inputs. NumPy does not work for these cases.
            a = torch.empty(0, 0, 1, 2, 3, 0, dtype=dtype, device=device)
            a_inv = torch.linalg.tensorinv(a, ind=ind)
            self.assertEqual(a_inv.shape, a.shape[ind:] + a.shape[:ind])

    @skipMeta  # See https://github.com/pytorch/pytorch/issues/53739
    @skipCUDAIfNoMagma
    @skipCPUIfNoLapack
    @dtypes(torch.float32, torch.float64, torch.complex64, torch.complex128)
    def test_tensorinv_errors_and_warnings(self, device, dtype):

        def check_shape(a_shape, ind):
            # tensorinv requires the input to satisfy
            # prod(a.shape[ind:]) == prod(a.shape[:ind])
            a = torch.randn(a_shape, dtype=dtype, device=device)
            with self.assertRaisesRegex(RuntimeError, "Expected self to satisfy the requirement"):
                torch.linalg.tensorinv(a, ind=ind)

        def check_ind(a_shape, ind):
            a = torch.randn(a_shape, dtype=dtype, device=device)
            with self.assertRaisesRegex(RuntimeError, "Expected a strictly positive integer"):
                torch.linalg.tensorinv(a, ind=ind)

        def check_out(a_shape, ind):
            # if non-empty out tensor with wrong shape is passed a warning is given
            a = torch.randn(a_shape, dtype=dtype, device=device)
            out = torch.empty_like(a)
            with warnings.catch_warnings(record=True) as w:
                # Trigger warning
                torch.linalg.tensorinv(a, ind=ind, out=out)
                # Check warning occurs
                self.assertEqual(len(w), 1)
                self.assertTrue("An output with one or more elements was resized" in str(w[-1].message))

            # dtypes should be safely castable
            out = torch.empty(0, dtype=torch.int, device=device)
            with self.assertRaisesRegex(RuntimeError, "but got result with dtype Int"):
                torch.linalg.tensorinv(a, ind=ind, out=out)

            # device should match
            if torch.cuda.is_available():
                wrong_device = 'cpu' if self.device_type != 'cpu' else 'cuda'
                out = torch.empty(0, dtype=dtype, device=wrong_device)
                with self.assertRaisesRegex(RuntimeError, "tensors to be on the same device"):
                    torch.linalg.tensorinv(a, ind=ind, out=out)

        # test for invalid shape
        check_shape((2, 3, 4), ind=1)
        check_shape((1, 2, 3, 4), ind=3)

        # test for invalid ind
        check_ind((12, 3, 4), ind=-1)
        check_ind((18, 3, 3, 2), ind=0)

        # test for invalid out tensor
        check_out((12, 3, 4), ind=1)
        check_out((3, 8, 24), ind=2)

    @skipCUDAIfNoMagma
    @skipCPUIfNoLapack
    @dtypes(torch.float32, torch.float64, torch.complex64, torch.complex128)
    def test_tensorinv_singular_input(self, device, dtype):

        def check_singular_input(a_shape, ind):
            prod_ind_end = np.prod(a_shape[ind:])
            a = torch.eye(prod_ind_end, dtype=dtype, device=device)
            a[-1, -1] = 0   # Now `a` is singular
            a = a.reshape(a_shape)
            with self.assertRaisesRegex(RuntimeError, "Failed to invert the input tensor, because it is singular"):
                torch.linalg.tensorinv(a, ind=ind)

        # test for non-invertible input
        check_singular_input((12, 3, 4), ind=1)
        check_singular_input((3, 6, 18), ind=2)

    def _test_dot_vdot_vs_numpy(self, device, dtype, torch_fn, np_fn):
        def check(x, y):
            # Compare with numpy
            res = torch_fn(x, y)
            ref = torch.from_numpy(np.array(np_fn(x.cpu().numpy(), y.cpu().numpy())))
            self.assertEqual(res.cpu(), ref)

            # Test out variant
            out = torch.empty_like(res)
            torch_fn(x, y, out=out)
            self.assertEqual(out, res)

        # Empty
        x = torch.tensor([], dtype=dtype, device=device)
        y = torch.tensor([], dtype=dtype, device=device)
        check(x, y)

        # Contiguous
        x = torch.randn(10, dtype=dtype, device=device)
        y = torch.randn(10, dtype=dtype, device=device)
        check(x, y)

        # 0 strided
        y = torch.randn(1, dtype=dtype, device=device).expand(10)
        check(x, y)

        # 2 strided
        check(x[::2], y[::2])

    @dtypes(torch.float, torch.cfloat)
    @precisionOverride({torch.cfloat: 1e-4, torch.float32: 5e-5})
    def test_dot_vs_numpy(self, device, dtype):
        self._test_dot_vdot_vs_numpy(device, dtype, torch.dot, np.dot)

    @dtypes(torch.float, torch.cfloat)
    @precisionOverride({torch.cfloat: 1e-4, torch.float32: 5e-5})
    def test_vdot_vs_numpy(self, device, dtype):
        self._test_dot_vdot_vs_numpy(device, dtype, torch.vdot, np.vdot)

    def _test_dot_vdot_invalid_args(self, device, torch_fn, complex_dtypes=False):
        def check(x, y, regex):
            with self.assertRaisesRegex(RuntimeError, regex):
                torch_fn(x, y)

        if complex_dtypes:
            x = torch.randn(1, dtype=torch.cfloat, device=device)
            y = torch.randn(3, dtype=torch.cdouble, device=device)
        else:
            x = torch.randn(1, dtype=torch.float, device=device)
            y = torch.randn(3, dtype=torch.double, device=device)

        check(x, y, 'dot : expected both vectors to have same dtype')
        check(x.reshape(1, 1), y, '1D tensors expected')
        check(x.expand(9), y.to(x.dtype), 'inconsistent tensor size')

        if self.device_type != 'cpu':
            x_cpu = x.expand(3).cpu()
            check(x_cpu, y.to(x.dtype), 'Expected all tensors to be on the same device')

    @onlyOnCPUAndCUDA
    def test_vdot_invalid_args(self, device):
        self._test_dot_vdot_invalid_args(device, torch.vdot)
        self._test_dot_vdot_invalid_args(device, torch.vdot, complex_dtypes=True)

    @onlyOnCPUAndCUDA
    def test_dot_invalid_args(self, device):
        self._test_dot_vdot_invalid_args(device, torch.dot)
        self._test_dot_vdot_invalid_args(device, torch.dot, complex_dtypes=True)

    @skipCUDAIfNoMagma
    @skipCPUIfNoLapack
    @dtypes(torch.float32, torch.float64, torch.complex64, torch.complex128)
    def test_matrix_rank(self, device, dtype):
        matrix_rank = torch.linalg.matrix_rank

        def run_test(shape0, shape1, batch):
            a = torch.randn(*batch, shape0, shape1, dtype=dtype, device=device)
            rank_a = matrix_rank(a)

            self.assertEqual(rank_a, matrix_rank(a.conj().transpose(-2, -1)))
            aaH = torch.matmul(a, a.conj().transpose(-2, -1))
            rank_aaH = matrix_rank(aaH)
            rank_aaH_hermitian = matrix_rank(aaH, hermitian=True)
            self.assertEqual(rank_aaH, rank_aaH_hermitian)
            aHa = torch.matmul(a.conj().transpose(-2, -1), a)
            self.assertEqual(matrix_rank(aHa), matrix_rank(aHa, hermitian=True))

            # check against NumPy
            self.assertEqual(rank_a, np.linalg.matrix_rank(a.cpu().numpy()))
            self.assertEqual(matrix_rank(a, 0.01), np.linalg.matrix_rank(a.cpu().numpy(), 0.01))

            self.assertEqual(rank_aaH, np.linalg.matrix_rank(aaH.cpu().numpy()))
            self.assertEqual(matrix_rank(aaH, 0.01), np.linalg.matrix_rank(aaH.cpu().numpy(), 0.01))

            # hermitian flag for NumPy was added in 1.14.0
            if np.lib.NumpyVersion(np.__version__) >= '1.14.0':
                self.assertEqual(rank_aaH_hermitian,
                                 np.linalg.matrix_rank(aaH.cpu().numpy(), hermitian=True))
                self.assertEqual(matrix_rank(aaH, 0.01, True),
                                 np.linalg.matrix_rank(aaH.cpu().numpy(), 0.01, True))

            # check out= variant
            out = torch.empty(a.shape[:-2], dtype=torch.int64, device=device)
            ans = matrix_rank(a, out=out)
            self.assertEqual(ans, out)
            self.assertEqual(ans, rank_a)

        shapes = (3, 13)
        batches = ((), (0, ), (4, ), (3, 5, ))
        for (shape0, shape1), batch in zip(itertools.product(shapes, reversed(shapes)), batches):
            run_test(shape0, shape1, batch)

    @skipCUDAIfNoMagma
    @skipCPUIfNoLapack
    @dtypes(torch.float32, torch.float64, torch.complex64, torch.complex128)
    def test_matrix_rank_tol(self, device, dtype):

        def run_test_tol(shape0, shape1, batch):
            a = make_tensor((*batch, shape0, shape1), dtype=dtype, device=device)
            # Check against NumPy output
            # Test float tol, and specific value for each matrix
            tolerances = [float(torch.rand(1)), ]
            # Test different types of tol tensor
            for tol_type in all_types():
                tolerances.append(make_tensor(a.shape[:-2], dtype=tol_type, device=device, low=0))
            # Test broadcasting of tol
            if a.ndim > 2:
                tolerances.append(make_tensor(a.shape[-3], dtype=torch.float32, device=device, low=0))
            for tol in tolerances:
                actual = torch.linalg.matrix_rank(a, tol=tol)
                numpy_tol = tol if isinstance(tol, float) else tol.cpu().numpy()
                expected = np.linalg.matrix_rank(a.cpu().numpy(), tol=numpy_tol)
                self.assertEqual(actual, expected)

        shapes = (3, 13)
        batches = ((), (0, ), (4, ), (3, 5, ))
        for (shape0, shape1), batch in zip(itertools.product(shapes, reversed(shapes)), batches):
            run_test_tol(shape0, shape1, batch)

    @skipCUDAIfNoMagma
    @skipCPUIfNoLapack
    @dtypes(torch.float32, torch.float64, torch.complex64, torch.complex128)
    def test_matrix_rank_empty(self, device, dtype):
        matrix_rank = torch.linalg.matrix_rank

        # NumPy doesn't work for input with no elements
        def run_test(shape0, shape1, batch):
            a = torch.randn(*batch, shape0, shape1, dtype=dtype, device=device)
            rank_a = matrix_rank(a)
            expected = torch.zeros(batch, dtype=torch.int64, device=device)

            self.assertEqual(rank_a, matrix_rank(a.conj().transpose(-2, -1)))

            aaH = torch.matmul(a, a.conj().transpose(-2, -1))
            rank_aaH = matrix_rank(aaH)
            rank_aaH_hermitian = matrix_rank(aaH, hermitian=True)
            self.assertEqual(rank_aaH, rank_aaH_hermitian)

            aHa = torch.matmul(a.conj().transpose(-2, -1), a)
            self.assertEqual(matrix_rank(aHa), matrix_rank(aHa, hermitian=True))

            self.assertEqual(rank_a, expected)
            self.assertEqual(matrix_rank(a, 0.01), expected)

            self.assertEqual(rank_aaH, expected)
            self.assertEqual(matrix_rank(aaH, 0.01), expected)

            self.assertEqual(rank_aaH_hermitian, expected)
            self.assertEqual(matrix_rank(aaH, 0.01, True), expected)

        batches = ((), (4, ), (3, 5, ))
        for batch in batches:
            run_test(0, 0, batch)
            run_test(0, 3, batch)
            run_test(3, 0, batch)

    @skipCUDAIfNoMagma
    @skipCPUIfNoLapack
    @dtypes(torch.float32, torch.float64, torch.complex64, torch.complex128)
    def test_matrix_rank_out_errors_and_warnings(self, device, dtype):
        # dtypes should be safely castable
        a = torch.eye(2, dtype=dtype, device=device)
        out = torch.empty(0, dtype=torch.bool, device=device)
        with self.assertRaisesRegex(RuntimeError, "but got result with dtype Bool"):
            torch.linalg.matrix_rank(a, out=out)

        # device should match
        if torch.cuda.is_available():
            wrong_device = 'cpu' if self.device_type != 'cpu' else 'cuda'
            out = torch.empty(0, dtype=dtype, device=wrong_device)
            with self.assertRaisesRegex(RuntimeError, "tensors to be on the same device"):
                torch.linalg.matrix_rank(a, out=out)

        # if out tensor with wrong shape is passed a warning is given
        with warnings.catch_warnings(record=True) as w:
            out = torch.empty(3, dtype=dtype, device=device)
            # Trigger warning
            torch.linalg.matrix_rank(a, out=out)
            # Check warning occurs
            self.assertEqual(len(w), 1)
            self.assertTrue("An output with one or more elements was resized" in str(w[-1].message))

    @skipCUDAIfNoMagma
    @skipCPUIfNoLapack
    @dtypes(torch.float32, torch.float64, torch.complex64, torch.complex128)
    def test_matrix_rank_basic(self, device, dtype):
        matrix_rank = torch.linalg.matrix_rank

        a = torch.eye(10, dtype=dtype, device=device)
        self.assertEqual(matrix_rank(a).item(), 10)
        self.assertEqual(matrix_rank(a, hermitian=True).item(), 10)

        a[5, 5] = 0
        self.assertEqual(matrix_rank(a).item(), 9)
        self.assertEqual(matrix_rank(a, hermitian=True).item(), 9)

    @skipCUDAIfNoMagma
    @skipCPUIfNoLapack
    @dtypes(torch.float32, torch.float64, torch.complex64, torch.complex128)
    def test_old_matrix_rank(self, device, dtype):
        a = torch.eye(10, dtype=dtype, device=device)
        self.assertEqual(torch.matrix_rank(a).item(), 10)
        self.assertEqual(torch.matrix_rank(a, True).item(), 10)

        a[5, 5] = 0
        self.assertEqual(torch.matrix_rank(a).item(), 9)
        self.assertEqual(torch.matrix_rank(a, True).item(), 9)

        a = torch.randn(24, 42, dtype=dtype, device=device)
        self.assertEqual(torch.matrix_rank(a), torch.matrix_rank(a.t()))
        aaT = torch.mm(a, a.conj().t())
        self.assertEqual(torch.matrix_rank(aaT), torch.matrix_rank(aaT, True))
        aTa = torch.mm(a.conj().t(), a)
        self.assertEqual(torch.matrix_rank(aTa), torch.matrix_rank(aTa, True))

        a = torch.randn(35, 75, dtype=dtype, device=device)
        self.assertEqual(torch.matrix_rank(a), np.linalg.matrix_rank(a.cpu().numpy()))
        self.assertEqual(torch.matrix_rank(a, 0.01), np.linalg.matrix_rank(a.cpu().numpy(), 0.01))

        aaT = torch.mm(a, a.conj().t())
        self.assertEqual(torch.matrix_rank(aaT), np.linalg.matrix_rank(aaT.cpu().numpy()))
        self.assertEqual(torch.matrix_rank(aaT, 0.01), np.linalg.matrix_rank(aaT.cpu().numpy(), 0.01))

        if np.lib.NumpyVersion(np.__version__) >= '1.14.0':
            self.assertEqual(torch.matrix_rank(aaT, True), np.linalg.matrix_rank(aaT.cpu().numpy(), True))
            self.assertEqual(torch.matrix_rank(aaT, 0.01, True), np.linalg.matrix_rank(aaT.cpu().numpy(), 0.01, True))

    @onlyOnCPUAndCUDA
    @dtypes(torch.double)
    # This tests only the cases where torch.chain_matmul differs from torch.linalg.multi_dot which this is an "alias" for.
    def test_chain_matmul(self, device, dtype):
        # chain_matmul accepts a single input tensor while multi_dot does not
        t = make_tensor((2, 2), device, dtype)
        self.assertEqual(t, torch.chain_matmul(t))
        with self.assertRaisesRegex(RuntimeError, r"chain_matmul\(\): Expected one or more matrices"):
            torch.chain_matmul()

        # chain_matmul expects all tensors to be 2D whereas multi_dot allows the first and last tensors to
        # be either 1D or 2D
        with self.assertRaisesRegex(RuntimeError, r"Tensor dimension is 1, expected 2 instead"):
            torch.chain_matmul(make_tensor(1, device, dtype), make_tensor(1, device, dtype))

    @onlyOnCPUAndCUDA
    @dtypes(torch.double, torch.cdouble)
    def test_multi_dot(self, device, dtype):
        def check(*shapes, noncontiguous=False):
            tensors = [make_tensor(shape, device, dtype, noncontiguous=noncontiguous) for shape in shapes]
            np_arrays = [tensor.cpu().numpy() for tensor in tensors]
            res = torch.linalg.multi_dot(tensors).cpu()
            ref = torch.from_numpy(np.array(np.linalg.multi_dot(np_arrays)))
            self.assertEqual(res, ref)

        # test for inputs with empty dimensions
        check([0], [0])
        check([2], [2, 0])
        check([1, 0], [0])
        check([0, 2], [2, 1])
        check([2, 2], [2, 0])
        check([2, 0], [0, 3])
        check([0, 0], [0, 1])
        check([4, 2], [2, 0], [0, 3], [3, 2])

        # test variable output shapes
        check([2], [2])
        check([1, 2], [2])
        check([2], [2, 1])
        check([1, 2], [2, 1])
        check([3, 2], [2, 4])

        # test multiple input tensors
        check([3], [3, 4], [4, 2], [2, 5], [5])
        check([1, 2], [2, 2], [2, 3], [3, 1])

        # test large tensors
        check([10, 100], [100, 5], [5, 50])
        check([10, 20], [20, 30], [30, 5])

        # test noncontiguous input
        check([3, 2], [2, 2], [2, 3], [3, 4], noncontiguous=True)
        check([15, 5], [5, 10], [10, 20], [20, 25], noncontiguous=True)

    @onlyOnCPUAndCUDA
    @dtypes(torch.float)
    def test_multi_dot_errors(self, device, dtype):
        def check(tensors, out, msg):
            with self.assertRaisesRegex(RuntimeError, msg):
                torch.linalg.multi_dot(tensors, out=out)

        a = make_tensor(2, device, dtype)

        check([], None, "expected at least 2 tensors")
        check([a], None, "expected at least 2 tensors")

        check([torch.tensor(1, device=device, dtype=dtype), a], None, "the first tensor must be 1D or 2D")
        check([a, torch.tensor(1, device=device, dtype=dtype)], None, "the last tensor must be 1D or 2D")

        check([a, a, a], None, "tensor 1 must be 2D")
        check([a, make_tensor((2, 2, 2), device, dtype), a], None, "tensor 1 must be 2D")

        check([a, make_tensor(2, device, torch.double)], None, "all tensors must have be the same dtype")
        check([a, a], torch.empty(0, device=device, dtype=torch.double), "expected out tensor to have dtype")

        if self.device_type == 'cuda':
            check([a, make_tensor(2, 'cpu', dtype)], None, "all tensors must be on the same device")
            check([a, a], torch.empty(0, dtype=dtype), "expected out tensor to be on device")

        check([a, make_tensor(3, device, dtype)], None, "cannot be multiplied")
        check([a, make_tensor((3, 2), device, dtype), a], None, "cannot be multiplied")

    @precisionOverride({torch.float32: 5e-6, torch.complex64: 5e-6})
    @skipCUDAIfNoMagma
    @skipCPUIfNoLapack
    @dtypes(torch.float32, torch.float64, torch.complex64, torch.complex128)
    def test_qr(self, device, dtype):
        def run_test(tensor_dims, some):
            A = torch.randn(*tensor_dims, dtype=dtype, device=device)
            Q, R = torch.qr(A, some=some)

            # Check0: Q[-2:] = (m, n_columns), R[-2:] = (n_columns, n)
            m, n = tensor_dims[-2:]
            n_columns = m if (not some) and m > n else min(m, n)
            self.assertEqual(Q.size(-2), m)
            self.assertEqual(R.size(-1), n)
            self.assertEqual(Q.size(-1), n_columns)

            A_ = A.cpu().numpy()
            Q_ = Q.cpu().numpy()
            R_ = R.cpu().numpy()

            # Check1: A = QR
            self.assertEqual(A_, np.matmul(Q_, R_))

            # Check2: A = QR (with out)
            Q_out, R_out = torch.full_like(Q, math.nan), torch.full_like(R, math.nan)
            torch.qr(A, some=some, out=(Q_out, R_out))
            Q_out_ = Q_out.cpu().numpy()
            R_out_ = R_out.cpu().numpy()
            self.assertEqual(A_, np.matmul(Q_out_, R_out_))

            # Check3: Q == Q_out, R == R_out
            self.assertEqual(Q_, Q_out_)
            self.assertEqual(R_, R_out_)

            # Check4: Q^{T}Q = I, triu(R) = R
            eye = torch.eye(n_columns, device=device, dtype=dtype).expand(Q.shape[:-2] + (n_columns, n_columns)).cpu().numpy()
            self.assertEqual(np.matmul(Q_.swapaxes(-1, -2).conj(), Q_), eye)
            self.assertEqual(R.triu(), R)

        tensor_dims_list = [(0, 5), (0, 0), (5, 0),  # Empty Tensors
                            (2, 1, 0, 5), (2, 1, 0, 0), (2, 1, 5, 0), (2, 0, 5, 5),  # Batched empty Tensors
                            (3, 5), (5, 5), (5, 3),  # Single matrix
                            (7, 3, 5), (7, 5, 5), (7, 5, 3),  # 3-dim Tensors
                            (7, 5, 3, 5), (7, 5, 5, 5), (7, 5, 5, 3)]  # 4-dim Tensors
        for tensor_dims, some in itertools.product(tensor_dims_list, [True, False]):
            run_test(tensor_dims, some)

    @skipCUDAIfNoMagma
    @skipCPUIfNoLapack
    @dtypes(torch.float, torch.double, torch.cfloat, torch.cdouble)
    def test_qr_vs_numpy(self, device, dtype):
        """
        test torch.linalg.qr vs numpy.linalg.qr
        """
        sizes_to_test = [
            (7, 5),
            (5, 7),
            (5, 0),    # empty
            (0, 5),    # empty
        ]
        for size in sizes_to_test:
            t = torch.randn(size, device=device, dtype=dtype)
            np_t = t.cpu().numpy()
            for mode in ['reduced', 'complete']:
                exp_q, exp_r = np.linalg.qr(np_t, mode=mode)
                q, r = torch.linalg.qr(t, mode=mode)
                self.assertEqual(q, exp_q)
                self.assertEqual(r, exp_r)
            #
            # for mode='r' we need a special logic because numpy returns only r
            exp_r = np.linalg.qr(np_t, mode='r')
            q, r = torch.linalg.qr(t, mode='r')
            # check that q is empty
            self.assertEqual(q.shape, (0,))
            self.assertEqual(q.dtype, t.dtype)
            self.assertEqual(q.device, t.device)
            # check r
            self.assertEqual(r, exp_r)

    @skipCUDAIfNoMagma
    @skipCPUIfNoLapack
    @dtypes(torch.float)
    def test_linalg_qr_autograd_errors(self, device, dtype):
        # torch.linalg.qr(mode='r') returns only 'r' and discards 'q', but
        # without 'q' you cannot compute the backward pass. Check that
        # linalg_qr_backward complains cleanly in that case.
        inp = torch.randn((5, 7), device=device, dtype=dtype, requires_grad=True)
        q, r = torch.linalg.qr(inp, mode='r')
        self.assertEqual(q.shape, (0,))  # empty tensor
        b = torch.sum(r)
        with self.assertRaisesRegex(RuntimeError,
                                    "The derivative of qr is not implemented when mode='r'"):
            b.backward()
        #
        inp = torch.randn((7, 5), device=device, dtype=dtype, requires_grad=True)
        q, r = torch.linalg.qr(inp, mode='complete')
        b = torch.sum(r)
        with self.assertRaisesRegex(RuntimeError,
                                    "The derivative of qr is not implemented when mode='complete' and nrows > ncols"):
            b.backward()

    @skipCUDAIfNoMagma
    @skipCPUIfNoLapack
    @dtypes(torch.float, torch.double, torch.cfloat, torch.cdouble)
    def test_qr_batched(self, device, dtype):
        """
        test torch.linalg.qr vs numpy.linalg.qr. We need some special logic
        because numpy does not support batched qr
        """
        def np_qr_batched(a, mode):
            """poor's man batched version of np.linalg.qr"""
            all_q = []
            all_r = []
            for matrix in a:
                result = np.linalg.qr(matrix, mode=mode)
                if mode == 'r':
                    all_r.append(result)
                else:
                    q, r = result
                    all_q.append(q)
                    all_r.append(r)
            if mode == 'r':
                return np.array(all_r)
            else:
                return np.array(all_q), np.array(all_r)

        t = torch.randn((3, 7, 5), device=device, dtype=dtype)
        np_t = t.cpu().numpy()
        for mode in ['reduced', 'complete']:
            exp_q, exp_r = np_qr_batched(np_t, mode=mode)
            q, r = torch.linalg.qr(t, mode=mode)
            self.assertEqual(q, exp_q)
            self.assertEqual(r, exp_r)
        # for mode='r' we need a special logic because numpy returns only r
        exp_r = np_qr_batched(np_t, mode='r')
        q, r = torch.linalg.qr(t, mode='r')
        # check that q is empty
        self.assertEqual(q.shape, (0,))
        self.assertEqual(q.dtype, t.dtype)
        self.assertEqual(q.device, t.device)
        # check r
        self.assertEqual(r, exp_r)

    @skipCUDAIfNoMagma
    @skipCPUIfNoLapack
    @dtypes(torch.float, torch.double, torch.cfloat, torch.cdouble)
    def test_qr_out(self, device, dtype):
        """
        test torch.linalg.qr(out=...) vs torch.lingalg.qr
        """
        sizes_to_test = [
            (7, 5),
            (5, 7),
            (5, 0),    # empty
            (0, 5),    # empty
        ]
        for size in sizes_to_test:
            t = torch.randn(size, device=device, dtype=dtype)
            np_t = t.cpu().numpy()
            for mode in ['reduced', 'complete', 'r']:
                q, r = torch.linalg.qr(t, mode=mode)
                out = (torch.empty((0), dtype=dtype, device=device),
                       torch.empty((0), dtype=dtype, device=device))
                q2, r2 = torch.linalg.qr(t, mode=mode, out=out)
                self.assertIs(q2, out[0])
                self.assertIs(r2, out[1])
                self.assertEqual(q2, q)
                self.assertEqual(r2, r)

    @skipCUDAIfNoMagma
    @skipCPUIfNoLapack
    @dtypes(torch.float)
    def test_qr_error_cases(self, device, dtype):
        t1 = torch.randn(5, device=device, dtype=dtype)
        with self.assertRaisesRegex(RuntimeError, 'qr input should have at least 2 dimensions, but has 1 dimensions instead'):
            torch.linalg.qr(t1)
        t2 = torch.randn((5, 7), device=device, dtype=dtype)
        with self.assertRaisesRegex(RuntimeError, "qr received unrecognized mode 'hello'"):
            torch.linalg.qr(t2, mode='hello')

    @dtypes(torch.double, torch.cdouble)
    def test_einsum(self, device, dtype):
        def check(*args):
            np_args = [arg.cpu().numpy() if isinstance(arg, torch.Tensor) else arg for arg in args]
            ref = np.einsum(*np_args)
            res = torch.einsum(*args)
            self.assertEqual(torch.from_numpy(np.array(ref)), res)

        # Test cases from https://gist.github.com/rockt/15ee013889d65342088e9260a377dc8f
        x = make_tensor((5,), device, dtype)
        y = make_tensor((7,), device, dtype)
        A = make_tensor((3, 5), device, dtype)
        B = make_tensor((2, 5), device, dtype)
        C = make_tensor((2, 3, 5), device, dtype)
        D = make_tensor((2, 5, 7), device, dtype)
        E = make_tensor((7, 9), device, dtype)
        F = make_tensor((2, 3, 3, 5), device, dtype)
        G = make_tensor((5, 4, 6), device, dtype)
        H = make_tensor((4, 4), device, dtype)
        I = make_tensor((2, 3, 2), device, dtype)

        # Vector operations
        check('i->', x)                     # sum
        check('i,i->', x, x)                # dot
        check('i,i->i', x, x)               # vector element-wisem mul
        check('i,j->ij', x, y)              # outer

        # Matrix operations
        check("ij->ji", A)                  # transpose
        check("ij->j", A)                   # row sum
        check("ij->i", A)                   # col sum
        check("ij,ij->ij", A, A)            # matrix element-wise mul
        check("ij,j->i", A, x)              # matrix vector multiplication
        check("ij,kj->ik", A, B)            # matmul
        check("ij,ab->ijab", A, E)          # matrix outer product

        # Tensor operations
        check("Aij,Ajk->Aik", C, D)         # batch matmul
        check("ijk,jk->i", C, A)            # tensor matrix contraction
        check("aij,jk->aik", D, E)          # tensor matrix contraction
        check("abCd,dFg->abCFg", F, G)      # tensor tensor contraction
        check("ijk,jk->ik", C, A)           # tensor matrix contraction with double indices
        check("ijk,jk->ij", C, A)           # tensor matrix contraction with double indices
        check("ijk,ik->j", C, B)            # non contiguous
        check("ijk,ik->jk", C, B)           # non contiguous with double indices

        # Test diagonals
        check("ii", H)                      # trace
        check("ii->i", H)                   # diagonal
        check('iji->j', I)                  # non-contiguous trace
        check('ngrg...->nrg...', make_tensor((2, 1, 3, 1, 4), device, dtype))

        # Test ellipsis
        check("i...->...", H)
        check("ki,...k->i...", A.t(), B)
        check("k...,jk->...", A.t(), B)
        check('...ik, ...j -> ...ij', C, x)
        check('Bik,k...j->i...j', C, make_tensor((5, 3), device, dtype))
        check('i...j, ij... -> ...ij', C, make_tensor((2, 5, 2, 3), device, dtype))

        # torch.bilinear with noncontiguous tensors
        l = make_tensor((5, 10), device, dtype, noncontiguous=True)
        r = make_tensor((5, 20), device, dtype, noncontiguous=True)
        w = make_tensor((15, 10, 20), device, dtype)
        check("bn,anm,bm->ba", l, w, r)

        # with strided tensors
        check("bn,Anm,bm->bA", l[:, ::2], w[:, ::2, ::2], r[:, ::2])

    @dtypes(torch.double, torch.cdouble)
    def test_einsum_random(self, device, dtype):
        def check(equation, *operands):
            ref = np.einsum(equation, *[op.cpu().numpy() for op in operands])
            res = torch.einsum(equation, operands)
            self.assertEqual(res.cpu(), torch.from_numpy(np.array(ref)))

        for _ in range(20):
            # Create a random number of input operands, each with a random
            # number of dimensions randomly labeled.
            op_labels = []
            valid_labels = set()
            for _ in range(random.randint(1, 3)):
                labels = np.random.randint(0, 10, random.randint(1, 5))
                op_labels.append(labels)
                valid_labels.update(labels)
            label_size = np.random.randint(1, 5, 10)
            ell_sizes = np.random.randint(1, 5, 3)

            # Build equation and tensors from input operand labels.
            ops = []
            equation = ''
            for labels in op_labels:
                sizes = [label_size[label] for label in labels]
                labels = [chr(ord('a') + label) for label in labels]

                # Add ellipsis dimensions at random
                ell_num_dim = random.randint(0, 3)
                if ell_num_dim > 0:
                    ell_index = random.randint(0, len(labels))
                    sizes[ell_index:ell_index] = ell_sizes[-ell_num_dim:]
                    labels.insert(ell_index, "...")

                equation += ''.join(labels) + ','
                ops.append(make_tensor(sizes, device, dtype))
            equation = equation[:-1]

            # Test with implicit output
            check(equation, *ops)

            # Randomly choose some labels to be part of the output
            out_labels = np.unique(np.random.choice(list(valid_labels), random.randint(1, len(valid_labels))))
            out_labels = [chr(ord('a') + label) for label in out_labels]
            ell_index = random.randint(0, len(out_labels))
            out_labels.insert(ell_index, '...')
            equation += '->' + ''.join(out_labels)

            # Randomly test the output
            check(equation, *ops)

    def test_einsum_corner_cases(self, device):
        def check(equation, *operands, expected_output):
            tensors = [torch.tensor(operand, device=device, dtype=torch.float32) if not isinstance(operand, tuple)
                       else make_tensor(operand, device, torch.float32) for operand in operands]
            output = torch.einsum(equation, tensors)
            self.assertEqual(output, torch.tensor(expected_output, dtype=torch.float32, device=device))

        # Test equation variantions
        check(' ', 1, expected_output=1)
        check(' -> ', 1, expected_output=1)
        check(' , ', 2, 2, expected_output=4)
        check(' , , ', 2, 2, 2, expected_output=8)
        check(' , -> ', 2, 2, expected_output=4)
        check(' i ', [1], expected_output=[1])
        check(' i -> ', [1], expected_output=1)
        check(' i -> i ', [1], expected_output=[1])
        check(' i , i ', [2], [2], expected_output=4)
        check(' i , i -> i ', [2], [2], expected_output=[4])

        # Test tensors with 0 size dimensions
        check('i', [], expected_output=[])
        check(' i j -> j', [[], []], expected_output=[])
        check('ij->i', [[], []], expected_output=[0., 0.])
        check(' i j k  ,  k  -> i j ', (3, 0, 6), (6,), expected_output=[[], [], []])

        # Test broadcasting
        check('i,j', [2], [1, 2], expected_output=[[2, 4]])
        check('i,ij->ij', [1, 2], [[1, 2, 3], [2, 3, 4]], expected_output=[[1, 2, 3], [4, 6, 8]])

        # Test ellipsis broadcasting
        check('...', 1, expected_output=1)
        check('...->', 1, expected_output=1)
        check('...->...', 1, expected_output=1)
        check('...', [1], expected_output=[1])
        check('...->', [1], expected_output=1)
        check('z...->z', [1], expected_output=[1])
        check('Z...->...Z', [1], expected_output=[1])
        check('...a->', [[2], [4]], expected_output=6)
        check('a...b->ab', [[[1], [2]], [[3], [4]]], expected_output=[[3], [7]])

    def test_einsum_error_cases(self, device):
        def check(*args, regex, exception=RuntimeError):
            with self.assertRaisesRegex(exception, r'einsum\(\):.*' + regex):
                torch.einsum(*args)

        x = make_tensor((2,), device, torch.float32)
        y = make_tensor((2, 3), device, torch.float32)

        check('', [], regex=r'at least one operand', exception=ValueError)
        check('. ..', [x], regex=r'found \'.\' for operand 0 that is not part of any ellipsis')
        check('... ...', [x], regex=r'found \'.\' for operand 0 for which an ellipsis was already found')
        check('1', [x], regex=r'invalid subscript given at index 0')
        check(',', [x], regex=r'fewer operands were provided than specified in the equation')
        check('', [x, x], regex=r'more operands were provided than specified in the equation')
        check('', [x], regex=r'the number of subscripts in the equation \(0\) does not match the number '
              r'of dimensions \(1\) for operand 0 and no ellipsis was given')
        check('ai', [x], regex=r'the number of subscripts in the equation \(2\) does not match the number '
              r'of dimensions \(1\) for operand 0 and no ellipsis was given')
        check('ai...', [x], regex=r'the number of subscripts in the equation \(2\) is more than the number '
              r'of dimensions \(1\) for operand 0')
        check('a->... .', [x], regex=r'found \'.\' for output but an ellipsis \(...\) was already found')
        check('a->..', [x], regex=r'found \'.\' for output that is not part of any ellipsis \(...\)')
        check('a->1', [x], regex=r'invalid subscript given at index 3')
        check('a->aa', [x], regex=r'output subscript a appears more than once in the output')
        check('a->i', [x], regex=r'output subscript i does not appear in the equation for any input operand')
        check('aa', [y], regex=r'subscript a is repeated for operand 0 but the sizes don\'t match, 3 != 2')
        check('a, ba', [x, y], regex=r'operands do not broadcast with remapped shapes \[original->remapped\]: '
              r'\[2\]->\[1, 2\] \[2, 3\]->\[2, 3\]')

        check(x, [-1], regex=r'not within the valid range \[0, 52\)', exception=ValueError)
        check(x, [52], regex=r'not within the valid range \[0, 52\)', exception=ValueError)

    @dtypes(torch.double, torch.cdouble)
    def test_einsum_sublist_format(self, device, dtype):
        def check(*args):
            np_args = [arg.cpu().numpy() if isinstance(arg, torch.Tensor) else arg for arg in args]
            ref = np.einsum(*np_args)
            res = torch.einsum(*args)
            self.assertEqual(torch.from_numpy(np.array(ref)), res)

        x = make_tensor((5,), device, dtype)
        y = make_tensor((7,), device, dtype)
        A = make_tensor((3, 5), device, dtype)
        B = make_tensor((2, 5), device, dtype)
        C = make_tensor((2, 1, 3, 1, 4), device, dtype)

        check(x, [0])
        check(x, [0], [])
        check(x, [0], y, [1], [0, 1])
        check(A, [0, 1], [1, 0])
        check(A, [0, 1], x, [1], [0])
<<<<<<< HEAD
        check(A, [0, 1], B, [2, 1], [0, 2])
        check(C, [0, 1, 2, 1, Ellipsis], [0, 2, 1, Ellipsis])
        check(A.t(), [0, 1], B, [Ellipsis, 0], [1, Ellipsis])
        check(A.t(), [0, Ellipsis], B, [1, 0], [Ellipsis])
=======
        check(A, [0, 1], B, [2, 1])
        check(A, [0, 1], B, [2, 1], [0, 2])
        check(C, [0, 1, 2, 1, Ellipsis], [0, 2, 1, Ellipsis])
        check(A.t(), [0, 1], B, [Ellipsis, 0])
        check(A.t(), [0, 1], B, [Ellipsis, 0], [1, Ellipsis])
        check(A.t(), [0, Ellipsis], B, [1, 0], [Ellipsis])

        # torch.bilinear with noncontiguous tensors
        l = make_tensor((5, 10), device, dtype, noncontiguous=True)
        r = make_tensor((5, 20), device, dtype, noncontiguous=True)
        w = make_tensor((15, 10, 20), device, dtype)
        check(l, [40, 41], w, [2, 41, 50], r, [40, 50], [40, 2])
>>>>>>> 12b4e899

    def triangular_solve_test_helper(self, A_dims, b_dims, upper, unitriangular,
                                     device, dtype):
        triangle_function = torch.triu if upper else torch.tril
        b = torch.randn(*b_dims, dtype=dtype, device=device)
        A = torch.randn(*A_dims, dtype=dtype, device=device)
        # create positive definite matrix
        A = torch.matmul(A, A.transpose(-2, -1))
        A_triangular = triangle_function(A)
        if unitriangular:
            A_triangular.diagonal(dim1=-2, dim2=-1).fill_(1.)
        return b, A_triangular

    @skipCUDAIfNoMagma
    @skipCPUIfNoLapack
    @dtypes(torch.float32, torch.float64, torch.complex64, torch.complex128)
    @precisionOverride({torch.float32: 1e-3, torch.complex64: 1e-3,
                        torch.float64: 1e-8, torch.complex128: 1e-8})
    def test_triangular_solve(self, device, dtype):
        ks = [0, 1, 3]
        ns = [0, 5]
        for (k, n), (upper, unitriangular, transpose) in itertools.product(zip(ks, ns),
                                                                           itertools.product([True, False], repeat=3)):
            b, A = self.triangular_solve_test_helper((n, n), (n, k), upper,
                                                     unitriangular, device, dtype)
            x = torch.triangular_solve(b, A, upper=upper, unitriangular=unitriangular, transpose=transpose)[0]
            if transpose:
                self.assertEqual(b, np.matmul(A.t().cpu(), x.cpu()))
            else:
                self.assertEqual(b, np.matmul(A.cpu(), x.cpu()))

    @skipCPUIfNoLapack
    @skipCUDAIfNoMagma
    @dtypes(torch.float32, torch.float64, torch.complex64, torch.complex128)
    @precisionOverride({torch.float32: 1e-3, torch.complex64: 1e-3,
                        torch.float64: 1e-8, torch.complex128: 1e-8})
    def test_triangular_solve_batched(self, device, dtype):
        def triangular_solve_batch_helper(A_dims, b_dims, upper, unitriangular, transpose):
            b, A = self.triangular_solve_test_helper(A_dims, b_dims, upper,
                                                     unitriangular, device, dtype)
            x_exp_list = []
            for i in range(b_dims[0]):
                x_exp_list.append(torch.triangular_solve(b[i], A[i], upper=upper,
                                                         unitriangular=unitriangular,
                                                         transpose=transpose)[0])
            x_exp = torch.stack(x_exp_list)  # Stacked output
            x_act = torch.triangular_solve(b, A, upper=upper,
                                           unitriangular=unitriangular,
                                           transpose=transpose)[0]  # Actual output
            self.assertEqual(x_act, x_exp)  # Equality check
            if transpose:
                A = A.transpose(-2, -1)

            Ax = np.matmul(A.cpu(), x_act.cpu())
            self.assertEqual(b, Ax)

        def triangular_solve_zero_batch_helper(A_dims, b_dims, upper, unitriangular, transpose):
            b, A = self.triangular_solve_test_helper(A_dims, b_dims, upper,
                                                     unitriangular, device, dtype)
            x = torch.triangular_solve(b, A, upper=upper,
                                       unitriangular=unitriangular,
                                       transpose=transpose)[0]
            self.assertTrue(x.shape == b.shape)

        for upper, unitriangular, transpose in itertools.product([True, False], repeat=3):
            batchsize = 3
            triangular_solve_batch_helper((batchsize, 5, 5), (batchsize, 5, 10),
                                          upper, unitriangular, transpose)

            # test empty input
            triangular_solve_batch_helper((batchsize, 0, 0), (batchsize, 0, 10),
                                          upper, unitriangular, transpose)
            triangular_solve_batch_helper((batchsize, 0, 0), (batchsize, 0, 0),
                                          upper, unitriangular, transpose)

            # test zero batch case
            batchsize = 0
            triangular_solve_zero_batch_helper((batchsize, 5, 5), (batchsize, 5, 10),
                                               upper, unitriangular, transpose)


    @slowTest
    @skipCUDAIfNoMagma
    @skipCPUIfNoLapack
    @dtypes(torch.float32, torch.float64, torch.complex64, torch.complex128)
    @precisionOverride({torch.float32: 1e-3, torch.complex64: 1e-3,
                        torch.float64: 1e-8, torch.complex128: 1e-8})
    def test_triangular_solve_batched_many_batches(self, device, dtype):
        for upper, transpose, unitriangular in itertools.product([True, False], repeat=3):
            # test batched A case
            b, A = self.triangular_solve_test_helper((256, 256, 5, 5), (5, 1),
                                                     upper, unitriangular, device, dtype)
            x, _ = torch.triangular_solve(b, A,
                                          upper=upper, transpose=transpose, unitriangular=unitriangular)
            if transpose:
                A = A.transpose(-2, -1)

            Ax = torch.matmul(A, x)

            rtol = 1e-2 if dtype in [torch.float32, torch.complex64] else self.precision
            self.assertEqual(Ax, b.expand_as(Ax), atol=self.precision, rtol=rtol)

            # test batched b case
            b, A = self.triangular_solve_test_helper((3, 3), (512, 512, 3, 1),
                                                     upper, unitriangular, device, dtype)
            x, _ = torch.triangular_solve(b, A, upper=upper, transpose=transpose,
                                          unitriangular=unitriangular)
            if transpose:
                A = A.transpose(-2, -1)

            self.assertEqual(torch.matmul(A, x), b)

    @skipCUDAIfNoMagma
    @skipCPUIfNoLapack
    @unittest.skipIf(not TEST_SCIPY, "SciPy not found")
    @dtypes(torch.float32, torch.float64, torch.complex64, torch.complex128)
    def test_triangular_solve_batched_broadcasting(self, device, dtype):
        from scipy.linalg import solve_triangular as tri_solve

        def scipy_tri_solve_batched(A, B, upper, trans, diag):
            batch_dims_A, batch_dims_B = A.shape[:-2], B.shape[:-2]
            single_dim_A, single_dim_B = A.shape[-2:], B.shape[-2:]
            expand_dims = tuple(torch._C._infer_size(torch.Size(batch_dims_A),
                                                     torch.Size(batch_dims_B)))
            expand_A = np.broadcast_to(A, expand_dims + single_dim_A)
            expand_B = np.broadcast_to(B, expand_dims + single_dim_B)
            flat_A = expand_A.reshape((-1,) + single_dim_A)
            flat_B = expand_B.reshape((-1,) + single_dim_B)
            flat_X = np.vstack([tri_solve(a, b, lower=(not upper), trans=int(trans), unit_diagonal=diag)
                                for a, b in zip(flat_A, flat_B)])
            return flat_X.reshape(expand_B.shape)

        def run_test(A_dims, b_dims, device, upper, transpose, unitriangular):
            b, A = self.triangular_solve_test_helper(A_dims, b_dims, upper,
                                                     unitriangular, device, dtype)
            x_exp = torch.as_tensor(scipy_tri_solve_batched(A.cpu().numpy(), b.cpu().numpy(),
                                                            upper, transpose, unitriangular))
            x = torch.triangular_solve(b, A, upper=upper, transpose=transpose, unitriangular=unitriangular)[0]

            self.assertEqual(x, x_exp.to(device))

        for upper, transpose, unitriangular in itertools.product([True, False], repeat=3):
            # test against scipy.linalg.solve_triangular
            run_test((2, 1, 3, 4, 4), (2, 1, 3, 4, 6), device, upper, transpose, unitriangular)  # no broadcasting
            run_test((2, 1, 3, 4, 4), (4, 6), device, upper, transpose, unitriangular)  # broadcasting b
            run_test((4, 4), (2, 1, 3, 4, 2), device, upper, transpose, unitriangular)  # broadcasting A
            run_test((1, 3, 1, 4, 4), (2, 1, 3, 4, 5), device, upper, transpose, unitriangular)  # broadcasting A & b

    @onlyCPU
    @skipCPUIfNoLapack
    @dtypes(torch.float32, torch.float64, torch.complex64, torch.complex128)
    def test_triangular_solve_singular(self, device, dtype):
        b = torch.rand(3, 1, dtype=dtype, device=device)
        A = torch.eye(3, 3, dtype=dtype, device=device)
        A[-1, -1] = 0  # Now A is singular
        err_str = r"triangular_solve: U\(3,3\) is zero, singular U\."
        with self.assertRaisesRegex(RuntimeError, err_str):
            torch.triangular_solve(b, A)

    @skipCUDAIfNoMagma
    @skipCPUIfNoLapack
    @dtypes(torch.float32, torch.float64, torch.complex64, torch.complex128)
    def test_triangular_solve_out_errors_and_warnings(self, device, dtype):
        # dtypes should be safely castable
        a = torch.eye(2, dtype=dtype, device=device)
        b = torch.randn(2, 1, dtype=dtype, device=device)
        out = torch.empty_like(b).to(torch.int)
        clone_a = torch.empty_like(a)
        with self.assertRaisesRegex(RuntimeError, "but got result with dtype Int"):
            torch.triangular_solve(b, a, out=(out, clone_a))

        out = torch.empty_like(b)
        clone_a = clone_a.to(torch.int)
        with self.assertRaisesRegex(RuntimeError, "but got clone_A with dtype Int"):
            torch.triangular_solve(b, a, out=(out, clone_a))

        # device should match
        if torch.cuda.is_available():
            wrong_device = 'cpu' if self.device_type != 'cpu' else 'cuda'
            out = torch.empty(0, dtype=dtype, device=wrong_device)
            clone_a = torch.empty_like(a)
            with self.assertRaisesRegex(RuntimeError, "tensors to be on the same device"):
                torch.triangular_solve(b, a, out=(out, clone_a))
            out = torch.empty(0, dtype=dtype, device=device)
            clone_a = torch.empty_like(a).to(wrong_device)
            with self.assertRaisesRegex(RuntimeError, "tensors to be on the same device"):
                torch.triangular_solve(b, a, out=(out, clone_a))

        # if out tensor with wrong shape is passed a warning is given
        with warnings.catch_warnings(record=True) as w:
            out = torch.empty(1, dtype=dtype, device=device)
            clone_a = torch.empty(1, dtype=dtype, device=device)
            # Trigger warning
            torch.triangular_solve(b, a, out=(out, clone_a))
            # Check warning occurs
            self.assertEqual(len(w), 2)
            self.assertTrue("An output with one or more elements was resized" in str(w[-1].message))
            self.assertTrue("An output with one or more elements was resized" in str(w[-2].message))

    def check_single_matmul(self, x, y, shape):
        a = np.array(x, copy=False)
        b = np.array(y, copy=False)
        expected = np.matmul(a, b)

        ans = torch.matmul(x, y)
        self.assertTrue(ans.is_contiguous())
        self.assertTrue(np.array_equal(ans, expected))

        out = torch.zeros(*shape, dtype=torch.int64).to(x.device)
        ans = torch.matmul(x, y, out=out)
        self.assertIs(ans, out)
        self.assertTrue(ans.is_contiguous())
        self.assertTrue(np.array_equal(ans, expected))

    # TODO: update to run on CUDA, too
    @onlyCPU
    def test_matmul_small_brute_force_1d_Nd(self, device):
        # Issue #20452: range(0, 10) does not work.
        n = 1
        for m in range(1, 8):
            for p in range(1, 8):
                for o in range(1, 5):
                    # 1d, 3d, inner dimensions C
                    x = torch.arange(m, device=device)
                    y = torch.arange(o * m * p, device=device).reshape(o, m, p)
                    self.check_single_matmul(x, y, (o, n, p))

                    # 1d, 3d, inner dimensions Fortran
                    x = torch.arange(m, device=device)
                    y = torch.arange(o * p * m, device=device).reshape(o, p, m).transpose(-1, -2)
                    self.check_single_matmul(x, y, (o, n, p))

                    # 1d, 3d, inner dimensions non-contiguous
                    x = torch.arange(2 * m, device=device)[::2]
                    y = torch.arange(o * m * 2 * p, device=device).reshape(o, m, 2 * p)[:, :, ::2]
                    self.check_single_matmul(x, y, (o, n, p))

                    for r in range(1, 5):
                        # 1d, 4d, inner dimensions C
                        x = torch.arange(m)
                        y = torch.arange(r * o * m * p, device=device).reshape(r, o, m, p)
                        self.check_single_matmul(x, y, (r, o, n, p))

                        # 1d, 4d, inner dimensions Fortran
                        x = torch.arange(m)
                        y = torch.arange(r * o * p * m, device=device).reshape(r, o, p, m).transpose(-1, -2)
                        self.check_single_matmul(x, y, (r, o, n, p))

                        # 1d, 4d, inner dimensions non-contiguous
                        x = torch.arange(2 * m, device=device)[::2]
                        y = torch.arange(r * o * m * 2 * p, device=device).reshape(r, o, m, 2 * p)[:, :, :, ::2]
                        self.check_single_matmul(x, y, (r, o, n, p))

    # TODO: update to run on CUDA, too
    @onlyCPU
    def test_matmul_small_brute_force_2d_Nd(self, device):
        # Issue #20452: range(0, 10) does not work.
        for n in range(1, 5):
            for m in range(1, 5):
                for p in range(1, 5):
                    for o in range(1, 3):
                        # 2d, 3d, inner dimensions C
                        x = torch.arange(n * m, device=device).reshape(n, m)
                        y = torch.arange(o * m * p, device=device).reshape(o, m, p)
                        self.check_single_matmul(x, y, (o, n, p))

                        # 2d, 3d, inner dimensions Fortran
                        x = torch.arange(m * n, device=device).reshape(m, n).transpose(-1, -2)
                        y = torch.arange(o * p * m, device=device).reshape(o, p, m).transpose(-1, -2)
                        self.check_single_matmul(x, y, (o, n, p))

                        # 2d, 3d, inner dimensions non-contiguous
                        x = torch.arange(n * 2 * m, device=device).reshape(n, 2 * m)[:, ::2]
                        y = torch.arange(o * m * 2 * p, device=device).reshape(o, m, 2 * p)[:, :, ::2]
                        self.check_single_matmul(x, y, (o, n, p))

                        for r in range(1, 2):
                            # 2d, 4d, inner dimensions C
                            x = torch.arange(n * m, device=device).reshape(n, m)
                            y = torch.arange(r * o * m * p, device=device).reshape(r, o, m, p)
                            self.check_single_matmul(x, y, (r, o, n, p))

                            # 2d, 4d, inner dimensions Fortran
                            x = torch.arange(m * n, device=device).reshape(m, n).transpose(-1, -2)
                            y = torch.arange(r * o * p * m, device=device).reshape(r, o, p, m).transpose(-1, -2)
                            self.check_single_matmul(x, y, (r, o, n, p))

                            # 2d, 4d, inner dimensions non-contiguous
                            x = torch.arange(n * 2 * m, device=device).reshape(n, 2 * m)[:, ::2]
                            y = torch.arange(r * o * m * 2 * p, device=device).reshape(r, o, m, 2 * p)[:, :, :, ::2]
                            self.check_single_matmul(x, y, (r, o, n, p))

    def test_linear_algebra_scalar_raises(self, device) -> None:
        m = torch.randn(5, 5, device=device)
        v = torch.randn(5, device=device)
        s = torch.tensor(7, device=device)
        self.assertRaises(RuntimeError, lambda: torch.mv(m, s))
        self.assertRaises(RuntimeError, lambda: torch.addmv(v, m, s))

    @onlyCPU
    @dtypes(torch.float)
    def test_cross(self, device, dtype):
        x = torch.rand(100, 3, 100, dtype=dtype, device=device)
        y = torch.rand(100, 3, 100, dtype=dtype, device=device)
        res1 = torch.cross(x, y)
        res2 = torch.tensor((), dtype=dtype, device=device)
        torch.cross(x, y, out=res2)
        self.assertEqual(res1, res2)

    @onlyCPU
    @dtypes(torch.float)
    def test_cross_with_and_without_dim(self, device, dtype):
        x = torch.rand(100, 3, dtype=dtype, device=device)
        y = torch.rand(100, 3, dtype=dtype, device=device)
        res1 = torch.cross(x, y, dim=1)
        res2 = torch.cross(x, y, dim=-1)
        res3 = torch.cross(x, y)
        self.assertEqual(res1, res2)
        self.assertEqual(res1, res3)

    def test_cross_errors(self, device):
        self.assertRaisesRegex(
            RuntimeError, "inconsistent tensors dimensions",
            lambda: torch.cross(torch.rand(100, 3, device=device), torch.rand(100, 3, 10, device=device)))
        self.assertRaisesRegex(
            RuntimeError, "inconsistent tensors sizes",
            lambda: torch.cross(torch.rand(5, 3, device=device), torch.rand(3, 5, device=device)))
        self.assertRaisesRegex(
            RuntimeError, "no dimension of size 3 in input",
            lambda: torch.cross(torch.rand(5, 4, device=device), torch.rand(5, 4, device=device)))
        self.assertRaisesRegex(
            RuntimeError, "dimension 0 does not have size 3",
            lambda: torch.cross(torch.rand(5, 4, 3, device=device), torch.rand(5, 4, 3, device=device), dim=0))
        self.assertRaisesRegex(
            RuntimeError, "dimension -1 does not have size 3",
            lambda: torch.cross(torch.rand(5, 3, 4, device=device), torch.rand(5, 3, 4, device=device), dim=-1))
        self.assertRaisesRegex(
            IndexError, "Dimension out of range",
            lambda: torch.cross(torch.rand(5, 3, 4, device=device), torch.rand(5, 3, 4, device=device), dim=-5))

    def test_renorm(self, device):
        m1 = torch.randn(20, 20, device=device)  # big enough to exercise vectorized path
        res1 = torch.tensor((), device=device)

        def renorm(matrix, value, dim, max_norm):
            m1 = matrix.transpose(dim, 0).contiguous()
            # collapse non-dim dimensions.
            m2 = m1.clone().resize_(m1.size(0), int(math.floor(m1.nelement() / m1.size(0))))
            norms = m2.norm(value, 1, True)
            # clip
            new_norms = norms.clone()
            new_norms[torch.gt(norms, max_norm)] = max_norm
            new_norms.div_(norms.add_(1e-7))
            # renormalize
            m1.mul_(new_norms.expand_as(m1))
            return m1.transpose(dim, 0)

        # note that the axis fed to torch.renorm is different (2~=1)
        maxnorm = m1.norm(2, 1).mean()
        m2 = renorm(m1, 2, 1, maxnorm)
        m1.renorm_(2, 1, maxnorm)
        self.assertEqual(m1, m2, atol=1e-5, rtol=0)
        self.assertEqual(m1.norm(2, 0), m2.norm(2, 0), atol=1e-5, rtol=0)

        m1 = torch.randn(3, 4, 5, device=device)
        m2 = m1.transpose(1, 2).contiguous().clone().resize_(15, 4)
        maxnorm = m2.norm(2, 0).mean()
        m2 = renorm(m2, 2, 1, maxnorm)
        m1.renorm_(2, 1, maxnorm)
        m3 = m1.transpose(1, 2).contiguous().clone().resize_(15, 4)
        self.assertEqual(m3, m2)
        self.assertEqual(m3.norm(2, 0), m2.norm(2, 0))

    @skipCPUIfNoLapack
    @skipCUDAIfNoCusolver
    @dtypes(torch.float32, torch.float64, torch.complex64, torch.complex128)
    def test_ormqr(self, device, dtype):

        def run_test(batch, m, n, fortran_contiguous):
            A = make_tensor((*batch, m, n), dtype=dtype, device=device)
            reflectors, tau = torch.geqrf(A)
            if not fortran_contiguous:
                self.assertTrue(reflectors.transpose(-2, -1).is_contiguous())
                reflectors = reflectors.contiguous()

            # Q is of size m x m
            Q, _ = torch.linalg.qr(A, mode='complete')
            C_right = make_tensor((*batch, m, n), dtype=dtype, device=device)
            C_left = make_tensor((*batch, n, m), dtype=dtype, device=device)

            expected = Q @ C_right
            actual = torch.ormqr(reflectors, tau, C_right, left=True, transpose=False)
            self.assertEqual(expected, actual)

            expected = C_left @ Q
            actual = torch.ormqr(reflectors, tau, C_left, left=False, transpose=False)
            self.assertEqual(expected, actual)

            expected = Q.transpose(-2, -1).conj() @ C_right
            actual = torch.ormqr(reflectors, tau, C_right, left=True, transpose=True)
            self.assertEqual(expected, actual)

            expected = C_left @ Q.transpose(-2, -1).conj()
            actual = torch.ormqr(reflectors, tau, C_left, left=False, transpose=True)
            self.assertEqual(expected, actual)

            # if tau is all zeros then the implicit matrix Q is the identity matrix
            # so the actual result should be C_right in this case
            zero_tau = torch.zeros_like(tau)
            actual = torch.ormqr(reflectors, zero_tau, C_right, left=True, transpose=False)
            self.assertEqual(C_right, actual)

        batches = [(), (0, ), (2, ), (2, 1)]
        ns = [5, 2, 0]
        for batch, (m, n), fortran_contiguous in product(batches, product(ns, ns), [True, False]):
            run_test(batch, m, n, fortran_contiguous)

    @skipCPUIfNoLapack
    @skipCUDAIfNoCusolver
    @dtypes(torch.float32, torch.float64, torch.complex64, torch.complex128)
    def test_ormqr_errors_and_warnings(self, device, dtype):
        test_cases = [
            # input1 size, input2 size, input3 size, error regex
            ((10,), (2,), (2,), r"input must have at least 2 dimensions"),
            ((2, 2), (2,), (2,), r"other must have at least 2 dimensions"),
            ((10, 6), (20,), (10, 6), r"other.shape\[-2\] must be greater than or equal to tau.shape\[-1\]"),
            ((6, 6), (5,), (5, 5), r"other.shape\[-2\] must be equal to input.shape\[-2\]"),
            ((1, 2, 2), (2, 2), (1, 2, 2), r"batch dimensions of tau to be equal to input.shape\[:-2\]"),
            ((1, 2, 2), (1, 2), (2, 2, 2), r"batch dimensions of other to be equal to input.shape\[:-2\]"),
        ]
        for a_size, tau_size, c_size, error_regex in test_cases:
            a = make_tensor(a_size, dtype=dtype, device=device)
            tau = make_tensor(tau_size, dtype=dtype, device=device)
            c = make_tensor(c_size, dtype=dtype, device=device)
            with self.assertRaisesRegex(RuntimeError, error_regex):
                torch.ormqr(a, tau, c)

    @skipCUDAIfRocm
    def test_blas_empty(self, device):
        def fn(torchfn, *args, test_out=False, **kwargs):
            def call_torch_fn(*args, **kwargs):
                return torchfn(*tuple(torch.randn(shape, device=device) if isinstance(shape, tuple) else shape
                                      for shape in args), **kwargs)
            result = call_torch_fn(*args, **kwargs)
            if not test_out:
                return result
            else:
                out = torch.full_like(result, math.nan)
                out1 = call_torch_fn(*args, **kwargs, out=out)
                return out

        # mm, addmm
        self.assertEqual((0, 0), fn(torch.mm, (0, 0), (0, 0)).shape)
        self.assertEqual((0, 5), fn(torch.mm, (0, 0), (0, 5)).shape)
        self.assertEqual((5, 0), fn(torch.mm, (5, 0), (0, 0)).shape)
        self.assertEqual((3, 0), fn(torch.mm, (3, 2), (2, 0)).shape)
        self.assertEqual(torch.zeros((5, 6), device=device), fn(torch.mm, (5, 0), (0, 6)))
        self.assertEqual(torch.zeros((5, 6), device=device), fn(torch.mm, (5, 0), (0, 6), test_out=True))

        self.assertEqual((0, 0), fn(torch.addmm, (0, 0), (0, 0), (0, 0)).shape)
        self.assertEqual((0, 1), fn(torch.addmm, (1, ), (0, 17), (17, 1)).shape)
        t = torch.randn((5, 6), device=device)
        self.assertEqual(t, fn(torch.addmm, t, (5, 0), (0, 6)))
        self.assertEqual(t, fn(torch.addmm, t, (5, 0), (0, 6), test_out=True))

        # mv, addmv
        self.assertEqual((0,), fn(torch.mv, (0, 0), (0,)).shape)
        self.assertEqual((0,), fn(torch.mv, (0, 2), (2,)).shape)
        self.assertEqual(torch.zeros((3,), device=device), fn(torch.mv, (3, 0), (0,)))
        self.assertEqual(torch.zeros((3,), device=device), fn(torch.mv, (3, 0), (0,), test_out=True))

        self.assertEqual((0,), fn(torch.addmv, (0,), (0, 0), (0,)).shape)
        t = torch.randn((3,), device=device)
        self.assertEqual(t, fn(torch.addmv, t, (3, 0), (0,)))
        self.assertEqual(t, fn(torch.addmv, t, (3, 0), (0,), test_out=True))

        # bmm, baddbmm
        self.assertEqual((0, 0, 0), fn(torch.bmm, (0, 0, 0), (0, 0, 0)).shape)
        self.assertEqual((3, 0, 5), fn(torch.bmm, (3, 0, 0), (3, 0, 5)).shape)
        self.assertEqual((0, 5, 6), fn(torch.bmm, (0, 5, 0), (0, 0, 6)).shape)
        self.assertEqual(torch.zeros((3, 5, 6), device=device), fn(torch.bmm, (3, 5, 0), (3, 0, 6)))
        self.assertEqual(torch.zeros((3, 5, 6), device=device), fn(torch.bmm, (3, 5, 0), (3, 0, 6), test_out=True))

        self.assertEqual((0, 0, 0), fn(torch.baddbmm, (0, 0, 0), (0, 0, 0), (0, 0, 0)).shape)
        self.assertEqual((3, 0, 5), fn(torch.baddbmm, (3, 0, 5), (3, 0, 0), (3, 0, 5)).shape)
        self.assertEqual((0, 5, 6), fn(torch.baddbmm, (0, 5, 6), (0, 5, 0), (0, 0, 6)).shape)
        self.assertEqual((3, 5, 6), fn(torch.baddbmm, (3, 5, 6), (3, 5, 0), (3, 0, 6)).shape)
        c = torch.arange(30, dtype=torch.float32, device=device).reshape(3, 2, 5)
        self.assertEqual(-2 * c, fn(torch.baddbmm, c, (3, 2, 0), (3, 0, 5), beta=-2))  # Issue #33467
        self.assertEqual(-2 * c, fn(torch.baddbmm, c, (3, 2, 0), (3, 0, 5), beta=-2, test_out=True))  # Issue #33467

        # addbmm
        self.assertEqual((0, 0), fn(torch.addbmm, (0, 0), (0, 0, 0), (0, 0, 0)).shape)
        self.assertEqual((0, 5), fn(torch.addbmm, (0, 5), (3, 0, 0), (3, 0, 5)).shape)
        t = torch.randn((5, 6), device=device)
        self.assertEqual(t, fn(torch.addbmm, t, (0, 5, 0), (0, 0, 6)))
        self.assertEqual(t, fn(torch.addbmm, t, (0, 5, 0), (0, 0, 6), test_out=True))

        # matmul
        self.assertEqual(torch.tensor(0., device=device), fn(torch.matmul, (0,), (0,)))
        self.assertEqual(torch.tensor(0., device=device), fn(torch.matmul, (0,), (0,), test_out=True))
        self.assertEqual((0, 0), fn(torch.matmul, (0, 0), (0, 0)).shape)
        self.assertEqual((0, 0, 0), fn(torch.matmul, (0, 0, 0), (0, 0, 0)).shape)
        self.assertEqual((5, 0, 0), fn(torch.matmul, (5, 0, 0), (5, 0, 0)).shape)
        self.assertEqual(torch.zeros((5, 3, 4), device=device), fn(torch.matmul, (5, 3, 0), (5, 0, 4)))
        self.assertEqual(torch.zeros((5, 3, 4), device=device), fn(torch.matmul, (5, 3, 0), (5, 0, 4), test_out=True))

        # dot
        self.assertEqual(torch.tensor(0., device=device), fn(torch.dot, (0,), (0,)))
        self.assertEqual(torch.tensor(0., device=device), fn(torch.dot, (0,), (0,), test_out=True))

        if torch._C.has_lapack:
            # lu
            A_LU, pivots = fn(torch.lu, (0, 5, 5))
            self.assertEqual([(0, 5, 5), (0, 5)], [A_LU.shape, pivots.shape])
            A_LU, pivots = fn(torch.lu, (0, 0, 0))
            self.assertEqual([(0, 0, 0), (0, 0)], [A_LU.shape, pivots.shape])
            A_LU, pivots = fn(torch.lu, (2, 0, 0))
            self.assertEqual([(2, 0, 0), (2, 0)], [A_LU.shape, pivots.shape])

    @skipCUDAIfRocm
    @dtypesIfCUDA(torch.cfloat, torch.cdouble,
                  *torch.testing.get_all_fp_dtypes(include_half=not CUDA9, include_bfloat16=(CUDA11OrLater and SM53OrLater)))
    @dtypes(*(set(torch.testing.get_all_dtypes()) - {torch.half, torch.bool}))
    def test_blas_alpha_beta_empty(self, device, dtype):
        # This test is disabled on CUDA 9 due to:
        # See: https://github.com/pytorch/pytorch/issues/31006
        if dtype is torch.bfloat16 and self.device_type == 'xla':
            # TODO (@zasdfgbnm): this causes the following error on test
            # TestTorchDeviceTypeXLA.test_blas_alpha_beta_empty_xla_bfloat16:
            #
            #   RuntimeError: _th_equal not supported on CPUType for BFloat16
            return
        # ensure beta is respected
        value = 11
        input = torch.full((2,), value, dtype=dtype, device=device)
        mat = torch.ones((2, 0), dtype=dtype, device=device)
        vec = torch.ones((0,), dtype=dtype, device=device)
        out = torch.empty((2,), dtype=dtype, device=device)
        if dtype.is_complex:
            alpha = 6 + 7j
            beta = 3 + 4j
        else:
            alpha = 6
            beta = 3
        self.assertEqual(torch.full((2,), beta * value, dtype=dtype, device=device),
                         torch.addmv(input=input, mat=mat, vec=vec, alpha=alpha, beta=beta))
        self.assertEqual(torch.full((2,), beta * value, dtype=dtype, device=device),
                         torch.addmv(input=input, mat=mat, vec=vec, alpha=alpha, beta=beta, out=out))

        # torch.addmm
        input = torch.full((2, 3), value, dtype=dtype, device=device)
        mat2 = torch.ones((0, 3), dtype=dtype, device=device)
        out = torch.empty((2, 3), dtype=dtype, device=device)
        self.assertEqual(torch.full((2, 3), beta * value, dtype=dtype, device=device),
                         torch.addmm(input=input, mat1=mat, mat2=mat2, alpha=alpha, beta=beta))
        self.assertEqual(torch.full((2, 3), beta * value, dtype=dtype, device=device),
                         torch.addmm(input=input, mat1=mat, mat2=mat2, alpha=alpha, beta=beta, out=out))

    @dtypes(*(torch.testing.get_all_complex_dtypes() + torch.testing.get_all_fp_dtypes()))
    def test_blas_nan_out(self, device, dtype):
        # These functions should work correctly with NaN filled outputs,
        # but need special handling, see [NOTE: cpu_zero]
        b = 3
        n = 5
        m = 7
        p = 11

        # torch.mv
        nm = torch.randn((m, n), device=device).t()
        _m = torch.randn((), device=device).expand(m)
        _m_out = torch.full((m,), float('nan'), device=device)
        self.assertEqual(torch.mv(nm, _m), torch.mv(nm, _m, out=_m_out))
        self.assertEqual(0, torch.isnan(torch.mv(nm, _m)).sum())

        # torch.mm
        mp = torch.randn((p, m), device=device).t()
        np_out = torch.full((n, p), float('nan'), device=device)
        self.assertEqual(torch.mm(nm, mp), torch.mm(nm, mp, out=np_out))

        # torch.bmm
        bnm = torch.randn((b, m, n), device=device).transpose(1, 2)
        bmp = torch.randn((b, p, m), device=device).transpose(1, 2)
        bnp_out = torch.full((b, n, p), float('nan'), device=device)
        self.assertEqual(torch.bmm(bnm, bmp), torch.bmm(bnm, bmp, out=bnp_out))

    @onlyCPU  # not supported by CUBLAS
    def test_blas_mv_large_input(self, device):
        # This would previously fail if the allocated output had NaNs, see:
        # https://github.com/pytorch/pytorch/issues/31663 and [NOTE: cpu_zero]
        n = 3000
        m = 200

        nm = torch.randn((m, n), device=device).t()
        _m = torch.randn((), device=device).expand(m)
        _m_out = torch.full((m,), 0., device=device)

        self.assertEqual(torch.mv(nm, _m), torch.mv(nm, _m, out=_m_out))

    @onlyCPU
    def test_renorm_ps(self, device):
        # full reduction
        x = torch.randn(5, 5)
        xn = x.numpy()
        for p in [1, 2, 3, 4, inf]:
            res = x.renorm(p, 1, 1)
            expected = x / x.norm(p, 0, keepdim=True).clamp(min=1)
            self.assertEqual(res, expected, msg="renorm failed for {}-norm".format(p))

    @skipCPUIfNoLapack
    @skipCUDAIfNoCusolver
    @skipCUDAIfRocm
    @dtypes(torch.float32, torch.float64, torch.complex64, torch.complex128)
    def test_householder_product(self, device, dtype):
        def generate_reflectors_and_tau(A):
            """
            This function uses numpy.linalg.qr with mode "raw" to extract output of LAPACK's geqrf.
            There is torch.geqrf function but it doesn't work with complex-valued input.
            """
            if A.numel() > 0:
                A_cpu = A.cpu()
                flattened_batch_shape = [-1, *A_cpu.shape[-2:]]
                reflectors = torch.empty_like(A_cpu).view(*flattened_batch_shape)
                tau_shape = [*A_cpu.shape[:-2], A_cpu.shape[-1]]
                tau = torch.empty(tau_shape, dtype=dtype).view(-1, A_cpu.shape[-1])
                for A_i, reflectors_i, tau_i in zip(A_cpu.contiguous().view(*flattened_batch_shape), reflectors, tau):
                    reflectors_tmp, tau_i[:] = map(torch.from_numpy, np.linalg.qr(A_i, mode='raw'))
                    reflectors_i[:] = reflectors_tmp.T
                reflectors = reflectors.view(*A_cpu.shape)
                tau = tau.view(tau_shape)
                return reflectors.to(A.device), tau.to(A.device)

            reflectors = torch.empty_like(A)
            tau = torch.empty(*A.shape[:-2], A.shape[-1], dtype=dtype, device=device)
            return reflectors, tau

        def run_test(shape):
            A = torch.randn(*shape, dtype=dtype, device=device)
            reflectors, tau = generate_reflectors_and_tau(A)
            expected, _ = torch.linalg.qr(A)
            actual = torch.linalg.householder_product(reflectors, tau)
            # torch.linalg.qr does not work correctly for zero batch dimension tensors
            # see https://github.com/pytorch/pytorch/issues/50576
            if (A.numel() > 0):
                self.assertEqual(expected, actual)
            else:
                self.assertTrue(actual.shape == shape)

            # if tau is empty and A is not the result should be a matrix with ones on the diagonal
            if (A.numel() > 0):
                tau_empty = torch.empty(*shape[:-2], 0, dtype=dtype, device=device)
                identity_mat = torch.zeros_like(reflectors)
                identity_mat.diagonal(dim1=-1, dim2=-2)[:] = 1
                actual = torch.linalg.householder_product(reflectors, tau_empty)
                self.assertEqual(actual, identity_mat)

            out = torch.empty_like(A)
            ans = torch.linalg.householder_product(reflectors, tau, out=out)
            self.assertEqual(ans, out)
            if (A.numel() > 0):
                self.assertEqual(expected, out)

        shapes = [(0, 0), (5, 0),  # Empty matrix
                  (5, 5), (5, 3),  # Single matrix
                  (0, 0, 0), (0, 5, 5), (0, 5, 3),  # Zero batch dimension tensors
                  (2, 5, 5), (2, 5, 3),  # 3-dim tensors
                  (2, 1, 5, 5), (2, 1, 5, 3)]  # 4-dim tensors
        for shape in shapes:
            run_test(shape)

    @skipCPUIfNoLapack
    @skipCUDAIfNoCusolver
    @skipCUDAIfRocm
    def test_householder_product_errors_and_warnings(self, device):
        test_cases = [
            # input1 size, input2 size, error regex
            ((10,), (2,), r"input must have at least 2 dimensions"),
            ((10, 6), (20,), r"input.shape\[-1\] must be greater than or equal to tau.shape\[-1\]"),
            ((6, 10), (5,), r"input.shape\[-2\] must be greater than or equal to input.shape\[-1\]"),
        ]
        for a_size, tau_size, error_regex in test_cases:
            a = torch.rand(*a_size, device=device)
            tau = torch.rand(*tau_size, device=device)
            with self.assertRaisesRegex(RuntimeError, error_regex):
                torch.linalg.householder_product(a, tau)

        # if out tensor with wrong shape is passed a warning is given
        reflectors = torch.randn(3, 3, device=device)
        tau = torch.randn(3, device=device)
        out = torch.empty(2, 3, device=device)
        with warnings.catch_warnings(record=True) as w:
            # Trigger warning
            torch.linalg.householder_product(reflectors, tau, out=out)
            # Check warning occurs
            self.assertEqual(len(w), 1)
            self.assertTrue("An output with one or more elements was resized" in str(w[-1].message))

        # dtypes should be safely castable
        out = torch.empty_like(reflectors).to(torch.int)
        with self.assertRaisesRegex(RuntimeError, "but got result with dtype Int"):
            torch.linalg.householder_product(reflectors, tau, out=out)

        with self.assertRaisesRegex(RuntimeError, "tau dtype Int does not match input dtype"):
            torch.linalg.householder_product(reflectors, tau.to(torch.int))

        if torch.cuda.is_available():
            # device of out and input should match
            wrong_device = 'cpu' if self.device_type != 'cpu' else 'cuda'
            out = torch.empty_like(reflectors).to(wrong_device)
            with self.assertRaisesRegex(RuntimeError, "Expected all tensors to be on the same device"):
                torch.linalg.householder_product(reflectors, tau, out=out)

            # device of tau and input should match
            wrong_device = 'cpu' if self.device_type != 'cpu' else 'cuda'
            tau = tau.to(wrong_device)
            with self.assertRaisesRegex(RuntimeError, "Expected all tensors to be on the same device"):
                torch.linalg.householder_product(reflectors, tau)

    @precisionOverride({torch.complex64: 5e-6})
    @skipCUDAIfNoMagma
    @skipCPUIfNoLapack
    @dtypes(torch.double, torch.cfloat, torch.cdouble)
    @skipCUDAIfRocm
    def test_lu(self, device, dtype):
        from torch.testing._internal.common_utils import random_matrix

        def run_test(device, pivot):
            def run_subtest(matrix_size, batches, device, pivot, singular=False, a=None):
                if isinstance(matrix_size, int):
                    rows = columns = matrix_size
                else:
                    rows, columns = matrix_size
                if a is None:
                    a = random_matrix(rows, columns, *batches, **dict(singular=singular, dtype=dtype)).to(device)
                a_LU_info, pivots_info, info_ = a.lu(pivot=pivot, get_infos=True)
                self.assertEqual(a_LU_info.size(), torch.Size(batches + (rows, columns)))
                self.assertEqual(pivots_info.size(), torch.Size(batches + (min(rows, columns),)))
                self.assertEqual(info_.size(), torch.Size(batches))
                # If a randomly generated input matrix is singular,
                # then info_ contains indices i such that U[i, i] ==
                # 0. This however conveys that the factorization was
                # successful albeit with a singular input. Therefore,
                # we require info.min() >= 0
                self.assertGreaterEqual(info_.min(), 0)
                a_LU, pivots = a.lu(pivot=pivot)
                self.assertEqual(a_LU, a_LU_info)
                self.assertEqual(pivots_info, pivots)


                P, L, U = torch.lu_unpack(a_LU, pivots)
                P_ = P.cpu().numpy()
                L_ = L.cpu().numpy()
                U_ = U.cpu().numpy()

                self.assertEqual(np.matmul(P_, np.matmul(L_, U_)), a)

                if self.device_type == 'cuda':
                    # lu without pivoting is implemented only for cuda device
                    a_LU_info_nopiv, nopiv, info_nopiv = a.lu(pivot=False, get_infos=True)
                    P_nopiv, L_nopiv, U_nopiv = torch.lu_unpack(a_LU_info_nopiv, nopiv)
                    P_nopiv_ = P_nopiv.cpu().numpy()
                    L_nopiv_ = L_nopiv.cpu().numpy()
                    U_nopiv_ = U_nopiv.cpu().numpy()

                    self.assertEqual(np.matmul(P_nopiv_, np.matmul(L_nopiv_, U_nopiv_)), a)

                    k = min(rows, columns)
                    self.assertEqual(nopiv, torch.arange(1, 1 + k, device=device, dtype=torch.int32).expand(a.shape[:-2] + (k, )))
                    if not singular:
                        # It is not guaranteed that LU factorization
                        # without pivoting is able to determine if a
                        # matrix is singular while LU factorization
                        # with pivoting is. Therefore, we require the
                        # equality of info-s only for non-singular
                        # matrices.
                        # NOTE: infor_ is reshaped because info_nopiv might have
                        # squashed batch dimensions for complex types on CUDA,
                        # see the TODOs above.
                        self.assertEqual(info_.reshape(info_nopiv.shape), info_nopiv)

            for ms, batch in itertools.product([3, 5, 7, (4, 2), (3, 4)], [(), (2,), (3,), (3, 5)]):
                run_subtest(ms, batch, device, pivot)
                run_subtest(ms, batch, device, pivot, singular=True)

                # Reproducer of a magma bug, see https://bitbucket.org/icl/magma/issues/13/getrf_batched-kernel-produces-nans-on
                a = torch.ones(batch + (ms if isinstance(ms, tuple) else (ms, ms)), dtype=torch.double, device=device)
                run_subtest(ms, batch, device, pivot, singular=True, a=a)

            # Info should be positive for rank deficient matrices
            a = torch.ones(5, 3, 3, device=device)
            self.assertGreater(a.lu(pivot=pivot, get_infos=True)[2][0], 0)

        run_test(device, True)

        if self.device_type == 'cpu':
            # Error checking, no pivoting variant on CPU
            with self.assertRaisesRegex(RuntimeError, 'lu without pivoting is not implemented on the CPU'):
                torch.lu(torch.empty(1, 2, 2), pivot=False)
        else:
            run_test(device, False)

    @skipCPUIfNoLapack
    @skipCUDAIfNoMagma
    @dtypes(torch.float, torch.double, torch.cfloat, torch.cdouble)
    @skipCUDAIfRocm
    @precisionOverride({torch.float: 1e-3})
    def test_lu_unpack(self, device, dtype):
        def run_test(pivot):
            for shape in ((3, 3), (5, 3, 3), (7, 3, 5, 5), (7, 5, 3, 3, 3)):
                a = torch.randn(*shape, dtype=dtype, device=device)
                a_lu, p = torch.lu(a, pivot=pivot)
                p_ref, l_ref, u_ref = torch.lu_unpack(a_lu, p)
                self.assertEqual(p_ref.matmul(l_ref.matmul(u_ref)), a)
            for shape in ((3, 3), (5, 3, 3), (7, 3, 5, 5), (7, 5, 3, 3, 3),
                          (3, 5), (5, 3), (3, 3, 5), (3, 5, 3),
                          (7, 5, 3, 5, 3), (7, 5, 3, 3, 5),
                          # empty tensors
                          (0, 0), (0, 0, 0), (0, 3, 3)
                          ):
                a = make_tensor(shape, dtype=dtype, device=device, low=-0.1, high=+0.1)
                a_lu, p = torch.lu(a, pivot=pivot)
                p_ref, l_ref, u_ref = torch.lu_unpack(a_lu, p)
                self.assertEqual(p_ref.matmul(l_ref.matmul(u_ref)), a)

        run_test(True)

        if self.device_type == 'cuda':
            run_test(False)

    @skipCPUIfNoLapack
    @skipCUDAIfNoMagma
    @dtypes(torch.double)
    @skipCUDAIfRocm
    def test_lu_unpack_check_input(self, device, dtype):
        x = torch.rand(5, 5, 5, device=device, dtype=dtype)
        lu_data, lu_pivots = torch.lu(x, pivot=True)

        with self.assertRaisesRegex(RuntimeError, "torch.int32 dtype"):
            torch.lu_unpack(lu_data, lu_pivots.long())
        with self.assertRaisesRegex(RuntimeError, "contiguous tensor"):
            torch.lu_unpack(lu_data, lu_pivots.transpose(-1, -2))

        # check that onces flags are unset, Nones are returned
        p, l, u = torch.lu_unpack(lu_data, lu_pivots, unpack_data=False)
        self.assertTrue((l == u) and l is None)
        p, l, u = torch.lu_unpack(lu_data, lu_pivots, unpack_pivots=False)
        self.assertTrue(p is None)
        p, l, u = torch.lu_unpack(lu_data, lu_pivots, unpack_data=False, unpack_pivots=False)
        self.assertTrue((p == l == u) and p is None)

    @skipCUDAIfNoMagma
    @skipCPUIfNoLapack
    @dtypes(torch.double)
    @skipCUDAIfRocm
    def test_lobpcg_basic(self, device, dtype):
        self._test_lobpcg_method(device, dtype, 'basic')

    @skipCUDAIfNoMagma
    @skipCPUIfNoLapack
    @dtypes(torch.double)
    @skipCUDAIfRocm
    def test_lobpcg_ortho(self, device, dtype):
        self._test_lobpcg_method(device, dtype, 'ortho')

    def _test_lobpcg_method(self, device, dtype, method):
        from torch.testing._internal.common_utils import random_symmetric_pd_matrix, random_sparse_pd_matrix
        from torch._linalg_utils import matmul, qform
        from torch._lobpcg import lobpcg

        def test_tracker(worker):
            k = worker.iparams['k']
            nc = worker.ivars['converged_count']
            if k <= nc:
                tol = worker.fparams['tol']
                rerr = worker.tvars['rerr']
                X = worker.X
                E = worker.E
                B = worker.B
                A = worker.A
                dtype = X.dtype
                device = X.device

                # Check convergence
                self.assertLessEqual(rerr[:k].max(), tol)

                # Check B-orthogonality
                I = torch.eye(k, k, dtype=dtype, device=device)
                self.assertEqual(qform(B, X[:, :k]), I)

                # Check block equation
                self.assertEqual(qform(A, X[:, :k]) / E[:k], I, atol=0.2, rtol=0)

        orig_lobpcg = lobpcg

        def lobpcg(*args, **kwargs):
            kwargs['tracker'] = test_tracker
            kwargs['niter'] = 1000
            kwargs['method'] = method
            kwargs['tol'] = 1e-8
            return orig_lobpcg(*args, **kwargs)
        prec = 5e-4

        # check dense input
        mm = torch.matmul
        for batches in [(), (2,), (2, 3)]:
            for m, n, k in [
                    (9, 3, 1),
                    (9, 3, 2),
                    (9, 2, 2),
                    (100, 15, 5),
            ]:
                # skip tests that are known to fail with the basic
                # LOBPCG method due to calling cholesky on singular
                # input
                if method == 'basic' and (m, n, k) in [(9, 2, 2), (100, 15, 5)]:
                    continue
                A = random_symmetric_pd_matrix(m, *batches, device=device, dtype=dtype)
                B = random_symmetric_pd_matrix(m, *batches, device=device, dtype=dtype)

                # classical eigenvalue problem, smallest eigenvalues
                E, V = lobpcg(A, k=k, n=n, largest=False)
                self.assertEqual(E.shape, batches + (k,))
                self.assertEqual(V.shape, batches + (m, k))
                self.assertEqual(matmul(A, V), mm(V, E.diag_embed()), atol=prec, rtol=0)
                e = torch.symeig(A)[0]
                e_smallest = e[..., :k]
                self.assertEqual(E, e_smallest)

                # classical eigenvalue problem, largest eigenvalues
                E, V = lobpcg(A, k=k, n=n, largest=True)
                e_largest, _ = torch.sort(e[..., -k:], descending=True)
                self.assertEqual(E, e_largest, atol=prec, rtol=0)
                self.assertEqual(matmul(A, V), mm(V, E.diag_embed()), atol=prec, rtol=0)

                # generalized eigenvalue problem, smallest eigenvalues
                E, V = lobpcg(A, B=B, k=k, n=n, largest=False)
                self.assertEqual(matmul(A, V), mm(matmul(B, V), E.diag_embed()), atol=prec, rtol=0)

                # generalized eigenvalue problem, largest eigenvalues
                E, V = lobpcg(A, B=B, k=k, n=n, largest=True)
                self.assertEqual(matmul(A, V) / E.max(), mm(matmul(B, V), (E / E.max()).diag_embed()),
                                 atol=prec, rtol=0)

        # check sparse input
        for m, n, k, density in [
                (5, 1, 1, 0.8),
                (9, 3, 2, 0.5),
                (100, 1, 1, 0.1),
                (1000, 7, 3, 0.01),
        ]:
            # skip tests that are known to fail with the basic LOBCG
            # method due to insufficient accuracy
            if method == 'basic' and (m, n, k, density) in [(1000, 7, 3, 0.01)]:
                continue
            A = random_sparse_pd_matrix(m, density=density, device=device, dtype=dtype)
            B = random_sparse_pd_matrix(m, density=density, device=device, dtype=dtype)
            A_eigenvalues = torch.arange(1, m + 1, dtype=dtype) / m
            e_smallest = A_eigenvalues[..., :k]
            e_largest, _ = torch.sort(A_eigenvalues[..., -k:], descending=True)

            # classical eigenvalue problem, smallest eigenvalues
            E, V = lobpcg(A, k=k, n=n, largest=False)
            self.assertEqual(E, e_smallest)
            self.assertEqual(matmul(A, V), mm(V, E.diag_embed()), atol=prec, rtol=0)

            # classical eigenvalue problem, largest eigenvalues
            E, V = lobpcg(A, k=k, n=n, largest=True)
            self.assertEqual(matmul(A, V), mm(V, E.diag_embed()), atol=prec, rtol=0)
            self.assertEqual(E, e_largest)

            # generalized eigenvalue problem, smallest eigenvalues
            E, V = lobpcg(A, B=B, k=k, n=n, largest=False)
            self.assertEqual(matmul(A, V), matmul(B, mm(V, E.diag_embed())), atol=prec, rtol=0)

            # generalized eigenvalue problem, largest eigenvalues
            E, V = lobpcg(A, B=B, k=k, n=n, largest=True)
            self.assertEqual(matmul(A, V) / E.max(), mm(matmul(B, V), (E / E.max()).diag_embed()),
                             atol=prec, rtol=0)

    @skipCPUIfNoLapack
    @onlyCPU
    @dtypes(torch.double)
    def test_lobpcg_torchscript(self, device, dtype):
        from torch.testing._internal.common_utils import random_sparse_pd_matrix
        from torch._linalg_utils import matmul as mm

        lobpcg = torch.jit.script(torch.lobpcg)

        m = 500
        k = 5
        A1 = random_sparse_pd_matrix(m, density=2.0 / m, device=device, dtype=dtype)
        X1 = torch.randn((m, k), dtype=dtype, device=device)
        E1, V1 = lobpcg(A1, X=X1)
        eq_err = torch.norm((mm(A1, V1) - V1 * E1), 2) / E1.max()
        self.assertLess(eq_err, 1e-6)

    @unittest.skipIf(not TEST_SCIPY or (TEST_SCIPY and scipy.__version__ < '1.4.1'), "Scipy not found or older than 1.4.1")
    @skipCPUIfNoLapack
    @onlyCPU
    @dtypes(torch.double)
    def test_lobpcg_scipy(self, device, dtype):
        """Compare torch and scipy.sparse.linalg implementations of lobpcg
        """
        import time
        from torch.testing._internal.common_utils import random_sparse_pd_matrix
        from torch._linalg_utils import matmul as mm
        from scipy.sparse.linalg import lobpcg as scipy_lobpcg
        import scipy.sparse

        def toscipy(A):
            if A.layout == torch.sparse_coo:
                values = A.coalesce().values().cpu().numpy().copy()
                indices = A.coalesce().indices().cpu().numpy().copy()
                return scipy.sparse.coo_matrix((values, (indices[0], indices[1])), A.shape)
            return A.cpu().numpy().copy()

        niter = 1000
        repeat = 10
        m = 500   # size of the square matrix
        k = 7     # the number of requested eigenpairs
        A1 = random_sparse_pd_matrix(m, density=2.0 / m, device=device, dtype=dtype)
        B1 = random_sparse_pd_matrix(m, density=2.0 / m, device=device, dtype=dtype)
        X1 = torch.randn((m, k), dtype=dtype, device=device)

        A2 = toscipy(A1)
        B2 = toscipy(B1)
        X2 = toscipy(X1)

        lambdas1 = []

        def tracker(worker):
            lambdas1.append(worker.E[:])

        tol = 1e-8
        # tol for scipy lobpcg will be choosed so that the number of
        # iterations will be equal or very close to pytorch lobpcg
        # (that is around 170-180)

        # Standard eigenvalue problem
        E1, V1 = torch.lobpcg(A1, X=X1, niter=niter, largest=True, tracker=tracker, tol=tol)
        E2, V2, lambdas2 = scipy_lobpcg(A2, X2, maxiter=niter, largest=True, retLambdaHistory=True, tol=1.1 * tol)
        iters1 = len(lambdas1)
        iters2 = len(lambdas2)
        self.assertLess(abs(iters1 - iters2), 0.05 * max(iters1, iters2))

        E2a, V2a = scipy_lobpcg(A2, X2, maxiter=niter, largest=False)

        eq_err = torch.norm((mm(A1, V1) - V1 * E1), 2) / E1.max()
        eq_err_scipy = (abs(A2.dot(V2) - V2 * E2)**2).sum() ** 0.5 / E2.max()
        self.assertLess(eq_err, 1e-6)        # std
        self.assertLess(eq_err_scipy, 1e-6)  # std

        self.assertEqual(E1, torch.from_numpy(E2.copy()))

        # Generalized eigenvalue problem
        lambdas1 = []

        def tracker(worker):
            lambdas1.append(worker.E[:])

        E1, V1 = torch.lobpcg(A1, B=B1, X=X1, niter=niter, largest=True, tracker=tracker, tol=tol)
        E2, V2, lambdas2 = scipy_lobpcg(A2, X2, B=B2, maxiter=niter, largest=True, retLambdaHistory=True, tol=39 * tol)
        E2a, V2a = scipy_lobpcg(A2, X2, B=B2, maxiter=niter, largest=False)
        iters1 = len(lambdas1)
        iters2 = len(lambdas2)
        self.assertLess(abs(iters1 - iters2), 0.05 * max(iters1, iters2))

        eq_err = torch.norm((mm(A1, V1) - mm(B1, V1) * E1), 2) / E1.max()
        eq_err_scipy = (abs(A2.dot(V2) - B2.dot(V2) * E2)**2).sum() ** 0.5 / E2.max()
        self.assertLess(eq_err, 1e-6)        # general
        self.assertLess(eq_err_scipy, 1e-6)  # general

        self.assertEqual(E1, torch.from_numpy(E2.copy()))

        # Timings
        elapsed_ortho = 0
        elapsed_ortho_general = 0
        elapsed_scipy = 0
        elapsed_general_scipy = 0
        for i in range(repeat):
            start = time.time()
            torch.lobpcg(A1, X=X1, niter=niter, method='ortho', tol=tol)
            end = time.time()
            elapsed_ortho += end - start

            start = time.time()
            torch.lobpcg(A1, X=X1, B=B1, niter=niter, method='ortho', tol=tol)
            end = time.time()
            elapsed_ortho_general += end - start

            start = time.time()
            scipy_lobpcg(A2, X2, maxiter=niter, tol=1.1 * tol)
            end = time.time()
            elapsed_scipy += end - start

            start = time.time()
            scipy_lobpcg(A2, X2, B=B2, maxiter=niter, tol=39 * tol)
            end = time.time()
            elapsed_general_scipy += end - start

        elapsed_ortho_ms = 1000.0 * elapsed_ortho / repeat
        elapsed_ortho_general_ms = 1000.0 * elapsed_ortho_general / repeat
        elapsed_scipy_ms = 1000.0 * elapsed_scipy / repeat
        elapsed_general_scipy_ms = 1000.0 * elapsed_general_scipy / repeat

        print('''
CPU timings: torch.lobpcg vs scipy.sparse.linalg.lobpcg
-------------------------------------------------------
              | standard    | generalized | method
torch.lobpcg  | {:10.2f}  | {:10.2f}  | ortho
scipy_lobpcg  | {:10.2f}  | {:10.2f}  | N/A
-(input size: {:4}, eigenpairs:{:2}, units: ms per call)-
        '''.format(elapsed_ortho_ms, elapsed_ortho_general_ms,
                   elapsed_scipy_ms, elapsed_general_scipy_ms,
                   m, k))

        # Handling of very small tolerence
        tol = 1e-100

        lambdas1 = []

        def tracker(worker):
            lambdas1.append(worker.E[:])

        E1, V1 = torch.lobpcg(A1, X=X1, niter=niter, largest=True, tracker=tracker, tol=tol)
        iters1 = len(lambdas1)
        eq_err = torch.norm((mm(A1, V1) - V1 * E1), 2) / E1.max()

        try:
            E2, V2, lambdas2 = scipy_lobpcg(A2, X2, maxiter=niter, largest=True, retLambdaHistory=True, tol=tol)
            iters2 = len(lambdas2)
            eq_err_scipy = (abs(A2.dot(V2) - V2 * E2)**2).sum() ** 0.5 / E2.max()
        except Exception as msg:
            print('Calling scipy_lobpcg failed [standard]:', msg)
            iters2 = -1
            eq_err_scipy = -1

        lambdas1 = []

        def tracker(worker):
            lambdas1.append(worker.E[:])

        E1, V1 = torch.lobpcg(A1, X=X1, B=B1, niter=niter, largest=True, tracker=tracker, tol=tol)
        iters1_general = len(lambdas1)
        eq_err_general = torch.norm((mm(A1, V1) - mm(B1, V1) * E1), 2) / E1.max()

        try:
            E2, V2, lambdas2 = scipy_lobpcg(A2, X2, B=B2, maxiter=niter, largest=True, retLambdaHistory=True, tol=tol)
            iters2_general = len(lambdas2)
            eq_err_general_scipy = (abs(A2.dot(V2) - B2.dot(V2) * E2)**2).sum() ** 0.5 / E2.max()
        except Exception as msg:
            print('Calling scipy_lobpcg failed [generalized]:', msg)
            iters2_general = -1
            eq_err_general_scipy = -1

        print('''\
Handling of small tol={:6.0e}: torch.lobpcg vs scipy.sparse.linalg.lobpcg
----------------------------------------------------------------------------
              | standard    | generalized |  niter | method
torch.lobpcg  | {:10.2e}  | {:10.2e}  | {:6} | ortho
scipy_lobpcg  | {:10.2e}  | {:10.2e}  | {:6} | N/A
---(input size: {:4}, eigenpairs:{:2}, units: relative error, maxiter={:4})---
'''.format(tol, eq_err, eq_err_general, iters1, eq_err_scipy, eq_err_general_scipy, iters2, m, k, niter))

    def _test_addmm_addmv(self, f, t, m, v, *, alpha=None, beta=None, transpose_out=False):
        dtype = t.dtype
        numpy_dtype = dtype
        if dtype in {torch.bfloat16}:
            numpy_dtype = torch.float
        if dtype.is_complex:
            alpha = 0.9 + 0.3j if alpha is None else alpha
            beta = 0.5 + 0.6j if beta is None else beta
        else:
            alpha = 1.2 if alpha is None else alpha
            beta = 0.8 if beta is None else beta
        res1 = f(t, m, v, alpha=alpha, beta=beta)
        res2 = torch.full_like(res1, math.nan)
        if transpose_out:
            res2 = res2.t().clone(memory_format=torch.contiguous_format).t()
        f(t, m, v, alpha=alpha, beta=beta, out=res2)
        res3 = alpha * (m.to(numpy_dtype).cpu().numpy() @ v.to(numpy_dtype).cpu().numpy())
        if beta != 0:
            res3 += (beta * t).to(numpy_dtype).cpu().numpy()
        res3 = torch.from_numpy(res3).to(dtype)
        self.assertEqual(res1, res2)
        self.assertEqual(res1, res3)

    @precisionOverride({torch.bfloat16: 1e-0, torch.half: 5e-4, torch.float: 1e-4, torch.double: 1e-8,
                        torch.cfloat: 1e-4, torch.cdouble: 1e-8})
    @dtypesIfCUDA(*torch.testing.get_all_complex_dtypes(),
                  *torch.testing.get_all_fp_dtypes(include_bfloat16=(TEST_WITH_ROCM or (CUDA11OrLater and SM53OrLater)),
                                                   include_half=(not TEST_WITH_ROCM)))
    @dtypes(torch.bfloat16, torch.float, torch.double, torch.cfloat, torch.cdouble)
    def test_addmv(self, device, dtype):
        # have to use torch.randn(...).to(bfloat16) instead of
        # torch.randn(..., dtype=bfloat16). randn does not support
        # bfloat16 yet.
        ts = [
            torch.randn(10, device=device).to(dtype),
            torch.randn(1, device=device).to(dtype).expand(10),
        ]
        vs = [
            torch.randn(100, device=device).to(dtype),
            torch.ones(1, device=device).to(dtype).expand(100),  # to reduce errors for low precision
        ]
        ms = [
            # 0d
            torch.ones((), device=device).to(dtype).expand(10, 100),  # to reduce errors for low precision
            # 1d
            torch.randn((1, 100), device=device).to(dtype).expand(10, 100),
            # this initialization reduces errors for low precision for broadcasted matrices
            # by making sure that intermediate and result values are exactly representable
            # in low precision type
            torch.randint(3, (10, 1), dtype=torch.float, device=device).to(dtype).expand(10, 100),
            # 2d
            torch.randn((10, 100), device=device).to(dtype),
            torch.randn((100, 10), device=device).to(dtype).t(),
        ]
        for m, v, t in itertools.product(ms, vs, ts):
            self._test_addmm_addmv(torch.addmv, t, m, v)
        # Test beta=0, t=nan
        t = torch.full((10,), math.nan, device=device).to(dtype)
        for m, v in itertools.product(ms, vs):
            self._test_addmm_addmv(torch.addmv, t, m, v, beta=0)

    @dtypesIfCUDA(*torch.testing.get_all_fp_dtypes(include_bfloat16=(TEST_WITH_ROCM or (CUDA11OrLater and SM53OrLater))))
    @dtypes(torch.float, torch.double)
    def test_addmv_rowmajor_colmajor_incx_incy_lda(self, device, dtype):
        # tests (o, s)*(s).  o is output size, s is summed size.
        o = 5
        s = 3
        a_data = torch.arange(1, o * s + 1, device=device, dtype=dtype).view(o, s)
        x_data = torch.arange(1, s + 1, 1, device=device, dtype=dtype)
        y_data = torch.ones(o, device=device, dtype=dtype)
        control = torch.tensor([15., 33., 51., 69., 87.], device=device, dtype=dtype)

        def _test(row_major, incx, incy, lda_tail):
            if row_major:
                a_storage = torch.full((o, s + lda_tail), float('nan'), device=device, dtype=dtype)
            else:
                a_storage = torch.full((s, o + lda_tail), float('nan'), device=device, dtype=dtype).permute(1, 0)
            a = a_storage[:o, :s].copy_(a_data)

            x_storage = torch.full((s, incx), float('nan'), device=device, dtype=dtype)
            x = x_storage[:, 0].copy_(x_data)

            y_storage = torch.full((o, incy), float('nan'), device=device, dtype=dtype)
            y = y_storage[:, 0].copy_(y_data)

            self._test_addmm_addmv(torch.addmv, y, a, x)

        for row_major, incx, incy, lda_tail in itertools.product((False, True), (1, 2), (1, 2), (0, 1)):
            _test(row_major, incx, incy, lda_tail)

    @precisionOverride({torch.double: 1e-8, torch.float: 1e-4, torch.bfloat16: 0.6,
                        torch.half: 1e-1, torch.cfloat: 1e-4, torch.cdouble: 1e-8})
    @dtypesIfCUDA(*torch.testing.get_all_complex_dtypes(),
                  *torch.testing.get_all_fp_dtypes(include_bfloat16=(TEST_WITH_ROCM or (CUDA11OrLater and SM53OrLater))))
    @dtypes(*torch.testing.get_all_complex_dtypes(), *torch.testing.get_all_fp_dtypes())
    @tf32_on_and_off(0.05)
    def test_addmm(self, device, dtype):
        M = torch.randn(10, 25, device=device).to(dtype)
        m1 = torch.randn(10, 50, device=device).to(dtype)
        m2 = torch.randn(50, 25, device=device).to(dtype)
        self._test_addmm_addmv(torch.addmm, M, m1, m2)

        # Test 0-strided
        M = torch.randn(10, 1, device=device).to(dtype).expand(10, 25)
        m1 = torch.randn(10, 1, device=device).to(dtype).expand(10, 50)
        m2 = torch.randn(50, 25, device=device).to(dtype)
        self._test_addmm_addmv(torch.addmm, M, m1, m2)

        # Test beta=0, M=nan
        M = torch.full((10, 25), math.nan, device=device).to(dtype)
        m1 = torch.randn(10, 50, device=device).to(dtype)
        m2 = torch.randn(50, 25, device=device).to(dtype)
        self._test_addmm_addmv(torch.addmm, M, m1, m2, beta=0)

        # Test transpose
        for t1, t2, t3, t4 in itertools.product([True, False], repeat=4):
            def maybe_transpose(cond, m):
                if not cond:
                    return m
                return m.t().clone(memory_format=torch.contiguous_format).t()

            M = maybe_transpose(t1, torch.randn(10, 25, device=device).to(dtype))
            m1 = maybe_transpose(t2, torch.randn(10, 50, device=device).to(dtype))
            m2 = maybe_transpose(t3, torch.randn(50, 25, device=device).to(dtype))
            self._test_addmm_addmv(torch.addmm, M, m1, m2, transpose_out=t4)

    @dtypes(torch.float, torch.double)
    @dtypesIfCUDA(*([torch.float, torch.double] + torch.testing.get_all_complex_dtypes()))
    @tf32_on_and_off(0.005)
    def test_addmm_sizes(self, device, dtype):
        for m in [0, 1, 25]:
            for n in [0, 1, 10]:
                for k in [0, 1, 8]:
                    M = torch.randn(n, m, device=device).to(dtype)
                    m1 = torch.randn(n, k, device=device).to(dtype)
                    m2 = torch.randn(k, m, device=device).to(dtype)
                    self._test_addmm_addmv(torch.addmm, M, m1, m2)

    @unittest.skipIf(IS_FBCODE and IS_REMOTE_GPU, "cublas runtime error")
    @onlyCUDA
    def test_matmul_45724(self, device):
        # https://github.com/pytorch/pytorch/issues/45724
        a = torch.rand(65537, 22, 64, device=device, dtype=torch.half)
        b = torch.rand(65537, 64, 22, device=device, dtype=torch.half)
        c = torch.full((65537, 22, 22), math.nan, dtype=torch.half, device=device)
        cpu_result = torch.matmul(a.cpu().float(), b.cpu().float()).cuda().half()
        torch.matmul(a, b, out=c)
        self.assertEqual(c, cpu_result)

    @slowTest
    @onlyOnCPUAndCUDA
    @dtypes(torch.float32, torch.float64, torch.bfloat16, torch.int32, torch.int64, torch.cfloat, torch.cdouble)
    @dtypesIfCUDA(torch.float32, torch.float64, torch.cfloat, torch.cdouble)
    @tf32_on_and_off(0.01)
    def test_mm(self, device, dtype):
        def _test_mm(n, m, p, dtype, genf):
            # helper function
            def matrixmultiply(mat1, mat2):
                n = mat1.size(0)
                m = mat1.size(1)
                p = mat2.size(1)
                res = torch.zeros(n, p, dtype=dtype, device=device)
                for i, j in iter_indices(res):
                    res[i, j] = sum(mat1[i, k] * mat2[k, j] for k in range(m))
                return res

            # contiguous case
            mat1 = genf(n, m)
            mat2 = genf(m, p)
            res = torch.mm(mat1, mat2)

            res2 = matrixmultiply(mat1, mat2)
            self.assertEqual(res, res2)

            # non contiguous case 1
            mat1 = genf(n, m)
            mat2 = genf(p, m).t()
            res = torch.mm(mat1, mat2)

            res2 = matrixmultiply(mat1, mat2)
            self.assertEqual(res, res2)

            # non contiguous case 2
            mat1 = genf(m, n).t()
            mat2 = genf(m, p)
            res = torch.mm(mat1, mat2)

            res2 = matrixmultiply(mat1, mat2)
            self.assertEqual(res, res2)

            # non contiguous case 3
            mat1 = genf(m, n).t()
            mat2 = genf(p, m).t()
            res = torch.mm(mat1, mat2)

            res2 = matrixmultiply(mat1, mat2)
            self.assertEqual(res, res2)

            # test with zero stride
            mat1 = genf(n, m)
            mat2 = genf(m, 1).expand(m, p)
            res = torch.mm(mat1, mat2)

            res2 = matrixmultiply(mat1, mat2)
            self.assertEqual(res, res2)

            # explicitly exercise the _out variant in torch.mm().
            # contiguous case
            mat1 = genf(n, m)
            mat2 = genf(m, p)
            res = genf(n, p)
            torch.mm(mat1, mat2, out=res)

            res2 = matrixmultiply(mat1, mat2)
            self.assertEqual(res, res2)

            # explicitly exercise the _out variant in torch.mm().
            # non contiguous case 3
            mat1 = genf(m, n).t()
            mat2 = genf(p, m).t()
            res = genf(n, p)
            torch.mm(mat1, mat2, out=res)

            res2 = matrixmultiply(mat1, mat2)
            self.assertEqual(res, res2)

        def genf_int(x, y):
            return torch.randint(0, 100, (x, y), dtype=dtype, device=device)

        def genf_bfloat(x, y):
            return torch.randn(x, y, dtype=torch.float32, device=device).to(dtype)

        def genf_float(x, y):
            return torch.randn(x, y, dtype=dtype, device=device)

        for (n, m, p) in [(20, 10, 5), (15, 5, 10), (5, 18, 10)]:
            if (dtype == torch.int32) or (dtype == torch.int64):
                genf = genf_int
            elif (dtype == torch.bfloat16):
                genf = genf_bfloat
            else:
                genf = genf_float

            _test_mm(n, m, p, dtype, genf)

    @onlyOnCPUAndCUDA
    @dtypes(torch.float32, torch.float64)
    def test_strided_mm_bmm(self, device, dtype):
        # Tests strided view case with stride smaller than corresponding dimension size
        x = torch.tensor([[1., 2., 3.], [4., 5., 6.]], dtype=dtype, device=device)
        new_shape = [2, 2, 2]
        new_stride = [3, 1, 1]
        sx = torch.as_strided(x, size=new_shape, stride=new_stride)

        torch_fn = lambda x: torch.bmm(x, x)  # noqa: E731
        np_fn = lambda x: np.matmul(x, x)  # noqa: E731
        self.compare_with_numpy(torch_fn, np_fn, sx)

        torch_fn = lambda x: torch.mm(x, x)  # noqa: E731
        self.compare_with_numpy(torch_fn, np_fn, sx[0])

    @precisionOverride({torch.half: 0.05, torch.bfloat16: 0.05})
    @skipCUDAIf(torch.version.cuda == "10.1", "flaky on CUDA 10.1")
    @onlyOnCPUAndCUDA
    @dtypes(*torch.testing.get_all_fp_dtypes(), *torch.testing.get_all_complex_dtypes())
    @tf32_on_and_off(0.05)
    def test_bmm(self, device, dtype):
        if self.device_type == 'cuda' and dtype is torch.bfloat16 and CUDA11OrLater and not SM53OrLater:
            # cuBLAS does not guarantee BFloat16 support on SM < 53.
            # So on PyTorch, we consider BFloat16 support on SM < 53 as
            # undefined bahavior
            return

        batch_sizes = [1, 10]
        M, N, O = 23, 8, 12
        numpy_dtype = dtype if dtype != torch.bfloat16 else torch.float32

        is_supported = True
        if dtype == torch.bfloat16 and self.device_type == 'cuda':
            is_supported = TEST_WITH_ROCM or (CUDA11OrLater and SM53OrLater)

        if not is_supported:
            for num_batches in batch_sizes:
                b1 = torch.randn(num_batches, M, N, device=device).to(dtype)
                b2 = torch.randn(num_batches, N, O, device=device).to(dtype)
                self.assertRaisesRegex(RuntimeError, "type|Type|not implemented|CUBLAS_STATUS_NOT_SUPPORTED",
                                       lambda: torch.bmm(b1, b2))
            return

        def invert_perm(p):
            d = {x: i for i, x in enumerate(p)}
            return (d[0], d[1], d[2])

        def generate_inputs(num_batches):
            # transposed tensors
            for perm1, perm2 in itertools.product(itertools.permutations((0, 1, 2)), repeat=2):
                b1 = make_tensor((num_batches, M, N), device, dtype, low=-1, high=1)
                b2 = make_tensor((num_batches, N, O), device, dtype, low=-1, high=1)
                b1 = b1.permute(perm1).contiguous().permute(invert_perm(perm1))
                b2 = b2.permute(perm2).contiguous().permute(invert_perm(perm2))
                yield b1, b2
            # broadcasting tensors
            for b1, b2, b3, b4, b5, b6 in itertools.product((True, False), repeat=6):
                shape1 = (num_batches if b1 else 1, M if b2 else 1, N if b3 else 1)
                shape2 = (num_batches if b4 else 1, N if b5 else 1, O if b6 else 1)
                b1 = make_tensor(shape1, device, dtype, low=-1, high=1).expand(num_batches, M, N)
                b2 = make_tensor(shape2, device, dtype, low=-1, high=1).expand(num_batches, N, O)
                yield b1, b2
            # zero-sized tensors
            for z1, z2, z3, z4 in itertools.product((True, False), repeat=4):
                shape1 = (num_batches if z1 else 0, M if z2 else 0, N if z3 else 0)
                shape2 = (num_batches if z1 else 0, N if z3 else 0, O if z4 else 0)
                b1 = torch.randn(shape1, dtype=dtype, device=device)
                b2 = torch.randn(shape2, dtype=dtype, device=device)
                yield b1, b2

        for num_batches in batch_sizes:
            for (b1, b2), perm3 in itertools.product(generate_inputs(num_batches), itertools.permutations((0, 1, 2))):
                res1 = torch.bmm(b1, b2)
                res2 = torch.full((num_batches, M, O), math.nan, dtype=dtype, device=device) \
                    .permute(perm3).contiguous().permute(invert_perm(perm3))
                torch.bmm(b1, b2, out=res2)
                expect = torch.from_numpy(
                    b1.to(numpy_dtype).cpu().numpy() @ b2.to(numpy_dtype).cpu().numpy()).to(device=device, dtype=dtype)
                self.assertEqual(expect, res1)
                self.assertEqual(expect, res2)

                if self.device_type == 'cuda':
                    # check that mixed arguments are rejected
                    self.assertRaises(RuntimeError, lambda: torch.bmm(b1, b2.cpu()))
                    self.assertRaises(RuntimeError, lambda: torch.bmm(b1.cpu(), b2))
                    self.assertRaises(RuntimeError, lambda: torch.bmm(b1, b2, out=res2.cpu()))

    def _test_addbmm_baddbmm(self, func, b1, b2, ref, out_tensor):
        getattr(out_tensor, func + "_")(b1, b2)
        self.assertEqual(out_tensor, ref)
        res3 = out_tensor.clone()

        with self.assertWarnsOnceRegex(
                UserWarning, f"This overload of {func}_ is deprecated"):
            getattr(out_tensor, func + "_")(1, b1, b2)
        self.assertEqual(out_tensor, ref * 2),
        getattr(res3, func + "_")(b1, b2, beta=1)
        self.assertEqual(out_tensor, res3)

        with self.assertWarnsOnceRegex(
                UserWarning, f"This overload of {func}_ is deprecated"):
            getattr(out_tensor, func + "_")(1., .5, b1, b2)
        self.assertEqual(out_tensor, ref * 2.5)
        getattr(res3, func + "_")(b1, b2, beta=1., alpha=.5)
        self.assertEqual(out_tensor, res3)

        with self.assertWarnsOnceRegex(
                UserWarning, f"This overload of {func} is deprecated"):
            self.assertEqual(out_tensor, getattr(torch, func)(1, out_tensor, 0, b1, b2))

        res4 = getattr(torch, func)(out_tensor, b1, b2, beta=1, alpha=.5)
        self.assertEqual(res4, ref * 3),

        nan = torch.full_like(out_tensor, math.nan)
        res5 = getattr(torch, func)(nan, b1, b2, beta=0, alpha=1)
        self.assertEqual(res5, ref)

        if b1.is_complex():
            res6 = getattr(torch, func)(out_tensor, b1, b2, beta=.1j, alpha=.5j)
            self.assertEqual(res6, out_tensor * .1j + .5j * ref)
        else:
            res6 = getattr(torch, func)(out_tensor, b1, b2, beta=.1, alpha=.5)
            self.assertEqual(res6, out_tensor * .1 + .5 * ref)

        res7 = torch.full_like(out_tensor, math.nan)
        getattr(torch, func)(nan, b1, b2, beta=0, out=res7)
        self.assertEqual(res7, ref)

    @precisionOverride({torch.half: 0.05, torch.bfloat16: 0.05})
    @onlyOnCPUAndCUDA
    @dtypes(*torch.testing.get_all_fp_dtypes(), *torch.testing.get_all_complex_dtypes())
    @tf32_on_and_off(0.05)
    def test_addbmm(self, device, dtype):
        if self.device_type == 'cuda' and dtype is torch.bfloat16 and CUDA11OrLater and not SM53OrLater:
            # cuBLAS does not guarantee BFloat16 support on SM < 53.
            # So on PyTorch, we consider BFloat16 support on SM < 53 as
            # undefined bahavior
            return

        num_batches = 2
        M, N, O = 2, 3, 4

        is_supported = True
        if dtype == torch.bfloat16:
            if self.device_type == 'cpu':
                self.precision = 1  # 43 vs 43.75
            else:
                is_supported = TEST_WITH_ROCM or (CUDA11OrLater and SM53OrLater)

        if not is_supported:
            b1 = make_tensor((num_batches, M, N), device, dtype, low=-1, high=1)
            b2 = make_tensor((num_batches, N, O), device, dtype, low=-1, high=1)
            t = make_tensor((M, O), device, dtype, low=-1, high=1)
            self.assertRaisesRegex(RuntimeError, "type|Type|not implemented|CUBLAS_STATUS_NOT_SUPPORTED",
                                   lambda: torch.addbmm(t, b1, b2))
            return

        def invert_perm(p):
            d = {x: i for i, x in enumerate(p)}
            return (d[0], d[1], d[2])

        def generate_tensor():
            numpy_dtype = dtype if dtype != torch.bfloat16 else torch.float32
            # transposed tensors
            for perm1, perm2 in itertools.product(itertools.permutations((0, 1, 2)), repeat=2):
                for perm3 in itertools.permutations((0, 1)):
                    b1 = make_tensor((num_batches, M, N), device, dtype, low=-1, high=1)
                    b2 = make_tensor((num_batches, N, O), device, dtype, low=-1, high=1)
                    b1 = b1.permute(perm1).contiguous().permute(invert_perm(perm1))
                    b2 = b2.permute(perm2).contiguous().permute(invert_perm(perm2))
                    ref = torch.from_numpy(
                        b1.to(numpy_dtype).cpu().numpy() @ b2.to(numpy_dtype).cpu().numpy()
                    ).to(device=device, dtype=dtype).sum(0)
                    out_tensor = torch.zeros_like(ref).permute(perm3).contiguous().permute(perm3)
                    yield b1, b2, ref, out_tensor
            # broadcasting tensors
            for s1, s2, s3, s4, s5, s6 in itertools.product((True, False), repeat=6):
                shape1 = (num_batches if s1 else 1, M if s2 else 1, N if s3 else 1)
                shape2 = (num_batches if s4 else 1, N if s5 else 1, O if s6 else 1)
                b1 = make_tensor(shape1, device, dtype, low=-1, high=1).expand(num_batches, M, N)
                b2 = make_tensor(shape2, device, dtype, low=-1, high=1).expand(num_batches, N, O)
                ref = torch.from_numpy(
                    b1.to(numpy_dtype).cpu().numpy() @ b2.to(numpy_dtype).cpu().numpy()
                ).to(device=device, dtype=dtype).sum(0)
                out_tensor = torch.zeros_like(ref)
                yield b1, b2, ref, out_tensor
            # zero-sized tensors
            for z1, z2, z3, z4 in itertools.product((True, False), repeat=4):
                shape1 = (num_batches if z1 else 0, M if z2 else 0, N if z3 else 0)
                shape2 = (num_batches if z1 else 0, N if z3 else 0, O if z4 else 0)
                b1 = make_tensor(shape1, device, dtype, low=-1, high=1)
                b2 = make_tensor(shape2, device, dtype, low=-1, high=1)
                ref = torch.from_numpy(
                    b1.to(numpy_dtype).cpu().numpy() @ b2.to(numpy_dtype).cpu().numpy()
                ).to(device=device, dtype=dtype).sum(0)
                out_tensor = torch.zeros_like(ref)
                yield b1, b2, ref, out_tensor

        for b1, b2, ref, out_tensor in generate_tensor():
            self._test_addbmm_baddbmm("addbmm", b1, b2, ref, out_tensor)

    @precisionOverride({torch.half: 0.1, torch.bfloat16: 0.5})
    @onlyOnCPUAndCUDA
    @dtypes(*torch.testing.get_all_fp_dtypes(), *torch.testing.get_all_complex_dtypes())
    @tf32_on_and_off(0.05)
    def test_baddbmm(self, device, dtype):
        if self.device_type == 'cuda' and dtype is torch.bfloat16 and CUDA11OrLater and not SM53OrLater:
            # cuBLAS does not guarantee BFloat16 support on SM < 53.
            # So on PyTorch, we consider BFloat16 support on SM < 53 as
            # undefined bahavior
            return

        num_batches = 10
        M, N, O = 12, 8, 5

        is_supported = True
        if dtype == torch.bfloat16 and self.device_type == 'cuda':
            is_supported = TEST_WITH_ROCM or (CUDA11OrLater and SM53OrLater)

        if not is_supported:
            b1 = make_tensor((num_batches, M, N), device, dtype, low=-1, high=1)
            b2 = make_tensor((num_batches, N, O), device, dtype, low=-1, high=1)
            t = make_tensor((num_batches, M, O), device, dtype, low=-1, high=1)
            self.assertRaisesRegex(RuntimeError, "type|Type|not implemented|CUBLAS_STATUS_NOT_SUPPORTED",
                                   lambda: torch.baddbmm(t, b1, b2))
            return

        def invert_perm(p):
            d = {x: i for i, x in enumerate(p)}
            return (d[0], d[1], d[2])

        def generate_tensor():
            numpy_dtype = dtype if dtype != torch.bfloat16 else torch.float32
            # transposed tensors
            for perm1, perm2, perm3 in itertools.product(itertools.permutations((0, 1, 2)), repeat=3):
                b1 = make_tensor((num_batches, M, N), device, dtype, low=-1, high=1)
                b2 = make_tensor((num_batches, N, O), device, dtype, low=-1, high=1)
                b1 = b1.permute(perm1).contiguous().permute(invert_perm(perm1))
                b2 = b2.permute(perm2).contiguous().permute(invert_perm(perm2))
                ref = torch.from_numpy(
                    b1.to(numpy_dtype).cpu().numpy() @ b2.to(numpy_dtype).cpu().numpy()).to(device=device, dtype=dtype)
                out_tensor = torch.zeros_like(ref)
                out_tensor = out_tensor.permute(perm3).contiguous().permute(invert_perm(perm3))
                yield b1, b2, ref, out_tensor
            # broadcasting tensors
            for s1, s2, s3, s4, s5, s6 in itertools.product((True, False), repeat=6):
                shape1 = (num_batches if s1 else 1, M if s2 else 1, N if s3 else 1)
                shape2 = (num_batches if s4 else 1, N if s5 else 1, O if s6 else 1)
                b1 = make_tensor(shape1, device, dtype, low=-1, high=1).expand(num_batches, M, N)
                b2 = make_tensor(shape2, device, dtype, low=-1, high=1).expand(num_batches, N, O)
                ref = torch.from_numpy(
                    b1.to(numpy_dtype).cpu().numpy() @ b2.to(numpy_dtype).cpu().numpy()).to(device=device, dtype=dtype)
                out_tensor = torch.zeros_like(ref)
                yield b1, b2, ref, out_tensor
            # zero-sized tensors
            for z1, z2, z3, z4 in itertools.product((True, False), repeat=4):
                shape1 = (num_batches if z1 else 0, M if z2 else 0, N if z3 else 0)
                shape2 = (num_batches if z1 else 0, N if z3 else 0, O if z4 else 0)
                b1 = make_tensor(shape1, device, dtype, low=-2, high=2)
                b2 = make_tensor(shape2, device, dtype, low=-2, high=2)
                ref = torch.from_numpy(
                    b1.to(numpy_dtype).cpu().numpy() @ b2.to(numpy_dtype).cpu().numpy()).to(device=device, dtype=dtype)
                out_tensor = torch.zeros_like(ref)
                yield b1, b2, ref, out_tensor

        for b1, b2, ref, out_tensor in generate_tensor():
            self._test_addbmm_baddbmm("baddbmm", b1, b2, ref, out_tensor)

    # TODO: update to compare against NumPy
    @onlyCUDA
    def test_solve_methods_arg_device(self, device):
        for b_device, A_device in itertools.product(['cpu', device], repeat=2):
            if b_device == A_device:
                continue

            b = torch.randn(3, 1, device=b_device)
            A = torch.randn(3, 3, device=A_device)

            # solve and cholesky_solve goes through generic backend dispatch and hit kernel specific device check first
            # triangular_solve goes through specific backend dispatch (CPU/CUDA) and hit auto-generated device check first
            generic_backend_dispatch_err_str = "Expected b and A to be on the same device"
            specific_backend_dispatch_err_str = "Expected all tensors to be on the same device"
            with self.assertRaisesRegex(RuntimeError, generic_backend_dispatch_err_str):
                torch.solve(b, A)

            with self.assertRaisesRegex(RuntimeError, generic_backend_dispatch_err_str):
                torch.cholesky_solve(b, A)

            with self.assertRaisesRegex(RuntimeError, specific_backend_dispatch_err_str):
                torch.triangular_solve(b, A)

            # b and A have to be modified to match accepted inputs sizes for lu_solve
            b = b.unsqueeze(0)
            A = A.unsqueeze(0)
            with self.assertRaisesRegex(RuntimeError, generic_backend_dispatch_err_str):
                torch.lu_solve(b, A, torch.rand(A.shape[:-1], device=A_device).int())

            # This checks if a suitable error message is thrown
            # when LU output and pivots are on the same device
            with self.assertRaisesRegex(RuntimeError,
                                        "Expected LU_pivots and LU_data to be on the same device"):
                torch.lu_solve(b, A, torch.rand(A.shape[:-1], device=b_device).int())

    @precisionOverride({torch.float32: 5e-3, torch.complex64: 1e-3})
    @skipCUDAIfNoMagma
    @skipCPUIfNoLapack
    @dtypes(torch.float32, torch.float64, torch.complex64, torch.complex128)
    def test_pinverse(self, device, dtype):
        from torch.testing._internal.common_utils import random_fullrank_matrix_distinct_singular_value as fullrank

        def run_test(M):
            # Testing against definition for pseudo-inverses
            MPI = torch.pinverse(M)
            MPI_ = MPI.cpu().numpy()
            M_ = M.cpu().numpy()
            if M.numel() > 0:
                self.assertEqual(M_, np.matmul(np.matmul(M_, MPI_), M_))
                self.assertEqual(MPI_, np.matmul(np.matmul(MPI_, M_), MPI_))
                self.assertEqual(np.matmul(M_, MPI_), np.matmul(M_, MPI_).swapaxes(-2, -1).conj())
                self.assertEqual(np.matmul(MPI_, M_), np.matmul(MPI_, M_).swapaxes(-2, -1).conj())
            else:
                self.assertEqual(M.shape, MPI.shape[:-2] + (MPI.shape[-1], MPI.shape[-2]))
        for sizes in [(5, 5), (3, 5, 5), (3, 7, 5, 5),  # square matrices
                      (3, 2), (5, 3, 2), (7, 5, 3, 2),  # fat matrices
                      (2, 3), (5, 2, 3), (7, 5, 2, 3),  # thin matrices
                      (0, 0), (0, 2), (2, 0), (3, 0, 0), (0, 3, 0), (0, 0, 3)]:  # zero numel matrices
            M = torch.randn(*sizes, dtype=dtype, device=device)
            run_test(M)

        # Test inverse and pseudo-inverse for invertible matrix
        for sizes in [(5, 5), (3, 5, 5), (3, 7, 5, 5)]:
            matsize = sizes[-1]
            batchdims = sizes[:-2]
            M = fullrank(matsize, *batchdims, dtype=dtype, device=device)
            self.assertEqual(torch.eye(matsize, dtype=dtype, device=device).expand(sizes), M.pinverse().matmul(M),
                             atol=1e-7, rtol=0, msg='pseudo-inverse for invertible matrix')

    @skipCPUIfNoLapack
    @skipCUDAIfNoMagmaAndNoCusolver
    @dtypes(torch.double, torch.cdouble)
    def test_matrix_power_non_negative(self, device, dtype):
        def check(*size, noncontiguous=False):
            t = make_tensor(size, device, dtype, noncontiguous=noncontiguous)
            for n in range(8):
                res = torch.linalg.matrix_power(t, n)
                ref = np.linalg.matrix_power(t.cpu().numpy(), n)
                self.assertEqual(res.cpu(), torch.from_numpy(ref))

        check(0, 0)
        check(1, 1)
        check(5, 5)
        check(5, 5, noncontiguous=True)
        check(0, 3, 3)
        check(2, 3, 3)
        check(2, 3, 4, 4, noncontiguous=True)

    @skipCUDAIfRocm
    @skipCPUIfNoLapack
    @skipCUDAIfNoMagmaAndNoCusolver
    @dtypes(torch.double, torch.cdouble)
    def test_matrix_power_negative(self, device, dtype):
        from torch.testing._internal.common_utils import random_fullrank_matrix_distinct_singular_value

        def check(*size):
            t = random_fullrank_matrix_distinct_singular_value(*size, dtype=dtype, device=device)
            for n in range(-7, 0):
                res = torch.linalg.matrix_power(t, n)
                ref = np.linalg.matrix_power(t.cpu().numpy(), n)
                self.assertEqual(res.cpu(), torch.from_numpy(ref))

        check(0)
        check(5)
        check(0, 2)
        check(3, 0)
        check(3, 2)
        check(5, 2, 3)

    @skipCUDAIfNoMagma
    @skipCPUIfNoLapack
    @dtypes(torch.float, torch.complex64)
    def test_matrix_exp_utils(self, device, dtype):
        # test linear combination
        def run_test(coeff_shape, data_shape):
            coeffs = torch.rand(*coeff_shape, device=device, dtype=torch.float)
            x = torch.rand(coeff_shape[1], *data_shape, device=device, dtype=dtype)

            res1 = torch._compute_linear_combination(x, coeffs)
            res2 = (x.unsqueeze(0) * coeffs.view(*coeff_shape, *([1] * len(data_shape)))).sum(1)
            self.assertEqual(res1, res2, atol=1e-5, rtol=0.0)

            # check `out=` version
            res3 = torch.zeros(coeff_shape[0], *data_shape, device=device, dtype=dtype)
            torch._compute_linear_combination(x, coeffs, out=res3)
            self.assertEqual(res1, res3, atol=1e-5, rtol=0.0)

            res4 = torch.ones(coeff_shape[0], *data_shape, device=device, dtype=dtype)
            torch._compute_linear_combination(x, coeffs, out=res4)
            self.assertEqual(res1, res4 - 1.0, atol=1e-5, rtol=0.0)

            res5 = torch.ones(coeff_shape[0], *data_shape, device=device, dtype=dtype)
            res5_clone = res5.clone()
            torch._compute_linear_combination(x, coeffs, out=res5)
            self.assertEqual(res1, res5 - res5_clone, atol=1e-5, rtol=0.0)

        run_test([1, 3], [2, 2])
        run_test([3, 1], [2, 2])
        run_test([1, 10], [10, 10])
        run_test([10, 1], [10, 10])
        run_test([5, 3], [2, 2])
        run_test([5, 3], [100, 100])
        run_test([3, 4], [3, 3, 3])
        run_test([3, 4], [3, 3, 3, 3])

    @skipCUDAIfNoMagma
    @skipCPUIfNoLapack
    @dtypes(torch.float, torch.double, torch.complex64, torch.complex128)
    def test_matrix_exp_boundary_cases(self, device, dtype):

        with self.assertRaisesRegex(RuntimeError, "expected a tensor of floating or complex types"):
            torch.randn(3, 3).type(torch.int).matrix_exp()

        with self.assertRaisesRegex(RuntimeError, "with dim at least 2"):
            torch.randn(3).matrix_exp()

        with self.assertRaisesRegex(RuntimeError, "expected a tensor of squared matrices"):
            torch.randn(3, 2, 1).matrix_exp()

        # check 1x1 matrices
        x = torch.randn(3, 3, 1, 1)
        mexp = x.matrix_exp()
        self.assertEqual(mexp, x.exp())

    @slowTest
    @skipCUDAIfNoMagma
    @skipCPUIfNoLapack
    @dtypes(torch.float, torch.double, torch.cfloat, torch.cdouble)
    def test_matrix_exp_analytic(self, device, dtype):
        # check zero matrix
        x = torch.zeros(20, 20, dtype=dtype, device=device)
        self.assertTrue((x.matrix_exp() == torch.eye(20, 20, dtype=dtype, device=device)).all().item())

        def normalize_to_1_operator_norm(sample, desired_norm):
            sample_norm, _ = sample.abs().sum(-2).max(-1)
            sample_to_1_norm = sample / sample_norm.unsqueeze(-1).unsqueeze(-1)
            return sample_to_1_norm * desired_norm

        def gen_good_cond_number_matrices(*n):
            """
            Generates a diagonally-domimant matrix
            with the eigenvalues centered at 1
            and the radii at most (n[-1] - 1) / (n[-2] ** 2)
            """
            identity = torch.eye(n[-2], n[-1], dtype=dtype, device=device).expand(*n)
            x = torch.rand(*n, dtype=dtype, device=device) / (n[-1] ** 2)
            x = (x - x * identity) + identity
            return x

        def run_test(*n):
            if dtype == torch.float:
                thetas = [
                    1.192092800768788e-07,  # deg 1
                    5.978858893805233e-04,  # deg 2
                    5.116619363445086e-02,  # deg 4
                    5.800524627688768e-01,  # deg 8
                    1.461661507209034e+00,  # deg 12
                    3.010066362817634e+00   # deg 18
                ]
            else:  # if torch.double
                thetas = [
                    2.220446049250313e-16,  # deg 1
                    2.580956802971767e-08,  # deg 2
                    3.397168839976962e-04,  # deg 4
                    4.991228871115323e-02,  # deg 8
                    2.996158913811580e-01,  # deg 12
                    1.090863719290036e+00   # deg 18
                ]

            # generate input
            q = gen_good_cond_number_matrices(*n)
            q_ = q.cpu().numpy()
            qinv = torch.inverse(q)
            qinv_ = qinv.cpu().numpy()
            d = torch.randn(n[:-1], dtype=dtype, device=device)
            x = torch.from_numpy(
                np.matmul(q_, np.matmul(torch.diag_embed(d).cpu().numpy(), qinv_))).to(device)
            x_norm, _ = x.abs().sum(-2).max(-1)

            # test simple analytic whatever norm generated
            mexp = x.matrix_exp()
            mexp_analytic = np.matmul(
                q_,
                np.matmul(
                    torch.diag_embed(d.exp()).cpu().numpy(),
                    qinv_
                )
            )
            self.assertEqual(mexp, mexp_analytic, atol=1e-3, rtol=0.0)

            # generate norms to test different degree expansions
            sample_norms = []
            for i in range(len(thetas) - 1):
                sample_norms.append(0.5 * (thetas[i] + thetas[i + 1]))
            sample_norms = [thetas[0] / 2] + sample_norms + [thetas[-1] * 2]

            # matrices to equal norm
            for sample_norm in sample_norms:
                x_normalized = normalize_to_1_operator_norm(x, sample_norm)

                mexp = x_normalized.matrix_exp()
                mexp_analytic = np.matmul(
                    q_,
                    np.matmul(
                        torch.diag_embed((d / x_norm.unsqueeze(-1) * sample_norm).exp()).cpu().numpy(),
                        qinv_
                    )
                )
                self.assertEqual(mexp, mexp_analytic, atol=1e-3, rtol=0.0)

        # single matrix
        run_test(2, 2)
        run_test(3, 3)
        run_test(4, 4)
        run_test(5, 5)
        run_test(100, 100)
        run_test(200, 200)

        # small batch of matrices
        run_test(3, 2, 2)
        run_test(3, 3, 3)
        run_test(3, 4, 4)
        run_test(3, 5, 5)
        run_test(3, 100, 100)
        run_test(3, 200, 200)

        # large batch of matrices
        run_test(3, 3, 2, 2)
        run_test(3, 3, 3, 3)
        run_test(3, 3, 4, 4)
        run_test(3, 3, 5, 5)
        run_test(3, 3, 100, 100)
        run_test(3, 3, 200, 200)

    @skipCUDAIfNoMagma
    @skipCPUIfNoLapack
    @dtypes(torch.float, torch.double)
    def test_matrix_exp_batch(self, device, dtype):

        def run_test(*n):
            tensors_batch = torch.zeros(n, dtype=dtype, device=device)
            tensors_batch = tensors_batch.view(-1, n[-2], n[-1])

            num_matrices = tensors_batch.size(0)
            tensors_list = []
            for i in range(num_matrices):
                tensors_list.append(torch.randn(n[-2], n[-1], dtype=dtype, device=device))

            for i in range(num_matrices):
                tensors_batch[i, ...] = tensors_list[i]

            tensors_exp_map = (x.matrix_exp() for x in tensors_list)
            tensors_exp_batch = tensors_batch.matrix_exp()

            for i, tensor_exp in enumerate(tensors_exp_map):
                self.assertEqual(tensors_exp_batch[i, ...], tensor_exp)

        # small batch of matrices
        run_test(3, 2, 2)
        run_test(3, 3, 3)
        run_test(3, 4, 4)
        run_test(3, 5, 5)

        # large batch of matrices
        run_test(3, 3, 2, 2)
        run_test(3, 3, 3, 3)
        run_test(3, 3, 4, 4)
        run_test(3, 3, 5, 5)

    @skipCUDAIfNoMagma
    @skipCPUIfNoLapack
    @dtypes(torch.float, torch.double, torch.cfloat, torch.cdouble)
    def test_matrix_exp_compare_with_taylor(self, device, dtype):

        def normalize_to_1_operator_norm(sample, desired_norm):
            sample_norm, _ = sample.abs().sum(-2).max(-1)
            sample_to_1_norm = sample / sample_norm.unsqueeze(-1).unsqueeze(-1)
            return sample_to_1_norm * desired_norm

        def gen_good_cond_number_matrices(*n):
            """
            Generates a diagonally-domimant matrix
            with the eigenvalues centered at 1
            and the radii at most (n[-1] - 1) / (n[-2] ** 2)
            """
            identity = torch.eye(n[-2], n[-1], dtype=dtype, device=device).expand(*n)
            x = torch.rand(*n, dtype=dtype, device=device) / (n[-1] ** 2)
            x = (x - x * identity) + identity
            return x

        def get_taylor_approximation(a, deg):
            a_ = a.cpu().numpy()
            identity = torch.eye(a.size(-2), a.size(-1), dtype=dtype, device=device).expand_as(a)
            res = identity.cpu().numpy()
            taylor_term = identity.cpu().numpy()

            for i in range(1, deg + 1):
                taylor_term = np.matmul(a_, taylor_term) / i
                res = res + taylor_term

            return res

        def scale_square(a, deg):
            if a.abs().pow(2).sum().sqrt() < 1.0:
                return get_taylor_approximation(a, 12)
            else:
                s = int(torch.log2(a.abs().pow(2).sum().sqrt()).ceil().item())
                b = a / (2 ** s)
                b = get_taylor_approximation(b, 18)
                for _ in range(s):
                    b = np.matmul(b, b)
                return torch.from_numpy(b).to(a.device)

        def run_test(*n):
            degs = [1, 2, 4, 8, 12, 18]
            if dtype == torch.float:
                thetas = [
                    1.192092800768788e-07,  # deg 1
                    5.978858893805233e-04,  # deg 2
                    5.116619363445086e-02,  # deg 4
                    5.800524627688768e-01,  # deg 8
                    1.461661507209034e+00,  # deg 12
                    3.010066362817634e+00   # deg 18
                ]
            else:  # if torch.double
                thetas = [
                    2.220446049250313e-16,  # deg 1
                    2.580956802971767e-08,  # deg 2
                    3.397168839976962e-04,  # deg 4
                    4.991228871115323e-02,  # deg 8
                    2.996158913811580e-01,  # deg 12
                    1.090863719290036e+00   # deg 18
                ]

            # generate norms to test different degree expansions
            sample_norms = []
            for i in range(len(thetas) - 1):
                sample_norms.append(0.5 * (thetas[i] + thetas[i + 1]))
            sample_norms = [thetas[0] / 2] + sample_norms + [thetas[-1] * 2]
            degs = [degs[0]] + degs

            for sample_norm, deg in zip(sample_norms, degs):
                x = gen_good_cond_number_matrices(*n)
                x = normalize_to_1_operator_norm(x, sample_norm)

                mexp = x.matrix_exp()
                mexp_taylor = scale_square(x, deg)

                self.assertEqual(mexp, mexp_taylor, atol=1e-2, rtol=0.0)

        # single matrix
        run_test(2, 2)
        run_test(3, 3)
        run_test(4, 4)
        run_test(5, 5)

        # small batch of matrices
        run_test(3, 2, 2)
        run_test(3, 3, 3)
        run_test(3, 4, 4)
        run_test(3, 5, 5)

        # large batch of matrices
        run_test(3, 3, 2, 2)
        run_test(3, 3, 3, 3)
        run_test(3, 3, 4, 4)
        run_test(3, 3, 5, 5)

    @skipCUDAIfNoMagma
    @skipCUDAIfRocm
    @skipCPUIfNoLapack
    @dtypes(torch.float32, torch.float64, torch.complex64, torch.complex128)
    @precisionOverride({torch.float32: 1e-3, torch.complex64: 1e-3,
                        torch.float64: 1e-8, torch.complex128: 1e-8})
    def test_slogdet(self, device, dtype):
        from torch.testing._internal.common_utils import (random_hermitian_matrix, random_hermitian_psd_matrix,
                                                          random_hermitian_pd_matrix, random_square_matrix_of_rank)

        # mat_chars denotes matrix characteristics
        # possible values are: hermitian, hermitian_psd, hermitian_pd, singular, non_singular
        def run_test(matsize, batchdims, mat_chars):
            num_matrices = np.prod(batchdims)
            list_of_matrices = []
            if num_matrices != 0:
                for idx in range(num_matrices):
                    mat_type = idx % len(mat_chars)
                    if mat_chars[mat_type] == 'hermitian':
                        list_of_matrices.append(random_hermitian_matrix(matsize, dtype=dtype, device=device))
                    elif mat_chars[mat_type] == 'hermitian_psd':
                        list_of_matrices.append(random_hermitian_psd_matrix(matsize, dtype=dtype, device=device))
                    elif mat_chars[mat_type] == 'hermitian_pd':
                        list_of_matrices.append(random_hermitian_pd_matrix(matsize, dtype=dtype, device=device))
                    elif mat_chars[mat_type] == 'singular':
                        list_of_matrices.append(torch.ones(matsize, matsize, dtype=dtype, device=device))
                    elif mat_chars[mat_type] == 'non_singular':
                        list_of_matrices.append(random_square_matrix_of_rank(matsize, matsize, dtype=dtype, device=device))
                full_tensor = torch.stack(list_of_matrices, dim=0).reshape(batchdims + (matsize, matsize))
            else:
                full_tensor = torch.randn(*batchdims, matsize, matsize, dtype=dtype, device=device)

            actual_value = torch.linalg.slogdet(full_tensor)
            expected_value = np.linalg.slogdet(full_tensor.cpu().numpy())
            self.assertEqual(expected_value[0], actual_value[0], atol=self.precision, rtol=self.precision)
            self.assertEqual(expected_value[1], actual_value[1], atol=self.precision, rtol=self.precision)

            # test out=variant
            sign_out = torch.empty_like(actual_value[0])
            logabsdet_out = torch.empty_like(actual_value[1])
            ans = torch.linalg.slogdet(full_tensor, out=(sign_out, logabsdet_out))
            self.assertEqual(ans[0], sign_out)
            self.assertEqual(ans[1], logabsdet_out)
            self.assertEqual(sign_out, actual_value[0])
            self.assertEqual(logabsdet_out, actual_value[1])

        for matsize, batchdims in itertools.product([0, 3, 5], [(0,), (3,), (5, 3)]):
            run_test(matsize, batchdims, mat_chars=['hermitian_pd'])
            run_test(matsize, batchdims, mat_chars=['singular'])
            run_test(matsize, batchdims, mat_chars=['non_singular'])
            run_test(matsize, batchdims, mat_chars=['hermitian', 'hermitian_pd', 'hermitian_psd'])
            run_test(matsize, batchdims, mat_chars=['singular', 'non_singular'])

    @skipCUDAIfNoMagma
    @skipCPUIfNoLapack
    @dtypes(torch.float32, torch.float64, torch.complex64, torch.complex128)
    def test_slogdet_errors_and_warnings(self, device, dtype):
        # slogdet requires the input to be a square matrix or batch of square matrices
        a = torch.randn(2, 3, device=device, dtype=dtype)
        with self.assertRaisesRegex(RuntimeError, r'must be batches of square matrices'):
            torch.linalg.slogdet(a)

        # slogdet requires the input to be at least 2 dimensional tensor
        a = torch.randn(2, device=device, dtype=dtype)
        with self.assertRaisesRegex(RuntimeError, r'must have at least 2 dimensions'):
            torch.linalg.slogdet(a)

        # slogdet requires the input to be of float, double, cfloat or cdouble types
        a = torch.randn(2, 2, device=device, dtype=torch.bfloat16)
        with self.assertRaisesRegex(RuntimeError, r'of float, double, cfloat or cdouble types'):
            torch.linalg.slogdet(a)

        # if non-empty out tensor with wrong shape is passed a warning is given
        a = torch.randn(2, 3, 3, device=device, dtype=dtype)
        sign_out = torch.empty(1, device=device, dtype=dtype)
        real_dtype = a.real.dtype if dtype.is_complex else dtype
        logabsdet_out = torch.empty(1, device=device, dtype=real_dtype)
        with warnings.catch_warnings(record=True) as w:
            # Trigger warning
            torch.linalg.slogdet(a, out=(sign_out, logabsdet_out))
            # Check warning occurs
            self.assertEqual(len(w), 1)
            self.assertTrue("An output with one or more elements was resized" in str(w[-1].message))

        # dtypes should be safely castable
        sign_out = torch.empty_like(a).to(torch.int)
        logabsdet_out = torch.empty_like(a).to(torch.int)
        with self.assertRaisesRegex(RuntimeError, "but got sign with dtype Int"):
            torch.linalg.slogdet(a, out=(sign_out, logabsdet_out))

        sign_out = torch.empty(0, device=device, dtype=dtype)
        with self.assertRaisesRegex(RuntimeError, "but got logabsdet with dtype Int"):
            torch.linalg.slogdet(a, out=(sign_out, logabsdet_out))

        # device should match
        if torch.cuda.is_available():
            wrong_device = 'cpu' if self.device_type != 'cpu' else 'cuda'
            sign_out = torch.empty(0, device=wrong_device, dtype=dtype)
            logabsdet_out = torch.empty(0, device=wrong_device, dtype=real_dtype)
            with self.assertRaisesRegex(RuntimeError, "tensors to be on the same device"):
                torch.linalg.slogdet(a, out=(sign_out, logabsdet_out))

    @slowTest
    @skipCUDAIfNoMagma
    @skipCPUIfNoLapack
    @dtypes(torch.double)
    def test_det_logdet_slogdet(self, device, dtype):
        def reference_slogdet(M):
            sdet, logabsdet = np.linalg.slogdet(M.detach().cpu().numpy())
            return M.new_tensor(sdet), M.new_tensor(logabsdet)

        def test_single_det(M, target, desc):
            target_sdet, target_logabsdet = target

            det = M.det()
            logdet = M.logdet()
            sdet, logabsdet = M.slogdet()
            linalg_sdet, linalg_logabsdet = torch.linalg.slogdet(M)

            # Test det
            self.assertEqual(det, target_sdet * target_logabsdet.exp(),
                             atol=1e-7, rtol=0, msg='{} (det)'.format(desc))

            # Test slogdet
            # Compare the overall value rather than individual parts because of
            # precision issues when det is near zero.
            self.assertEqual(sdet * logabsdet.exp(), target_sdet * target_logabsdet.exp(),
                             atol=1e-7, rtol=0, msg='{} (slogdet)'.format(desc))
            self.assertEqual(linalg_sdet * linalg_logabsdet.exp(), target_sdet * target_logabsdet.exp(),
                             atol=1e-7, rtol=0, msg='{} (linalg_slogdet)'.format(desc))

            # Test logdet
            # Compare logdet against our own pytorch slogdet because they should
            # be consistent, while it may behave slightly differently with other
            # slogdet implementations when det is near zero due to precision
            # issues.
            if sdet.item() < 0:
                self.assertTrue(logdet.item() != logdet.item(), '{} (logdet negative case)'.format(desc))
            else:
                self.assertEqual(logdet.exp(), target_logabsdet.exp(),
                                 atol=1e-7, rtol=0, msg='{} (logdet non-negative case)'.format(desc))

        eye = torch.eye(5, dtype=dtype, device=device)
        test_single_det(eye, (torch.ones((), dtype=dtype, device=device), torch.zeros((), dtype=dtype, device=device)), 'identity')
        # Testing bug in #34061 (https://github.com/pytorch/pytorch/issues/34061)
        for n in range(250, 551, 100):
            mat = torch.randn(n, n, dtype=dtype, device=device)
            q, _ = torch.qr(mat)
            ref_det, ref_logabsdet = reference_slogdet(q)
            test_single_det(q, (ref_det, ref_logabsdet), 'orthogonal')

        def test(M):
            assert M.size(0) >= 5, 'this helper fn assumes M to be at least 5x5'
            M = M.to(device)

            ref_M_sdet, ref_M_logabsdet = reference_slogdet(M)

            test_single_det(M, (ref_M_sdet, ref_M_logabsdet), 'basic')
            if ref_M_logabsdet.exp().item() >= 1e-6:  # skip singular
                M_inv = M.inverse()
                test_single_det(M_inv, reference_slogdet(M_inv), 'inverse')

            test_single_det(M, (ref_M_sdet, ref_M_logabsdet), 'transpose')

            for x in [0, 2, 4]:
                for scale in [-2, -0.1, 0, 10]:
                    if scale > 0:
                        target = ref_M_sdet, ref_M_logabsdet + math.log(scale)
                    elif scale == 0:
                        target = torch.zeros_like(ref_M_sdet), torch.full_like(ref_M_logabsdet, -inf)
                    else:
                        target = ref_M_sdet.neg(), ref_M_logabsdet + math.log(-scale)

                    # dim 0
                    M_clone = M.clone()
                    M_clone[:, x] *= scale
                    test_single_det(M_clone, target, 'scale a row')
                    # dim 1
                    M_clone = M.clone()
                    M_clone[x, :] *= scale
                    test_single_det(M_clone, target, 'scale a column')

            for x1, x2 in [(0, 3), (4, 1), (3, 2)]:
                assert x1 != x2, 'x1 and x2 needs to be different for this test'
                target = torch.zeros_like(ref_M_sdet), torch.full_like(ref_M_logabsdet, -inf)
                # dim 0
                M_clone = M.clone()
                M_clone[:, x2] = M_clone[:, x1]
                test_single_det(M_clone, target, 'two rows are same')
                # dim 1
                M_clone = M.clone()
                M_clone[x2, :] = M_clone[x1, :]
                test_single_det(M_clone, target, 'two columns are same')

                for scale1, scale2 in [(0.3, -1), (0, 2), (10, 0.1)]:
                    det_scale = scale1 * scale2 * -1
                    if det_scale > 0:
                        target = ref_M_sdet, ref_M_logabsdet + math.log(det_scale)
                    elif det_scale == 0:
                        target = torch.zeros_like(ref_M_sdet), torch.full_like(ref_M_logabsdet, -inf)
                    else:
                        target = ref_M_sdet.neg(), ref_M_logabsdet + math.log(-det_scale)

                    # dim 0
                    M_clone = M.clone()
                    t = M_clone[:, x1] * scale1
                    M_clone[:, x1] += M_clone[:, x2] * scale2
                    M_clone[:, x2] = t
                    test_single_det(M_clone, target, 'exchanging rows')
                    # dim 1
                    M_clone = M.clone()
                    t = M_clone[x1, :] * scale1
                    M_clone[x1, :] += M_clone[x2, :] * scale2
                    M_clone[x2, :] = t
                    test_single_det(M_clone, target, 'exchanging columns')

        def get_random_mat_scale(n):
            # For matrices with values i.i.d. with 0 mean, unit variance, and
            # subexponential tail, we have:
            #   E[log det(A^2)] \approx log((n-1)!)
            #
            # Notice:
            #   log Var[det(A)] = log E[det(A^2)] >= E[log det(A^2)]
            #
            # So:
            #   stddev[det(A)] >= sqrt( (n-1)! )
            #
            # We use this as an intuitive guideline to scale random generated
            # matrices so our closeness tests can work more robustly:
            #   scale by sqrt( (n-1)! )^(-1/n) = ( (n-1)! )^(-1/(2n))
            #
            # source: https://arxiv.org/pdf/1112.0752.pdf

            # TODO: technically we need subexponential distn for this to hold,
            #       but we mostly use gaussian entries below. Consider switching
            #       to Chi-sq if this turns out not stable enough, since Chi-sq
            #       is easy enough to sample from.
            return math.factorial(n - 1) ** (-1.0 / (2 * n))

        for n in [5, 10, 25]:
            scale = get_random_mat_scale(n)
            test(torch.randn(n, n, dtype=dtype, device=device) * scale)
            r = torch.randn(n, n, dtype=dtype, device=device) * scale
            # symmetric psd
            test(r.mm(r.t()))
            # symmetric pd
            r = torch.randn(n, n, dtype=dtype, device=device) * scale
            test(r.mm(r.t()) + torch.eye(n, dtype=dtype, device=device) * 1e-6)
            # symmetric
            r = torch.randn(n, n, dtype=dtype, device=device) * scale
            for i in range(n):
                for j in range(i):
                    r[i, j] = r[j, i]
            test(r)
            # non-contiguous
            test((torch.randn(n, n, n + 1, dtype=dtype, device=device) * scale)[:, 2, 1:])
            # det = 0
            r = torch.randn(n, n, dtype=dtype, device=device) * scale
            u, s, v = r.svd()
            if reference_slogdet(u)[0] < 0:
                u = -u
            if reference_slogdet(v)[0] < 0:
                v = -v
            s[0] *= -1
            s[-1] = 0
            test(u.mm(s.diag()).mm(v))

        # Small values to test numerical stability. Note that we don't scale
        # this matrix.
        r = torch.randn(512, 512, dtype=dtype, device=device)
        u, s, v = r.svd()
        s.fill_(1. / (100 * s.numel()))
        test(u.mm(s.diag()).mm(v))

    @skipCUDAIfNoMagma
    @skipCPUIfNoLapack
    @dtypes(torch.double)
    @skipCUDAIfRocm
    def test_det_logdet_slogdet_batched(self, device, dtype):
        from torch.testing._internal.common_utils import (random_symmetric_matrix, random_symmetric_psd_matrix,
                                                          random_symmetric_pd_matrix, random_square_matrix_of_rank)

        # mat_chars denotes matrix characteristics
        # possible values are: sym, sym_psd, sym_pd, sing, non_sym
        def run_test(matsize, batchdims, mat_chars):
            num_matrices = reduce(lambda x, y: x * y, batchdims, 1)
            list_of_matrices = []

            for idx in range(num_matrices):
                mat_type = idx % len(mat_chars)
                if mat_chars[mat_type] == 'sym':
                    list_of_matrices.append(random_symmetric_matrix(matsize, dtype=dtype, device=device))
                elif mat_chars[mat_type] == 'sym_psd':
                    list_of_matrices.append(random_symmetric_psd_matrix(matsize, dtype=dtype, device=device))
                elif mat_chars[mat_type] == 'sym_pd':
                    list_of_matrices.append(random_symmetric_pd_matrix(matsize, dtype=dtype, device=device))
                elif mat_chars[mat_type] == 'sing':
                    list_of_matrices.append(torch.ones(matsize, matsize, dtype=dtype, device=device))
                elif mat_chars[mat_type] == 'non_sing':
                    list_of_matrices.append(random_square_matrix_of_rank(matsize, matsize, dtype=dtype, device=device))
            full_tensor = torch.stack(list_of_matrices, dim=0).reshape(batchdims + (matsize, matsize))
            # Scaling adapted from `get_random_mat_scale` in _test_det_logdet_slogdet
            full_tensor *= (math.factorial(matsize - 1) ** (-1.0 / (2 * matsize)))

            for fn in [torch.det, torch.logdet, torch.slogdet, torch.linalg.slogdet]:
                expected_value = []
                actual_value = fn(full_tensor)
                for full_idx in itertools.product(*map(lambda x: list(range(x)), batchdims)):
                    expected_value.append(fn(full_tensor[full_idx]))

                if fn == torch.slogdet or fn == torch.linalg.slogdet:
                    sign_value = torch.stack([tup[0] for tup in expected_value], dim=0).reshape(batchdims)
                    expected_value = torch.stack([tup[1] for tup in expected_value], dim=0).reshape(batchdims)
                    self.assertEqual(sign_value, actual_value[0])
                    self.assertEqual(expected_value, actual_value[1])
                else:
                    expected_value = torch.stack(expected_value, dim=0).reshape(batchdims)
                    self.assertEqual(actual_value, expected_value)

        for matsize, batchdims in itertools.product([3, 5], [(3,), (5, 3)]):
            run_test(matsize, batchdims, mat_chars=['sym_pd'])
            run_test(matsize, batchdims, mat_chars=['sing'])
            run_test(matsize, batchdims, mat_chars=['non_sing'])
            run_test(matsize, batchdims, mat_chars=['sym', 'sym_pd', 'sym_psd'])
            run_test(matsize, batchdims, mat_chars=['sing', 'non_sing'])

    @skipCUDAIfNoMagma
    @skipCUDAIfRocm
    @skipCPUIfNoLapack
    @dtypes(torch.float32, torch.float64, torch.complex64, torch.complex128)
    def test_cholesky_inverse(self, device, dtype):
        from torch.testing._internal.common_utils import random_hermitian_pd_matrix

        def run_test(shape, batch, upper, contiguous):
            A = random_hermitian_pd_matrix(shape, *batch, dtype=dtype, device=device)
            if A.numel() > 0 and not contiguous:
                A = A.transpose(-2, -1)
                self.assertFalse(A.is_contiguous())
            L = torch.linalg.cholesky(A)
            expected_inverse = torch.inverse(A)
            L = L.conj().transpose(-2, -1) if upper else L
            actual_inverse = torch.cholesky_inverse(L, upper)
            self.assertEqual(actual_inverse, expected_inverse)

        shapes = (0, 3, 5)
        batches = ((), (0,), (3, ), (2, 2))
        for shape, batch, upper, contiguous in list(itertools.product(shapes, batches, (True, False), (True, False))):
            run_test(shape, batch, upper, contiguous)

        # check the out= variant
        A = random_hermitian_pd_matrix(3, 2, dtype=dtype, device=device)
        L = torch.linalg.cholesky(A)

        # There are two code paths currently for the out= variant
        # 1. When 'out' tensor is in Fortran (column-major) memory format
        # then the fast route is taken and the storage is reused directly in the computations
        # 2. When 'out' tensor is not in Fortran format then a temporary tensor is allocated internally
        # and the result is copied from the temporary tensor to 'out' tensor

        # This test checks the first code path
        out = torch.empty_like(A)
        out_t = out.transpose(-2, -1).clone(memory_format=torch.contiguous_format)
        out = out_t.transpose(-2, -1)
        ans = torch.cholesky_inverse(L, out=out)
        self.assertEqual(ans, out)
        expected = torch.inverse(A)
        self.assertEqual(expected, out)

        # This test checks the second code path
        out = torch.empty_like(A)
        ans = torch.cholesky_inverse(L, out=out)
        self.assertEqual(ans, out)
        expected = torch.inverse(A)
        self.assertEqual(expected, out)

    @skipCUDAIfNoMagma
    @skipCPUIfNoLapack
    @dtypes(torch.float32, torch.float64, torch.complex64, torch.complex128)
    def test_cholesky_inverse_errors_and_warnings(self, device, dtype):
        # cholesky_inverse requires the input to be at least 2 dimensional tensor
        a = torch.randn(2, device=device, dtype=dtype)
        with self.assertRaisesRegex(RuntimeError, "must have at least 2 dimensions"):
            torch.cholesky_inverse(a)

        # cholesky_inverse requires a square matrix
        a = torch.randn(2, 3, device=device, dtype=dtype)
        with self.assertRaisesRegex(RuntimeError, "must be batches of square matrices"):
            torch.cholesky_inverse(a)

        # if non-empty out tensor with wrong shape is passed a warning is given
        a = torch.randn(3, 3, device=device, dtype=dtype)
        out = torch.empty(2, 3, device=device, dtype=dtype)
        with warnings.catch_warnings(record=True) as w:
            # Trigger warning
            torch.cholesky_inverse(a, out=out)
            # Check warning occurs
            self.assertEqual(len(w), 1)
            self.assertTrue("An output with one or more elements was resized" in str(w[-1].message))

        # dtypes should be safely castable
        out = torch.empty(*a.shape, dtype=torch.int, device=device)
        with self.assertRaisesRegex(RuntimeError, "but got result with dtype Int"):
            torch.cholesky_inverse(a, out=out)

        # device should match
        if torch.cuda.is_available():
            wrong_device = 'cpu' if self.device_type != 'cpu' else 'cuda'
            out = torch.empty(0, device=wrong_device, dtype=dtype)
            with self.assertRaisesRegex(RuntimeError, "Expected all tensors to be on the same device"):
                torch.cholesky_inverse(a, out=out)

        # cholesky_inverse raises an error for invalid inputs on CPU
        # for example if at least one diagonal element is zero
        a = torch.randn(3, 3, device=device, dtype=dtype)
        a[1, 1] = 0
        if self.device_type == 'cpu':
            with self.assertRaisesRegex(RuntimeError, r"cholesky_inverse: U\(2,2\) is zero, singular U\."):
                torch.cholesky_inverse(a)
        # cholesky_inverse on GPU does not raise an error for this case
        elif self.device_type == 'cuda':
            out = torch.cholesky_inverse(a)
            self.assertTrue(out.isinf().any() or out.isnan().any())

    def _select_broadcastable_dims(self, dims_full=None):
        # select full dimensionality
        if dims_full is None:
            dims_full = []
            ndims = random.randint(1, 4)
            dims_full = [random.randint(1, 8) for _ in range(ndims)]
        else:
            ndims = len(dims_full)

        # select actual dimensions for ops:
        # larger: full ndims, individual sizes may be reduced
        # smaller: possibly reduced ndims, sizes may be reduced
        smaller_ndims = random.randint(1, ndims)
        dims_small = []
        dims_large = []
        for i in range(ndims - 1, -1, -1):
            j = random.randint(1, 3)
            if j == 1:  # no reduced singleton dimension
                ds = dims_full[i]
                dl = dims_full[i]
            elif j == 2:  # larger may have reduced singleton dimension
                ds = dims_full[i]
                dl = 1 if len(dims_small) < smaller_ndims else dims_full[i]
            elif j == 3:  # smaller may have reduced singleton dimension
                ds = 1
                dl = dims_full[i]
            dims_large = [dl] + dims_large
            if len(dims_small) < smaller_ndims:
                dims_small = [ds] + dims_small
        return (dims_small, dims_large, dims_full)

    def test_broadcast_fused_matmul(self, device):
        fns = ["baddbmm", "addbmm", "addmm", "addmv", "addr"]

        for fn in fns:
            batch_dim = random.randint(1, 8)
            n_dim = random.randint(1, 8)
            m_dim = random.randint(1, 8)
            p_dim = random.randint(1, 8)

            def dims_full_for_fn():
                if fn == "baddbmm":
                    return ([batch_dim, n_dim, p_dim], [batch_dim, n_dim, m_dim], [batch_dim, m_dim, p_dim])
                elif fn == "addbmm":
                    return ([n_dim, p_dim], [batch_dim, n_dim, m_dim], [batch_dim, m_dim, p_dim])
                elif fn == "addmm":
                    return ([n_dim, p_dim], [n_dim, m_dim], [m_dim, p_dim])
                elif fn == "addmv":
                    return ([n_dim], [n_dim, m_dim], [m_dim])
                elif fn == "addr":
                    return ([n_dim, m_dim], [n_dim], [m_dim])
                else:
                    raise AssertionError("unknown function")

            (t0_dims_full, t1_dims, t2_dims) = dims_full_for_fn()
            (t0_dims_small, _, _) = self._select_broadcastable_dims(t0_dims_full)

            t0_small = torch.randn(*t0_dims_small, device=device).float()
            t1 = torch.randn(*t1_dims, device=device).float()
            t2 = torch.randn(*t2_dims, device=device).float()

            t0_full = t0_small.expand(*t0_dims_full).to(device)

            fntorch = getattr(torch, fn)
            r0 = fntorch(t0_small, t1, t2)
            r1 = fntorch(t0_full, t1, t2)
            self.assertEqual(r0, r1)

    @tf32_on_and_off(0.001)
    def test_broadcast_batched_matmul(self, device):
        n_dim = random.randint(1, 8)
        m_dim = random.randint(1, 8)
        p_dim = random.randint(1, 8)
        full_batch_dims = [random.randint(1, 3) for i in range(random.randint(1, 3))]
        (batch_dims_small, _, _) = self._select_broadcastable_dims(full_batch_dims)

        def verify_batched_matmul(full_lhs, one_dimensional):
            if not one_dimensional:
                lhs_dims = [n_dim, m_dim]
                rhs_dims = [m_dim, p_dim]
                result_dims = [n_dim, p_dim]
            else:
                lhs_dims = [n_dim, m_dim] if full_lhs else [m_dim]
                rhs_dims = [m_dim, p_dim] if not full_lhs else [m_dim]
                result_dims = [n_dim] if full_lhs else [p_dim]

            lhs_mat_dims = lhs_dims if len(lhs_dims) != 1 else [1, m_dim]
            rhs_mat_dims = rhs_dims if len(rhs_dims) != 1 else [m_dim, 1]
            full_mat_dims = lhs_mat_dims if full_lhs else rhs_mat_dims
            dim0_dims = rhs_dims if full_lhs else lhs_dims
            small_dims = batch_dims_small + (rhs_mat_dims if full_lhs else lhs_mat_dims)

            small = torch.randn(*(small_dims), device=device).float()
            dim0 = torch.randn(*(dim0_dims), device=device).float()
            full = torch.randn(*(full_batch_dims + full_mat_dims), device=device).float()
            if not one_dimensional:
                (lhsTensors, rhsTensors) = ((full,), (small, dim0)) if full_lhs else ((small, dim0), (full,))
            else:
                (lhsTensors, rhsTensors) = ((full,), (dim0,)) if full_lhs else ((dim0,), (full,))

            def maybe_squeeze_result(l, r, result):
                if len(lhs_dims) == 1 and l.dim() != 1:
                    return result.squeeze(-2)
                elif len(rhs_dims) == 1 and r.dim() != 1:
                    return result.squeeze(-1)
                else:
                    return result

            for lhs in lhsTensors:
                lhs_expanded = lhs.expand(*(torch.Size(full_batch_dims) + torch.Size(lhs_mat_dims)))
                lhs_expanded_matmul_fn = lhs_expanded.matmul
                for rhs in rhsTensors:
                    rhs_expanded = ((rhs if len(rhs_dims) != 1 else rhs.unsqueeze(-1)).
                                    expand(*(torch.Size(full_batch_dims) + torch.Size(rhs_mat_dims))))
                    truth = maybe_squeeze_result(lhs_expanded, rhs_expanded, lhs_expanded_matmul_fn(rhs_expanded))
                    for l in (lhs, lhs_expanded):
                        for r in (rhs, rhs_expanded):
                            l_matmul_fn = l.matmul
                            result = maybe_squeeze_result(l, r, l_matmul_fn(r))
                            self.assertEqual(truth, result)
                            # test torch.matmul function as well
                            torch_result = maybe_squeeze_result(l, r, torch.matmul(l, r))
                            self.assertEqual(truth, torch_result)
                            # test torch.matmul with out
                            out = torch.zeros_like(torch_result)
                            torch.matmul(l, r, out=out)
                            self.assertEqual(truth, maybe_squeeze_result(l, r, out))

                # compare to bmm
                bmm_result = (torch.bmm(lhs_expanded.contiguous().view(-1, *lhs_mat_dims),
                                        rhs_expanded.contiguous().view(-1, *rhs_mat_dims)))
                self.assertEqual(truth.view(-1, *result_dims), bmm_result.view(-1, *result_dims))

        for indices in itertools.product((True, False), repeat=2):
            verify_batched_matmul(*indices)

    @skipCUDAIfNoMagma
    @skipCPUIfNoLapack
    @dtypes(torch.float32, torch.float64, torch.complex64, torch.complex128)
    @skipCUDAIfRocm
    def test_lu_solve_batched_non_contiguous(self, device, dtype):
        from numpy.linalg import solve
        from torch.testing._internal.common_utils import random_fullrank_matrix_distinct_singular_value

        A = random_fullrank_matrix_distinct_singular_value(2, 2, dtype=dtype, device='cpu')
        b = torch.randn(2, 2, 2, dtype=dtype, device='cpu')
        x_exp = torch.as_tensor(solve(A.permute(0, 2, 1).numpy(), b.permute(2, 1, 0).numpy())).to(device)
        A = A.to(device).permute(0, 2, 1)
        b = b.to(device).permute(2, 1, 0)
        assert not A.is_contiguous() and not b.is_contiguous(), "contiguous inputs"
        LU_data, LU_pivots = torch.lu(A)
        x = torch.lu_solve(b, LU_data, LU_pivots)
        self.assertEqual(x, x_exp)

    def lu_solve_test_helper(self, A_dims, b_dims, pivot, device, dtype):
        from torch.testing._internal.common_utils import random_fullrank_matrix_distinct_singular_value

        b = torch.randn(*b_dims, dtype=dtype, device=device)
        A = random_fullrank_matrix_distinct_singular_value(*A_dims, dtype=dtype).to(device)
        LU_data, LU_pivots, info = torch.lu(A, get_infos=True, pivot=pivot)
        self.assertEqual(info, torch.zeros_like(info))
        return b, A, LU_data, LU_pivots

    @skipCPUIfNoLapack
    @skipCUDAIfNoMagma
    @dtypes(torch.float32, torch.float64, torch.complex64, torch.complex128)
    @precisionOverride({torch.float32: 1e-3, torch.complex64: 1e-3,
                        torch.float64: 1e-8, torch.complex128: 1e-8})
    def test_lu_solve(self, device, dtype):
        def sub_test(pivot):
            for k, n in zip([2, 3, 5], [3, 5, 7]):
                b, A, LU_data, LU_pivots = self.lu_solve_test_helper((n,), (n, k), pivot, device, dtype)
                x = torch.lu_solve(b, LU_data, LU_pivots)
                self.assertEqual(b, np.matmul(A.cpu(), x.cpu()))

        sub_test(True)
        if self.device_type == 'cuda':
            sub_test(False)

    @skipCUDAIfNoMagma
    @skipCPUIfNoLapack
    @dtypes(torch.float32, torch.float64, torch.complex64, torch.complex128)
    @precisionOverride({torch.float32: 1e-3, torch.complex64: 1e-3,
                        torch.float64: 1e-8, torch.complex128: 1e-8})
    @skipCUDAIfRocm
    def test_lu_solve_batched(self, device, dtype):
        def sub_test(pivot):
            def lu_solve_batch_test_helper(A_dims, b_dims, pivot):
                b, A, LU_data, LU_pivots = self.lu_solve_test_helper(A_dims, b_dims, pivot, device, dtype)
                x_exp_list = []
                for i in range(b_dims[0]):
                    x_exp_list.append(torch.lu_solve(b[i], LU_data[i], LU_pivots[i]))
                x_exp = torch.stack(x_exp_list)  # Stacked output
                x_act = torch.lu_solve(b, LU_data, LU_pivots)  # Actual output
                self.assertEqual(x_exp, x_act)  # Equality check
                Ax = np.matmul(A.cpu(), x_act.cpu())
                self.assertEqual(b, Ax)

            for batchsize in [1, 3, 4]:
                lu_solve_batch_test_helper((5, batchsize), (batchsize, 5, 10), pivot)

        # Tests tensors with 0 elements
        b = torch.randn(3, 0, 3, dtype=dtype, device=device)
        A = torch.randn(3, 0, 0, dtype=dtype, device=device)
        LU_data, LU_pivots = torch.lu(A)
        self.assertEqual(torch.empty_like(b), b.lu_solve(LU_data, LU_pivots))

        sub_test(True)
        if self.device_type == 'cuda':
            sub_test(False)

    @slowTest
    @skipCUDAIfNoMagma
    @skipCPUIfNoLapack
    @dtypes(torch.float32, torch.float64, torch.complex64, torch.complex128)
    def test_lu_solve_batched_many_batches(self, device, dtype):
        def run_test(A_dims, b_dims):
            b, A, LU_data, LU_pivots = self.lu_solve_test_helper(A_dims, b_dims, True, device, dtype)
            x = torch.lu_solve(b, LU_data, LU_pivots)
            Ax = torch.matmul(A, x)
            self.assertEqual(Ax, b.expand_as(Ax))

        run_test((5, 65536), (65536, 5, 10))
        run_test((5, 262144), (262144, 5, 10))

    @skipCUDAIfNoMagma
    @skipCPUIfNoLapack
    @dtypes(torch.float32, torch.float64, torch.complex64, torch.complex128)
    @skipCUDAIfRocm
    def test_lu_solve_batched_broadcasting(self, device, dtype):
        from numpy.linalg import solve
        from torch.testing._internal.common_utils import random_fullrank_matrix_distinct_singular_value

        def run_test(A_dims, b_dims, pivot=True):
            A_matrix_size = A_dims[-1]
            A_batch_dims = A_dims[:-2]
            A = random_fullrank_matrix_distinct_singular_value(A_matrix_size, *A_batch_dims, dtype=dtype)
            b = torch.randn(*b_dims, dtype=dtype)
            x_exp = torch.as_tensor(solve(A.numpy(), b.numpy())).to(dtype=dtype, device=device)
            A, b = A.to(device), b.to(device)
            LU_data, LU_pivots = torch.lu(A, pivot=pivot)
            x = torch.lu_solve(b, LU_data, LU_pivots)
            self.assertEqual(x, x_exp)

        # test against numpy.linalg.solve
        run_test((2, 1, 3, 4, 4), (2, 1, 3, 4, 6))  # no broadcasting
        run_test((2, 1, 3, 4, 4), (4, 6))  # broadcasting b
        run_test((4, 4), (2, 1, 3, 4, 2))  # broadcasting A
        run_test((1, 3, 1, 4, 4), (2, 1, 3, 4, 5))  # broadcasting A & b

    @skipCUDAIfNoMagma
    @skipCPUIfNoLapack
    @dtypes(torch.float32, torch.float64, torch.complex64, torch.complex128)
    def test_lu_solve_out_errors_and_warnings(self, device, dtype):
        # dtypes should be safely castable
        a = torch.eye(2, dtype=dtype, device=device)
        LU_data, LU_pivots = torch.lu(a, pivot=True)
        b = torch.randn(2, 1, dtype=dtype, device=device)
        out = torch.empty(0, dtype=torch.int, device=device)
        with self.assertRaisesRegex(RuntimeError, "but got result with dtype Int"):
            torch.lu_solve(b, LU_data, LU_pivots, out=out)

        # device should match
        if torch.cuda.is_available():
            wrong_device = 'cpu' if self.device_type != 'cpu' else 'cuda'
            out = torch.empty(0, dtype=dtype, device=wrong_device)
            with self.assertRaisesRegex(RuntimeError, "tensors to be on the same device"):
                torch.lu_solve(b, LU_data, LU_pivots, out=out)

        # if out tensor with wrong shape is passed a warning is given
        with warnings.catch_warnings(record=True) as w:
            out = torch.empty(1, dtype=dtype, device=device)
            # Trigger warning
            torch.lu_solve(b, LU_data, LU_pivots, out=out)
            # Check warning occurs
            self.assertEqual(len(w), 1)
            self.assertTrue("An output with one or more elements was resized" in str(w[-1].message))

    @precisionOverride({torch.float32: 1e-5, torch.complex64: 1e-5})
    @skipCUDAIfNoMagma
    @skipCPUIfNoLapack
    @dtypes(torch.float32, torch.float64, torch.complex64, torch.complex128)
    def test_symeig(self, device, dtype):
        from torch.testing._internal.common_utils import random_hermitian_matrix

        def run_test(dims, eigenvectors, upper):
            x = random_hermitian_matrix(*dims, dtype=dtype, device=device)
            if dtype.is_complex:
                real_dtype = torch.float32 if dtype is torch.complex64 else torch.float64
            else:
                real_dtype = dtype
            oute = torch.empty(dims[1:] + dims[:1], dtype=real_dtype, device=device)
            outv = torch.empty(dims[1:] + dims[:1] * 2, dtype=dtype, device=device)
            torch.symeig(x, eigenvectors=eigenvectors, upper=upper, out=(oute, outv))

            if eigenvectors:
                outv_ = outv.cpu().numpy()
                x_recon = np.matmul(np.matmul(outv_, torch.diag_embed(oute.to(dtype)).cpu().numpy()),
                                    outv_.swapaxes(-2, -1).conj())
                self.assertEqual(x, x_recon, atol=1e-8, rtol=0, msg='Incorrect reconstruction using V @ diag(e) @ V.T')
            else:
                eigvals, _ = torch.symeig(x, eigenvectors=True, upper=upper)
                self.assertEqual(eigvals, oute, msg='Eigenvalues mismatch')
                self.assertEqual(torch.empty(0, device=device, dtype=dtype), outv, msg='Eigenvector matrix not empty')

            rese, resv = x.symeig(eigenvectors=eigenvectors, upper=upper)
            self.assertEqual(rese, oute, msg="outputs of symeig and symeig with out don't match")
            self.assertEqual(resv, outv, msg="outputs of symeig and symeig with out don't match")

            # test non-contiguous
            x = random_hermitian_matrix(*dims, dtype=dtype, device=device)
            n_dim = len(dims) + 1
            # Reverse the batch dimensions and the matrix dimensions and then concat them
            x = x.permute(tuple(range(n_dim - 3, -1, -1)) + (n_dim - 1, n_dim - 2))
            assert not x.is_contiguous(), "x is intentionally non-contiguous"
            rese, resv = torch.symeig(x, eigenvectors=eigenvectors, upper=upper)
            if eigenvectors:
                resv_ = resv.cpu().numpy()
                x_recon = np.matmul(np.matmul(resv_, torch.diag_embed(rese.to(dtype)).cpu().numpy()),
                                    resv_.swapaxes(-2, -1).conj())
                self.assertEqual(x, x_recon, atol=1e-8, rtol=0, msg='Incorrect reconstruction using V @ diag(e) @ V.T')
            else:
                eigvals, _ = torch.symeig(x, eigenvectors=True, upper=upper)
                self.assertEqual(eigvals, rese, msg='Eigenvalues mismatch')
                self.assertEqual(torch.empty(0, device=device, dtype=dtype), resv, msg='Eigenvector matrix not empty')

        batch_dims_set = [(), (3,), (3, 5), (5, 3, 5)]
        for batch_dims, eigenvectors, upper in itertools.product(batch_dims_set, (True, False), (True, False)):
            run_test((5,) + batch_dims, eigenvectors, upper)

    @skipCUDAIfNoMagma
    @skipCPUIfNoLapack
    @dtypes(torch.float32, torch.float64, torch.complex64, torch.complex128)
    def test_symeig_out_errors_and_warnings(self, device, dtype):
        from torch.testing._internal.common_utils import random_hermitian_matrix

        # if non-empty out tensor with wrong shape is passed a warning is given
        a = random_hermitian_matrix(3, dtype=dtype, device=device)
        real_dtype = a.real.dtype if dtype.is_complex else dtype
        out_w = torch.empty(7, 7, dtype=real_dtype, device=device)
        out_v = torch.empty(7, 7, dtype=dtype, device=device)
        with warnings.catch_warnings(record=True) as w:
            # Trigger warning
            torch.symeig(a, out=(out_w, out_v))
            self.assertTrue("An output with one or more elements was resized" in str(w[-2].message))
            self.assertTrue("An output with one or more elements was resized" in str(w[-1].message))

        # dtypes should be safely castable
        out_w = torch.empty(0, dtype=real_dtype, device=device)
        out_v = torch.empty(0, dtype=torch.int, device=device)
        with self.assertRaisesRegex(RuntimeError, "but got eigenvectors with dtype Int"):
            torch.symeig(a, out=(out_w, out_v))

        out_w = torch.empty(0, dtype=torch.int, device=device)
        out_v = torch.empty(0, dtype=dtype, device=device)
        with self.assertRaisesRegex(RuntimeError, "but got eigenvalues with dtype Int"):
            torch.symeig(a, out=(out_w, out_v))

        # device should match
        if torch.cuda.is_available():
            wrong_device = 'cpu' if self.device_type != 'cpu' else 'cuda'
            out_w = torch.empty(0, device=wrong_device, dtype=dtype)
            out_v = torch.empty(0, device=device, dtype=dtype)
            with self.assertRaisesRegex(RuntimeError, "tensors to be on the same device"):
                torch.symeig(a, out=(out_w, out_v))
            out_w = torch.empty(0, device=device, dtype=dtype)
            out_v = torch.empty(0, device=wrong_device, dtype=dtype)
            with self.assertRaisesRegex(RuntimeError, "tensors to be on the same device"):
                torch.symeig(a, out=(out_w, out_v))

    @skipCUDAIfNoMagma
    @skipCPUIfNoLapack
    def test_pca_lowrank(self, device):
        from torch.testing._internal.common_utils import random_lowrank_matrix, random_sparse_matrix

        dtype = torch.double

        def run_subtest(guess_rank, actual_rank, matrix_size, batches, device, pca, **options):
            density = options.pop('density', 1)
            if isinstance(matrix_size, int):
                rows = columns = matrix_size
            else:
                rows, columns = matrix_size
            if density == 1:
                a_input = random_lowrank_matrix(actual_rank, rows, columns, *batches, device=device, dtype=dtype)
                a = a_input
            else:
                a_input = random_sparse_matrix(rows, columns, density, device=device, dtype=dtype)
                a = a_input.to_dense()

            u, s, v = pca(a_input, q=guess_rank, **options)

            self.assertEqual(s.shape[-1], guess_rank)
            self.assertEqual(u.shape[-2], rows)
            self.assertEqual(u.shape[-1], guess_rank)
            self.assertEqual(v.shape[-1], guess_rank)
            self.assertEqual(v.shape[-2], columns)

            A1 = u.matmul(s.diag_embed()).matmul(v.transpose(-2, -1))
            ones_m1 = torch.ones(batches + (rows, 1), dtype=a.dtype, device=device)
            c = a.sum(axis=-2) / rows
            c = c.reshape(batches + (1, columns))
            A2 = a - ones_m1.matmul(c)
            self.assertEqual(A1, A2)

            if density == 1:
                # actual rank is known only for dense input
                detect_rank = (s.abs() > 1e-5).sum(axis=-1)
                self.assertEqual(actual_rank * torch.ones(batches, device=device, dtype=torch.int64), detect_rank)
                S = torch.linalg.svdvals(A2)
                self.assertEqual(s[..., :actual_rank], S[..., :actual_rank])

        all_batches = [(), (1,), (3,), (2, 3)]
        for actual_rank, size, all_batches in [
                (2, (17, 4), all_batches),
                (2, (100, 4), all_batches),
                (6, (100, 40), all_batches),
                (12, (1000, 1000), [()]),
        ]:
            for batches in all_batches:
                for guess_rank in [
                        actual_rank,
                        actual_rank + 2,
                        actual_rank + 6,
                ]:
                    if guess_rank <= min(*size):
                        run_subtest(guess_rank, actual_rank, size, batches, device, torch.pca_lowrank)
                        run_subtest(guess_rank, actual_rank, size[::-1], batches, device, torch.pca_lowrank)

        # sparse input
        for guess_rank, size in [
                (4, (17, 4)), (4, (4, 17)), (16, (17, 17)),
                (21, (100, 40)), (20, (40, 100)), (600, (1000, 1000))]:
            for density in [0.005, 0.1]:
                run_subtest(guess_rank, None, size, (), device, torch.pca_lowrank, density=density)

        # jitting support
        jitted = torch.jit.script(torch.pca_lowrank)
        guess_rank, actual_rank, size, batches = 2, 2, (17, 4), ()
        run_subtest(guess_rank, actual_rank, size, batches, device, jitted)

    # Ensure that nuclear_norm's out variant gives the same result as the non-out
    @onlyOnCPUAndCUDA
    @skipCUDAIfNoMagma
    @skipCPUIfNoLapack
    @dtypes(torch.float32, torch.float64)
    def test_nuclear_norm_out(self, device, dtype):
        test_cases = [
            # input size, dim
            ((25, 25), None),
            ((25, 25), (0, 1)),
            ((25, 25), (1, 0)),
            ((25, 25, 25), (2, 0)),
            ((25, 25, 25), (0, 1)),
        ]
        for keepdim in [False, True]:
            for input_size, dim in test_cases:
                msg = f'input_size: {input_size}, dim: {dim}, keepdim: {keepdim}'
                x = torch.randn(*input_size, device=device, dtype=dtype)
                result_out = torch.empty(0, device=device, dtype=dtype)
                if dim is None:
                    result = torch.nuclear_norm(x, keepdim=keepdim)
                    torch.nuclear_norm(x, keepdim=keepdim, out=result_out)
                else:
                    result = torch.nuclear_norm(x, keepdim=keepdim, dim=dim)
                    torch.nuclear_norm(x, keepdim=keepdim, dim=dim, out=result_out)
                self.assertEqual(result, result_out, msg=msg)

    @skipCUDAIfNoMagma
    @skipCPUIfNoLapack
    @dtypes(torch.float32, torch.float64, torch.complex64, torch.complex128)
    def test_geqrf(self, device, dtype):

        def run_test(shape):
            # numpy.linalg.qr with mode = 'raw' computes the same operation as torch.geqrf
            # so this test compares against that function
            A = make_tensor(shape, dtype=dtype, device=device)

            # numpy.linalg.qr doesn't work with batched input
            m, n = A.shape[-2:]
            tau_size = "n" if m > n else "m"
            np_dtype = A.cpu().numpy().dtype
            ot = [np_dtype, np_dtype]
            numpy_geqrf_batched = np.vectorize(
                lambda x: np.linalg.qr(x, mode='raw'),
                otypes=ot,
                signature=f'(m,n)->(n,m),({tau_size})')

            expected = numpy_geqrf_batched(A.cpu())
            actual = torch.geqrf(A)

            # numpy.linalg.qr returns transposed result
            self.assertEqual(expected[0].swapaxes(-2, -1), actual[0])
            self.assertEqual(expected[1], actual[1])

        batches = [(), (0, ), (2, ), (2, 1)]
        ns = [5, 2, 0]
        for batch, (m, n) in product(batches, product(ns, ns)):
            run_test((*batch, m, n))

    @skipCUDAIfNoMagma
    @skipCPUIfNoLapack
    @dtypes(torch.double)
    def test_lstsq(self, device, dtype):
        def _test_underdetermined(a, b, expectedNorm):
            # underdetermined systems are only supported on CPU
            if self.device_type != 'cpu':
                return

            m = a.size()[0]
            n = a.size()[1]
            assert(m <= n)

            a_copy = a.clone()
            b_copy = b.clone()
            res1 = torch.lstsq(b, a)[0]
            self.assertEqual(a, a_copy, atol=0, rtol=0)
            self.assertEqual(b, b_copy, atol=0, rtol=0)
            self.assertEqual((torch.mm(a, res1) - b).norm(), expectedNorm, atol=1e-8, rtol=0)

            ta = torch.tensor((), dtype=dtype, device=device)
            tb = torch.tensor((), dtype=dtype, device=device)
            res2 = torch.lstsq(b, a, out=(tb, ta))[0]
            self.assertEqual(a, a_copy, atol=0, rtol=0)
            self.assertEqual(b, b_copy, atol=0, rtol=0)
            self.assertEqual((torch.mm(a, res1) - b).norm(), expectedNorm, atol=1e-8, rtol=0)

            res3 = torch.lstsq(b, a, out=(b, a))[0]
            self.assertEqual((torch.mm(a_copy, b) - b_copy).norm(), expectedNorm, atol=1e-8, rtol=0)
            self.assertEqual(res1, tb, atol=0, rtol=0)
            self.assertEqual(res1, b, atol=0, rtol=0)
            self.assertEqual(res1, res2, atol=0, rtol=0)
            self.assertEqual(res1, res3, atol=0, rtol=0)

        def _test_overdetermined(a, b, expectedNorm):
            m = a.size()[0]
            n = a.size()[1]
            assert(m > n)

            def check_norm(a, b, expected_norm, gels_result):
                # Checks |ax - b| and the residual info from the result

                # The first n rows is the least square solution.
                # Rows n to m-1 contain residual information.
                x = gels_result[:n]
                resid_info = gels_result[n:]

                resid_norm = (torch.mm(a, x) - b).norm()
                self.assertEqual(resid_norm, expectedNorm, atol=1e-8, rtol=0)
                self.assertEqual(resid_info.norm(), resid_norm, atol=1e-8, rtol=0)

            a_copy = a.clone()
            b_copy = b.clone()
            res1 = torch.lstsq(b, a)[0]
            self.assertEqual(a, a_copy, atol=0, rtol=0)
            self.assertEqual(b, b_copy, atol=0, rtol=0)
            check_norm(a, b, expectedNorm, res1)

            ta = torch.tensor((), dtype=dtype, device=device)
            tb = torch.tensor((), dtype=dtype, device=device)
            res2 = torch.lstsq(b, a, out=(tb, ta))[0]
            self.assertEqual(a, a_copy, atol=0, rtol=0)
            self.assertEqual(b, b_copy, atol=0, rtol=0)
            check_norm(a, b, expectedNorm, res2)

            res3 = torch.lstsq(b, a, out=(b, a))[0]
            check_norm(a_copy, b_copy, expectedNorm, res3)

            self.assertEqual(res1, tb, atol=0, rtol=0)
            self.assertEqual(res1, b, atol=0, rtol=0)
            self.assertEqual(res1, res2, atol=0, rtol=0)
            self.assertEqual(res1, res3, atol=0, rtol=0)

        # basic test
        expectedNorm = 0
        a = torch.tensor(((1.44, -9.96, -7.55, 8.34),
                          (-7.84, -0.28, 3.24, 8.09),
                          (-4.39, -3.24, 6.27, 5.28),
                          (4.53, 3.83, -6.64, 2.06)), dtype=dtype, device=device).t()
        b = torch.tensor(((8.58, 8.26, 8.48, -5.28),
                          (9.35, -4.43, -0.70, -0.26)), dtype=dtype, device=device).t()
        _test_underdetermined(a, b, expectedNorm)

        # test overdetermined
        expectedNorm = 17.390200628863
        a = torch.tensor(((1.44, -9.96, -7.55, 8.34, 7.08, -5.45),
                          (-7.84, -0.28, 3.24, 8.09, 2.52, -5.70),
                          (-4.39, -3.24, 6.27, 5.28, 0.74, -1.19),
                          (4.53, 3.83, -6.64, 2.06, -2.47, 4.70)), dtype=dtype, device=device).t()
        b = torch.tensor(((8.58, 8.26, 8.48, -5.28, 5.72, 8.93),
                          (9.35, -4.43, -0.70, -0.26, -7.36, -2.52)), dtype=dtype, device=device).t()
        _test_overdetermined(a, b, expectedNorm)

        # test underdetermined
        expectedNorm = 0
        a = torch.tensor(((1.44, -9.96, -7.55),
                          (-7.84, -0.28, 3.24),
                          (-4.39, -3.24, 6.27),
                          (4.53, 3.83, -6.64)), dtype=dtype, device=device).t()
        b = torch.tensor(((8.58, 8.26, 8.48),
                          (9.35, -4.43, -0.70)), dtype=dtype, device=device).t()
        _test_underdetermined(a, b, expectedNorm)

        # test reuse
        expectedNorm = 0
        a = torch.tensor(((1.44, -9.96, -7.55, 8.34),
                          (-7.84, -0.28, 3.24, 8.09),
                          (-4.39, -3.24, 6.27, 5.28),
                          (4.53, 3.83, -6.64, 2.06)), dtype=dtype, device=device).t()
        b = torch.tensor(((8.58, 8.26, 8.48, -5.28),
                          (9.35, -4.43, -0.70, -0.26)), dtype=dtype, device=device).t()
        ta = torch.tensor((), dtype=dtype, device=device)
        tb = torch.tensor((), dtype=dtype, device=device)
        torch.lstsq(b, a, out=(tb, ta))
        self.assertEqual((torch.mm(a, tb) - b).norm(), expectedNorm, atol=1e-8, rtol=0)
        torch.lstsq(b, a, out=(tb, ta))
        self.assertEqual((torch.mm(a, tb) - b).norm(), expectedNorm, atol=1e-8, rtol=0)
        torch.lstsq(b, a, out=(tb, ta))
        self.assertEqual((torch.mm(a, tb) - b).norm(), expectedNorm, atol=1e-8, rtol=0)

    @skipCUDAIfNoMagma
    @skipCUDAIfRocm
    @skipCPUIfNoLapack
    def test_lapack_empty(self, device):
        # FIXME: these are just a selection of LAPACK functions -- we need a general strategy here.
        # The LAPACK functions themselves generally do NOT work with zero sized dimensions, although
        # numpy/sci often has a direct wrapper (e.g. lu_factor) and a wrapper that "does the right thing"
        # (e.g. lu).  We often name our functions identically to the lapack function, so it will take work
        # to name / migrate-to better wrappers.
        def fn(torchfn, *args):
            return torchfn(*tuple(torch.randn(shape, device=device) if isinstance(shape, tuple) else shape
                                  for shape in args))

        # inverse, pinverse
        self.assertEqual((0, 0), fn(torch.inverse, (0, 0)).shape)
        self.assertEqual((5, 0), fn(torch.pinverse, (0, 5)).shape)
        self.assertEqual((0, 5), fn(torch.pinverse, (5, 0)).shape)
        self.assertEqual((0, 0), fn(torch.pinverse, (0, 0)).shape)

        # det, logdet, slogdet
        self.assertEqual(torch.tensor(1., device=device), fn(torch.det, (0, 0)))
        self.assertEqual(torch.tensor(0., device=device), fn(torch.logdet, (0, 0)))
        self.assertEqual((torch.tensor(1., device=device), torch.tensor(0., device=device)),
                         fn(torch.slogdet, (0, 0)))

        # eig, symeig
        evalues, evectors = fn(torch.eig, (0, 0), True)
        self.assertEqual([(0, 2), (0, 0)], [evalues.shape, evectors.shape])
        evalues, evectors = fn(torch.symeig, (0, 0), True)
        self.assertEqual([(0,), (0, 0)], [evalues.shape, evectors.shape])

        # qr
        q, r = fn(torch.qr, (3, 0), True)
        self.assertEqual([(3, 0), (0, 0)], [q.shape, r.shape])
        q, r = fn(torch.qr, (0, 3), True)
        self.assertEqual([(0, 0), (0, 3)], [q.shape, r.shape])
        q, r = fn(torch.qr, (3, 0), False)
        self.assertEqual([(3, 3), (3, 0)], [q.shape, r.shape])

        # lstsq
        self.assertRaises(RuntimeError, lambda: torch.lstsq(torch.randn(0, 0), torch.randn(0, 0)))
        self.assertRaises(RuntimeError, lambda: torch.lstsq(torch.randn(0,), torch.randn(0, 0)))

    @tf32_on_and_off(0.005)
    def test_tensordot(self, device):
        a = torch.arange(60., device=device).reshape(3, 4, 5)
        b = torch.arange(24., device=device).reshape(4, 3, 2)
        c = torch.tensordot(a, b, dims=([1, 0], [0, 1])).cpu()
        cn = torch.from_numpy(np.tensordot(a.cpu().numpy(), b.cpu().numpy(),
                                           axes=([1, 0], [0, 1])))
        self.assertEqual(c, cn)

        cout = torch.zeros((5, 2), device=device)
        torch.tensordot(a, b, dims=([1, 0], [0, 1]), out=cout).cpu()
        self.assertEqual(c, cout)

        a = torch.randn(2, 3, 4, 5, device=device)
        b = torch.randn(4, 5, 6, 7, device=device)
        c = torch.tensordot(a, b, dims=2).cpu()
        cn = torch.from_numpy(np.tensordot(a.cpu().numpy(), b.cpu().numpy(),
                                           axes=2))

        with self.assertRaisesRegex(RuntimeError, "expects dims >= 0"):
            torch.tensordot(a, b, dims=-1)

        self.assertEqual(c, cn)
        c = torch.tensordot(a, b).cpu()
        cn = torch.from_numpy(np.tensordot(a.cpu().numpy(), b.cpu().numpy()))
        self.assertEqual(c, cn)


instantiate_device_type_tests(TestLinalg, globals())

if __name__ == '__main__':
    run_tests()<|MERGE_RESOLUTION|>--- conflicted
+++ resolved
@@ -4687,12 +4687,6 @@
         check(x, [0], y, [1], [0, 1])
         check(A, [0, 1], [1, 0])
         check(A, [0, 1], x, [1], [0])
-<<<<<<< HEAD
-        check(A, [0, 1], B, [2, 1], [0, 2])
-        check(C, [0, 1, 2, 1, Ellipsis], [0, 2, 1, Ellipsis])
-        check(A.t(), [0, 1], B, [Ellipsis, 0], [1, Ellipsis])
-        check(A.t(), [0, Ellipsis], B, [1, 0], [Ellipsis])
-=======
         check(A, [0, 1], B, [2, 1])
         check(A, [0, 1], B, [2, 1], [0, 2])
         check(C, [0, 1, 2, 1, Ellipsis], [0, 2, 1, Ellipsis])
@@ -4705,7 +4699,6 @@
         r = make_tensor((5, 20), device, dtype, noncontiguous=True)
         w = make_tensor((15, 10, 20), device, dtype)
         check(l, [40, 41], w, [2, 41, 50], r, [40, 50], [40, 2])
->>>>>>> 12b4e899
 
     def triangular_solve_test_helper(self, A_dims, b_dims, upper, unitriangular,
                                      device, dtype):
