--- conflicted
+++ resolved
@@ -199,12 +199,8 @@
             for i in range(chunks):
                 batches[i].append(input)
 
-<<<<<<< HEAD
     # Truncate to actual number of chunks
     batches = batches[:num_chunks]
-=======
-        unwrapped_inputs = zip(*rotated)  # type: ignore[assignment]
->>>>>>> c4664cd6
 
     return [Batch(x, is_single_sequence) for x in batches]
 
