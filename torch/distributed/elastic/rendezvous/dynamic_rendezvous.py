# Copyright (c) Facebook, Inc. and its affiliates.
# All rights reserved.
#
# This source code is licensed under the BSD-style license found in the
# LICENSE file in the root directory of this source tree.

<<<<<<< HEAD
import os
import socket
import threading
from abc import ABC, abstractmethod
from dataclasses import dataclass
from datetime import datetime, timedelta
from typing import Any, Dict, Optional, Set, Tuple
=======
import logging
import os
import pickle
import socket
import threading
import time
import weakref
from abc import ABC, abstractmethod
from dataclasses import dataclass
from datetime import datetime, timedelta
from enum import Enum
from typing import Any, Callable, Dict, Optional, Set, Tuple, cast
>>>>>>> 7b9764cb

from torch.distributed import PrefixStore, Store

from .api import (
    RendezvousClosedError,
    RendezvousError,
    RendezvousHandler,
    RendezvousParameters,
    RendezvousStateError,
    RendezvousTimeoutError,
)

from .utils import _delay, _PeriodicTimer


log = logging.getLogger(__name__)



@dataclass(eq=True, frozen=True)
class _NodeDesc:
    """Describes a node in the rendezvous.

    Attributes:
        fqdn:
            The FQDN of the node.
        pid:
            The id of the process in which the rendezvous handler runs.
        local_id:
            A process-wide unique id.
    """

    fqdn: str
    pid: int
    local_id: int

    def __repr__(self) -> str:
        return f"{self.fqdn}_{self.pid}_{self.local_id}"


class _NodeDescGenerator:
    """Generates node descriptors.

    A node descriptor is a combination of an FQDN, a process id, and an
    auto-incremented integer that uniquely identifies a node in the rendezvous.
    """

    _lock: threading.Lock
    _local_id: int

    def __init__(self) -> None:
        self._lock = threading.Lock()

        # An integer that is incremented with each call to `generate()`.
        self._local_id = 0

    def generate(self) -> _NodeDesc:
        # This method can be called by multiple threads concurrently; therefore,
        # we must increment the integer atomically.
        with self._lock:
            local_id = self._local_id

            self._local_id += 1

        return _NodeDesc(socket.getfqdn(), os.getpid(), local_id)


class _Rendezvous:
    """Holds the state of a rendezvous.

    A rendezvous is synced across the nodes via a ``RendezvousBackend``.

    Attributes:
        round:
            The current round of the rendezvous.
        complete:
            A boolean value indicating whether the current round of the
            rendezvous is complete.
        deadline:
            The date and time at which the current round of the rendezvous will
            be considered complete if it is still waiting for nodes to join.
        closed:
            A boolean value indicating whether the rendezvous is closed.
        participants:
            A dictionary of the participants and their corresponding ranks.
        wait_list:
            A set of nodes that are waiting to participate in the next round of
            the rendezvous.
        last_keep_alives:
            A dictionary containing each node's last keep-alive time.
    """

    round: int
    complete: bool
    deadline: Optional[datetime]
    closed: bool
    participants: Dict[_NodeDesc, int]
    wait_list: Set[_NodeDesc]
    last_keep_alives: Dict[_NodeDesc, datetime]

    def __init__(self) -> None:
        self.round = 0
        self.complete = False
        self.deadline = None
        self.closed = False
        self.participants = {}
        self.wait_list = set()
        self.last_keep_alives = {}


Token = Any
"""Represents an opaque fencing token used by the rendezvous backend."""


class RendezvousBackend(ABC):
    """Represents a backend that holds the rendezvous state."""

    @property
    @abstractmethod
    def name(self) -> str:
        """Gets the name of the backend."""

    @abstractmethod
    def get_state(self) -> Optional[Tuple[bytes, Token]]:
        """Gets the rendezvous state.

        Returns:
            A tuple of the encoded rendezvous state and its fencing token or
            ``None`` if no state is found in the backend.

        Raises:
            RendezvousConnectionError:
                The connection to the backend has failed.
            RendezvousStateError:
                The rendezvous state is corrupt.
        """

    @abstractmethod
    def set_state(
        self, state: bytes, token: Optional[Token] = None
    ) -> Optional[Tuple[bytes, Token, bool]]:
        """Sets the rendezvous state.

        The new rendezvous state is set conditionally:

          - If the specified ``token`` matches the fencing token stored in the
            backend, the state will be updated. The new state will be returned
            to the caller along with its fencing token.
          - If the specified ``token`` does not match the fencing token stored
            in the backend, the state won't be updated; instead the existing
            state along with its fencing token will be returned to the caller.
          - If the specified ``token`` is ``None``, the new state will be set
            only if there is no existing state in the backend. Either the new
            state or the existing state along with its fencing token will be
            returned to the caller.

        Args:
            state:
                The encoded rendezvous state.
            token:
                An optional fencing token that was retrieved by a previous call
                to :py:meth:`get_state` or ``set_state()``.

        Returns:
            A tuple of the serialized rendezvous state, its fencing token, and
            a boolean value indicating whether our set attempt succeeded.

        Raises:
            RendezvousConnectionError:
                The connection to the backend has failed.
            RendezvousStateError:
                The rendezvous state is corrupt.
        """


class RendezvousTimeout:
    """Holds the timeout configuration of a rendezvous.

    Args:
        join:
            The time within which the rendezvous is expected to complete.
        last_call:
            An additional wait amount before completing the rendezvous once the
            rendezvous has the minimum number of required participants.
        close:
            The time within which the rendezvous is expected to close after a
            call to :py:meth:`RendezvousHandler.set_closed` or
            :py:meth:`RendezvousHandler.shutdown`.
        keep_alive:
            The time within which a keep-alive heartbeat is expected to
            complete.
    """

    _ZERO = timedelta(0)

    _DEFAULT_TIMEOUTS = {
        "join": timedelta(seconds=600),
        "last_call": timedelta(seconds=30),
        "close": timedelta(seconds=30),
        "heartbeat": timedelta(seconds=5),
    }

    _join: timedelta
    _last_call: timedelta
    _close: timedelta
    _heartbeat: timedelta

    def __init__(
        self,
        join: Optional[timedelta] = None,
        last_call: Optional[timedelta] = None,
        close: Optional[timedelta] = None,
        heartbeat: Optional[timedelta] = None,
    ) -> None:
        self._set_timeouts(join=join, last_call=last_call, close=close, heartbeat=heartbeat)

    @property
    def join(self) -> timedelta:
        """Gets the join timeout."""
        return self._join

    @property
    def last_call(self) -> timedelta:
        """Gets the last call timeout."""
        return self._last_call

    @property
    def close(self) -> timedelta:
        """Gets the close timeout."""
        return self._close

    @property
    def heartbeat(self) -> timedelta:
        """Gets the keep-alive heartbeat timeout."""
        return self._heartbeat

    def _set_timeouts(self, **timeouts: Optional[timedelta]):
        for name, timeout in timeouts.items():
            if timeout is None:
                timeout = self._DEFAULT_TIMEOUTS[name]
            if timeout <= self._ZERO:
                raise ValueError(f"The {name} timeout ({timeout}) must be positive.")
            setattr(self, "_" + name, timeout)


@dataclass(repr=False, eq=False, frozen=True)
class RendezvousSettings:
    """Holds the settings of the rendezvous.

    Attributes:
        run_id:
            The run id of the rendezvous.
        min_nodes:
            The minimum number of nodes to admit to the rendezvous.
        max_nodes:
            The maximum number of nodes to admit to the rendezvous.
        timeout:
            The timeout configuration of the rendezvous.
        keep_alive_interval:
            The amount of time a node waits before sending a heartbeat to keep
            it alive in the rendezvous.
        keep_alive_max_attempt:
            The maximum number of failed heartbeat attempts after which a node
            is considered dead.
    """

    run_id: str
    min_nodes: int
    max_nodes: int
    timeout: RendezvousTimeout
    keep_alive_interval: timedelta
    keep_alive_max_attempt: int


@dataclass(eq=True, order=True, frozen=True)
class _NodeDesc:
    """Describes a node in the rendezvous.

    Attributes:
        fqdn:
            The FQDN of the node.
        pid:
            The id of the process in which the rendezvous handler runs.
        local_id:
            A process-wide unique id.
    """

    fqdn: str
    pid: int
    local_id: int

    def __repr__(self) -> str:
        return f"{self.fqdn}_{self.pid}_{self.local_id}"


class _NodeDescGenerator:
    """Generates node descriptors.

    A node descriptor is a combination of an FQDN, a process id, and an auto-
    incremented integer that uniquely identifies a node in the rendezvous.
    """

    _lock: threading.Lock
    _local_id: int

    def __init__(self) -> None:
        self._lock = threading.Lock()

        # An integer that is incremented with each call to generate().
        self._local_id = 0

    def generate(self) -> _NodeDesc:
        # This method can be called by multiple threads concurrently; therefore,
        # we must increment the integer atomically.
        with self._lock:
            local_id = self._local_id

            self._local_id += 1

        return _NodeDesc(socket.getfqdn(), os.getpid(), local_id)


class _RendezvousState:
    """Holds the state of a rendezvous.

    Attributes:
        round:
            The current round of the rendezvous.
        complete:
            A boolean value indicating whether the current round of the
            rendezvous is complete.
        deadline:
            The time at which the current round of the rendezvous will be
            considered complete if it is still waiting for nodes to join.
        closed:
            A boolean value indicating whether the rendezvous is closed.
        participants:
            A dictionary of the participants and their corresponding ranks.
        wait_list:
            A set of nodes that are waiting to participate in the next round of
            the rendezvous.
        last_heartbeats:
            A dictionary containing each node's last heartbeat time.
    """

    round: int
    complete: bool
    deadline: Optional[datetime]
    closed: bool
    participants: Dict[_NodeDesc, int]
    wait_list: Set[_NodeDesc]
    last_heartbeats: Dict[_NodeDesc, datetime]

    def __init__(self) -> None:
        self.round = 0
        self.complete = False
        self.deadline = None
        self.closed = False
        self.participants = {}
        self.wait_list = set()
        self.last_heartbeats = {}


class _RendezvousStateHolder(ABC):
    """Holds the shared rendezvous state synced with other nodes."""

    @property
    @abstractmethod
    def state(self) -> _RendezvousState:
        """Gets the local state."""

    @abstractmethod
    def sync(self) -> Optional[bool]:
        """Reads or writes the latest state.

        Returns:
            A boolean value indicating whether the local state, in case marked
            as dirty, was successfully synced with other nodes.
        """

    @abstractmethod
    def mark_dirty(self) -> None:
        """Marks the local state as dirty."""


class _BackendRendezvousStateHolder(_RendezvousStateHolder):
    """Holds the rendezvous state synced with other nodes via a backend.

    Args:
        backend:
            The rendezvous backend to use.
        settings:
            The rendezvous settings.
        cache_duration:
            The amount of time, in seconds, to cache the last rendezvous state
            before requesting it from the backend again.
    """

    _backend: RendezvousBackend
    _state: _RendezvousState
    _settings: RendezvousSettings
    _cache_duration: int
    _token: Token
    _dirty: bool
    _last_sync_time: float

    def __init__(
        self, backend: RendezvousBackend, settings: RendezvousSettings, cache_duration: int = 1
    ) -> None:
        self._backend = backend
        self._state = _RendezvousState()
        self._settings = settings
        self._cache_duration = cache_duration
        self._token = None
        self._dirty = False
        self._last_sync_time = -1

    @property
    def state(self) -> _RendezvousState:
        """See base class."""
        return self._state

    def sync(self) -> Optional[bool]:
        """See base class."""
        state_bits: Optional[bytes] = None

        token = None

        has_set: Optional[bool]

        if self._dirty:
            has_set = False

            state_bits = pickle.dumps(self._state)

            set_response = self._backend.set_state(state_bits, self._token)
            if set_response is not None:
                state_bits, token, has_set = set_response
        else:
            has_set = None

            if self._cache_duration > 0:
                # Avoid overloading the backend if we are asked to retrieve the
                # state repeatedly. Try to serve the cached state.
                if self._last_sync_time >= max(time.monotonic() - self._cache_duration, 0):
                    return None

            get_response = self._backend.get_state()
            if get_response is not None:
                state_bits, token = get_response

        if state_bits is not None:
            try:
                self._state = pickle.loads(state_bits)
            except pickle.PickleError as exc:
                raise RendezvousStateError(
                    "The rendezvous state is corrupt. See inner exception for details."
                ) from exc
        else:
            self._state = _RendezvousState()

        self._token = token

        self._dirty = False

        self._last_sync_time = time.monotonic()

        self._sanitize()

        return has_set

    def _sanitize(self) -> None:
        expire_time = datetime.utcnow() - (
            self._settings.keep_alive_interval * self._settings.keep_alive_max_attempt
        )

        # Filter out the dead nodes.
        dead_nodes = [
            node
            for node, last_heartbeat in self._state.last_heartbeats.items()
            if last_heartbeat < expire_time
        ]

        for dead_node in dead_nodes:
            del self._state.last_heartbeats[dead_node]

            try:
                del self._state.participants[dead_node]
            except KeyError:
                pass

            try:
                self._state.wait_list.remove(dead_node)
            except KeyError:
                pass

    def mark_dirty(self) -> None:
        """See base class.

        If the local rendezvous state is dirty, the next sync call will try to
        write the changes back to the backend. However this attempt might fail
        if another node, which had the same state, also made changes and wrote
        them before us.
        """
        self._dirty = True


class _Action(Enum):
    """Specifies the possible actions based on the state of the rendezvous."""

    KEEP_ALIVE = 1
    ADD_TO_PARTICIPANTS = 2
    ADD_TO_WAIT_LIST = 3
    REMOVE_FROM_PARTICIPANTS = 4
    REMOVE_FROM_WAIT_LIST = 5
    MARK_RENDEZVOUS_COMPLETE = 6
    MARK_RENDEZVOUS_CLOSED = 7
    SYNC = 8
    ERROR_CLOSED = 9
    ERROR_TIMEOUT = 10
    FINISH = 11


class _RendezvousContext:
    """Holds the context of the rendezvous.

    Attributes:
        node:
            The node descriptor associated with the current rendezvous handler
            instance.
        state:
            The current state of the rendezvous.
        settings:
            The rendezvous settings.
    """

    node: _NodeDesc
    state: _RendezvousState
    settings: RendezvousSettings

    def __init__(
        self, node: _NodeDesc, state: _RendezvousState, settings: RendezvousSettings
    ) -> None:
        self.node = node
        self.state = state
        self.settings = settings


class _RendezvousOpExecutor(ABC):
    """Executes rendezvous operations."""

    @abstractmethod
    def run(
        self, state_handler: Callable[[_RendezvousContext, float], _Action], deadline: float
    ) -> None:
        """Executes a rendezvous operation.

        An operation is run inside a state machine and is expected to transition
        the rendezvous from one state to another.

        Args:
            state_handler:
                A callable that is expected to return the next state transition
                action based on the current state of the rendezvous.
            deadline:
                The time, in seconds, at which the operation will be considered
                timed-out.
        """


class _DistributedRendezvousOpExecutor(_RendezvousOpExecutor):
    """Executes rendezvous operations using a shared state.

    Args:
        node:
            The node descriptor associated with the current rendezvous handler
            instance.
        state_holder:
            The ``RendezvousStateHolder`` to use to sync the rendezvous state
            with other nodes.
        settings:
            The rendezvous settings.
    """

    _node: _NodeDesc
    _state: _RendezvousState
    _state_holder: _RendezvousStateHolder
    _settings: RendezvousSettings

    def __init__(
        self,
        node: _NodeDesc,
        state_holder: _RendezvousStateHolder,
        settings: RendezvousSettings,
    ) -> None:
        self._node = node
        self._state_holder = state_holder
        self._settings = settings

    def run(
        self, state_handler: Callable[[_RendezvousContext, float], _Action], deadline: float
    ) -> None:
        """See base class."""
        action = None

        while action != _Action.FINISH:
            # Reads or writes the latest rendezvous state shared by all nodes in
            # the rendezvous. Note that our local changes might get overridden
            # by another node if that node synced its changes before us.
            has_set = self._state_holder.sync()
            if has_set is not None:
                if has_set:
                    log.debug(
                        f"The node '{self._node}' has successfully synced its local changes with "
                        f"other nodes in the rendezvous '{self._settings.run_id}'."
                    )
                else:
                    log.debug(
                        f"The node '{self._node}' has a stale state and failed to sync its local "
                        f"changes with other nodes in the rendezvous '{self._settings.run_id}'."
                    )

            self._state = self._state_holder.state

            ctx = _RendezvousContext(self._node, self._state, self._settings)

            # Determine the next action to take based on the current state of
            # the rendezvous.
            action = state_handler(ctx, deadline)

            if action == _Action.FINISH:
                continue

            if action == _Action.ERROR_CLOSED:
                raise RendezvousClosedError()

            if action == _Action.ERROR_TIMEOUT:
                raise RendezvousTimeoutError()

            if action == _Action.SYNC:
                # Delay the execution by one second to avoid overloading the
                # backend if we are asked to poll for state changes.
                _delay(seconds=1)
            else:
                if action == _Action.KEEP_ALIVE:
                    self._keep_alive()
                elif action == _Action.ADD_TO_PARTICIPANTS:
                    self._add_to_participants()
                elif action == _Action.ADD_TO_WAIT_LIST:
                    self._add_to_wait_list()
                elif action == _Action.REMOVE_FROM_PARTICIPANTS:
                    self._remove_from_participants()
                elif action == _Action.REMOVE_FROM_WAIT_LIST:
                    self._remove_from_wait_list()
                elif action == _Action.MARK_RENDEZVOUS_COMPLETE:
                    self._mark_rendezvous_complete()
                elif action == _Action.MARK_RENDEZVOUS_CLOSED:
                    self._mark_rendezvous_closed()

                # Attempt to sync our changes back to other nodes.
                self._state_holder.mark_dirty()

    def _keep_alive(self) -> None:
        log.debug(
            f"The node '{self._node}' updated its keep-alive heartbeat time for the rendezvous "
            f"'{self._settings.run_id}'. Pending sync."
        )

        self._state.last_heartbeats[self._node] = datetime.utcnow()

    def _add_to_participants(self) -> None:
        log.debug(
            f"The node '{self._node}' added itself to the participants of round "
            f"{self._state.round} of the rendezvous '{self._settings.run_id}'. Pending sync."
        )

        state = self._state

        try:
            state.wait_list.remove(self._node)
        except KeyError:
            pass

        # The ranks of the participants will be set once the rendezvous is
        # complete.
        state.participants[self._node] = 0

        self._keep_alive()

        if len(state.participants) == self._settings.min_nodes:
            state.deadline = datetime.utcnow() + self._settings.timeout.last_call

        if len(state.participants) == self._settings.max_nodes:
            self._mark_rendezvous_complete()

    def _add_to_wait_list(self) -> None:
        log.debug(
            f"The '{self._node}' added itself to the wait list of round {self._state.round + 1} "
            f"of the rendezvous '{self._settings.run_id}'. Pending sync."
        )

        self._state.wait_list.add(self._node)

        self._keep_alive()

    def _remove_from_participants(self) -> None:
        log.debug(
            f"The node '{self._node}' removed itself from the participants of round "
            f"{self._state.round} of the rendezvous '{self._settings.run_id}'. Pending sync."
        )

        state = self._state

        del state.participants[self._node]

        del state.last_heartbeats[self._node]

        if state.complete:
            # If we do not have any participants left, move to the next round.
            if not state.participants:
                state.complete = False

                state.round += 1
        else:
            if len(state.participants) < self._settings.min_nodes:
                state.deadline = None

    def _remove_from_wait_list(self) -> None:
        log.debug(
            f"The node '{self._node}' removed itself from the wait list of round "
            f"{self._state.round + 1} of the rendezvous '{self._settings.run_id}'. Pending sync."
        )

        self._state.wait_list.remove(self._node)

        del self._state.last_heartbeats[self._node]

    def _mark_rendezvous_complete(self) -> None:
        log.debug(
            f"The node '{self._node}' marked round {self._state.round} of the rendezvous "
            f"'{self._settings.run_id}' as complete. Pending sync."
        )

        state = self._state

        state.complete = True
        state.deadline = None

        # Assign the ranks.
        for rank, node in enumerate(sorted(state.participants)):
            state.participants[node] = rank

    def _mark_rendezvous_closed(self) -> None:
        log.debug(
            f"The node '{self._node}' marked the rendezvous '{self._settings.run_id}' as closed. "
            "Pending sync."
        )

        self._state.closed = True


def _should_keep_alive(ctx: _RendezvousContext) -> bool:
    """Determines whether a keep-alive heartbeat should be sent."""
    try:
        last_heartbeat = ctx.state.last_heartbeats[ctx.node]
    except KeyError:
        return False

    return last_heartbeat <= datetime.utcnow() - ctx.settings.keep_alive_interval


class _RendezvousExitOp:
    """Represents a rendezvous exit operation."""

    def __call__(self, ctx: _RendezvousContext, deadline: float) -> _Action:
        if ctx.node in ctx.state.participants:
            if time.monotonic() > deadline:
                return _Action.ERROR_TIMEOUT
            return _Action.REMOVE_FROM_PARTICIPANTS
        return _Action.FINISH


class _RendezvousJoinOp:
    """Represents a rendezvous join operation."""

    def __call__(self, ctx: _RendezvousContext, deadline: float) -> _Action:
        state = ctx.state

        # A closed rendezvous means that it no longer accepts new nodes.
        if state.closed:
            return _Action.ERROR_CLOSED

        is_participant = ctx.node in state.participants

        # If we are part of the rendezvous and it is already complete there is
        # no further action to take.
        if state.complete and is_participant:
            return _Action.FINISH

        now = time.monotonic()
        if now > deadline:
            rollback_period = 5  # 5 seconds

            # If we still have time to rollback (a short period on top of the
            # operation deadline), try to remove ourself from the rendezvous.
            # It is okay if we can't though as our keep-alive will eventually
            # expire.
            if now <= deadline + rollback_period:
                # If we are part of the rendezvous, it means we couldn't find
                # enough participants to complete it on time.
                if is_participant:
                    return _Action.REMOVE_FROM_PARTICIPANTS
                # If we are in the wait list, it means we couldn't wait till the
                # next round of the rendezvous.
                if ctx.node in state.wait_list:
                    return _Action.REMOVE_FROM_WAIT_LIST
            return _Action.ERROR_TIMEOUT

        if state.complete:
            # If we are here, it means we are not part of the rendezvous. In
            # case the rendezvous has capacity for additional participants add
            # ourself to the wait list for the next round.
            if len(state.participants) < ctx.settings.max_nodes:
                if ctx.node not in state.wait_list:
                    return _Action.ADD_TO_WAIT_LIST
        elif is_participant:
            # If the rendezvous has enough number of participants including us,
            # check whether we have passed the rendezvous deadline. If yes,
            # complete it.
            if len(state.participants) >= ctx.settings.min_nodes:
                if cast(datetime, state.deadline) < datetime.utcnow():
                    return _Action.MARK_RENDEZVOUS_COMPLETE
        else:
            # The rendezvous is not complete yet and we are not part of it. Try
            # to join.
            return _Action.ADD_TO_PARTICIPANTS

        if _should_keep_alive(ctx):
            return _Action.KEEP_ALIVE

        # At this point either the rendezvous is not complete, but we are part
        # of it, which means we have to wait for other participants to join; or
        # the rendezvous is complete, but we are not part of it, which means we
        # have to wait for the next round.
        return _Action.SYNC


class _RendezvousCloseOp:
    """Represents a rendezvous close operation."""

    def __call__(self, ctx: _RendezvousContext, deadline: float) -> _Action:
        if ctx.state.closed:
            return _Action.FINISH
        if time.monotonic() > deadline:
            return _Action.ERROR_TIMEOUT
        return _Action.MARK_RENDEZVOUS_CLOSED


class _RendezvousKeepAliveOp:
    """Represents a rendezvous keep-alive update operation."""

    def __call__(self, ctx: _RendezvousContext, deadline: float) -> _Action:
        if _should_keep_alive(ctx):
            if time.monotonic() > deadline:
                return _Action.ERROR_TIMEOUT
            return _Action.KEEP_ALIVE
        return _Action.FINISH


class DynamicRendezvousHandler(RendezvousHandler):
    """Represents a handler that sets up a rendezvous among a set of nodes."""

    # Static
    _node_desc_generator = _NodeDescGenerator()

    _this_node: _NodeDesc
    _settings: RendezvousSettings
    _backend_name: str
    _store: Store
    _state_holder: _RendezvousStateHolder
    _op_executor: _RendezvousOpExecutor
    _heartbeat_lock: threading.Lock
    _keep_alive_timer: Optional[_PeriodicTimer]

    @classmethod
    def from_backend(
        cls,
        run_id: str,
        store: Store,
        backend: RendezvousBackend,
        min_nodes: int,
        max_nodes: int,
        timeout: Optional[RendezvousTimeout] = None,
    ):
        """Creates a new :py:class:`DynamicRendezvousHandler`.

        Args:
            run_id:
                The run id of the rendezvous.
            store:
                The C10d store to return as part of the rendezvous.
            backend:
                The backend to use to hold the rendezvous state.
            min_nodes:
                The minimum number of nodes to admit to the rendezvous.
            max_nodes:
                The maximum number of nodes to admit to the rendezvous.
            timeout:
                The timeout configuration of the rendezvous.
        """
        # We associate each handler instance with a unique node descriptor.
        node = cls._node_desc_generator.generate()

        settings = RendezvousSettings(
            run_id,
            min_nodes,
            max_nodes,
            timeout or RendezvousTimeout(),
            keep_alive_interval=timedelta(seconds=5),
            keep_alive_max_attempt=3,
        )

        state_holder = _BackendRendezvousStateHolder(backend, settings)

        return cls(node, settings, backend.name, store, state_holder)

    def __init__(
        self,
        node: _NodeDesc,
        settings: RendezvousSettings,
        backend_name: str,
        store: Store,
        state_holder: _RendezvousStateHolder,
    ) -> None:
        if not settings.run_id:
            raise ValueError("The run id must be a non-empty string.")

        if settings.min_nodes < 1:
            raise ValueError(
                f"The minimum number of nodes ({settings.min_nodes}) must be greater than zero."
            )

        if settings.max_nodes < settings.min_nodes:
            raise ValueError(
                f"The maximum number of nodes ({settings.max_nodes}) must be greater than or equal "
                f"to the minimum number of nodes ({settings.min_nodes})."
            )

        self._this_node = node

        self._settings = settings

        self._backend_name = backend_name

        self._store = store

        self._state_holder = state_holder

        self._op_executor = _DistributedRendezvousOpExecutor(
            self._this_node, self._state_holder, self._settings
        )

        self._heartbeat_lock = threading.Lock()

        self._keep_alive_timer = None

    @property
    def settings(self) -> RendezvousSettings:
        """Gets the settings of the rendezvous."""
        return self._settings

    def get_backend(self) -> str:
        """See base class."""
        return self._backend_name

    def next_rendezvous(self) -> Tuple[Store, int, int]:
        """See base class."""
        log.info(
            f"The node '{self._this_node}' attempts to join the next round of the rendezvous "
            f"'{self._settings.run_id}'."
        )

        self._stop_heartbeats()

        # Delay the execution for a small random amount of time if this is our
        # first run. This will slightly skew the rendezvous attempts across the
        # nodes and reduce the load on the backend.
        if self._state_holder.state.round == 0:
            _delay(seconds=(0, 0.3))

        exit_op = _RendezvousExitOp()
        join_op = _RendezvousJoinOp()

        deadline = self._get_deadline(self._settings.timeout.join)

        self._op_executor.run(exit_op, deadline)
        self._op_executor.run(join_op, deadline)

        self._start_heartbeats()

        rank, world_size = self._get_world()
        store = self._get_store()

        log.info(
            f"The node '{self._this_node}' has joined round {self._state_holder.state.round} of "
            f"the rendezvous '{self._settings.run_id}' as rank {rank} in a world of size "
            f"{world_size}."
        )

        return store, rank, world_size

    def is_closed(self) -> bool:
        """See base class."""
        with self._heartbeat_lock:
            self._state_holder.sync()

            return self._state_holder.state.closed

    def set_closed(self) -> None:
        """See base class."""
        with self._heartbeat_lock:
            self._close()

    def num_nodes_waiting(self) -> int:
        """See base class."""
        with self._heartbeat_lock:
            self._state_holder.sync()

            return len(self._state_holder.state.wait_list)

    def get_run_id(self) -> str:
        """See base class."""
        return self._settings.run_id

    def shutdown(self) -> bool:
        """See base class."""
        self._stop_heartbeats()

        try:
            self._close()

            return True
        except RendezvousError as ex:
            log.warning(
                f"The node '{self._this_node}' has failed to shutdown the rendezvous "
                f"'{self._settings.run_id}' due to an error of type {type(ex).__name__}."
            )

            return False

    def _close(self) -> None:
        op = _RendezvousCloseOp()

        deadline = self._get_deadline(self._settings.timeout.close)

        self._op_executor.run(op, deadline)

        log.info(
            f"The node '{self._this_node}' has closed the rendezvous '{self._settings.run_id}'."
        )

    @staticmethod
    def _keep_alive_weak(weak_self) -> None:
        self = weak_self()
        if self is not None:
            self._keep_alive()

    def _keep_alive(self) -> None:
        self._heartbeat_lock.acquire()

        op = _RendezvousKeepAliveOp()

        deadline = self._get_deadline(self._settings.timeout.heartbeat)

        try:
            self._op_executor.run(op, deadline)

            log.debug(
                f"The node '{self._this_node}' has sent a keep-alive heartbeat to the rendezvous "
                f"'{self._settings.run_id}'."
            )
        except RendezvousError as ex:
            log.warning(
                f"The node '{self._this_node}' has failed to send a keep-alive heartbeat to the "
                f"rendezvous '{self._settings.run_id}' due to an error of type {type(ex).__name__}."
            )
        finally:
            self._heartbeat_lock.release()

    def _start_heartbeats(self) -> None:
        self._keep_alive_timer = _PeriodicTimer(
            self._settings.keep_alive_interval, self._keep_alive_weak, weakref.ref(self)
        )

        self._keep_alive_timer.set_name(f"RendezvousKeepAliveTimer_{self._this_node.local_id}")

        self._keep_alive_timer.start()

    def _stop_heartbeats(self) -> None:
        if self._keep_alive_timer is None:
            return

        self._keep_alive_timer.cancel()

    def _get_world(self) -> Tuple[int, int]:
        state = self._state_holder.state

        return state.participants[self._this_node], len(state.participants)

    def _get_store(self) -> Store:
        key_prefix = f"torch.rendezvous.{self._settings.run_id}.{self._state_holder.state.round}"

        return PrefixStore(key_prefix, self._store)

    def _get_deadline(self, timeout: timedelta) -> float:
        return time.monotonic() + timeout.total_seconds()


def _get_timeout(params: RendezvousParameters, key: str) -> Optional[timedelta]:
    timeout = params.get_as_int(key + "_timeout")
    if timeout is None:
        return None
    return timedelta(seconds=timeout)


def create_handler(
    store: Store, backend: RendezvousBackend, params: RendezvousParameters
) -> DynamicRendezvousHandler:
    """Creates a new :py:class:`DynamicRendezvousHandler` from the specified
    parameters.

    +-------------------+------------------------------------------------------+
    | Parameter         | Description                                          |
    +===================+======================================================+
    | join_timeout      | The total time, in seconds, within which the         |
    |                   | rendezvous is expected to complete. Defaults to 600  |
    |                   | seconds.                                             |
    +-------------------+------------------------------------------------------+
    | last_call_timeout | An additional wait amount, in seconds, before        |
    |                   | completing the rendezvous once the minimum number of |
    |                   | nodes has been reached. Defaults to 30 seconds.      |
    +-------------------+------------------------------------------------------+
    | close_timeout     | The time, in seconds, within which the rendezvous is |
    |                   | expected to close after a call to                    |
    |                   | :py:meth:`RendezvousHandler.set_closed` or           |
    |                   | :py:meth:`RendezvousHandler.shutdown`. Defaults to   |
    |                   | 30 seconds.                                          |
    +-------------------+------------------------------------------------------+
    """
    timeout = RendezvousTimeout(
        _get_timeout(params, "join"),
        _get_timeout(params, "last_call"),
        _get_timeout(params, "close"),
    )

    return DynamicRendezvousHandler.from_backend(
        params.run_id,
        store,
        backend,
        params.min_nodes,
        params.max_nodes,
        timeout,
    )<|MERGE_RESOLUTION|>--- conflicted
+++ resolved
@@ -4,15 +4,6 @@
 # This source code is licensed under the BSD-style license found in the
 # LICENSE file in the root directory of this source tree.
 
-<<<<<<< HEAD
-import os
-import socket
-import threading
-from abc import ABC, abstractmethod
-from dataclasses import dataclass
-from datetime import datetime, timedelta
-from typing import Any, Dict, Optional, Set, Tuple
-=======
 import logging
 import os
 import pickle
@@ -25,7 +16,6 @@
 from datetime import datetime, timedelta
 from enum import Enum
 from typing import Any, Callable, Dict, Optional, Set, Tuple, cast
->>>>>>> 7b9764cb
 
 from torch.distributed import PrefixStore, Store
 
@@ -42,98 +32,6 @@
 
 
 log = logging.getLogger(__name__)
-
-
-
-@dataclass(eq=True, frozen=True)
-class _NodeDesc:
-    """Describes a node in the rendezvous.
-
-    Attributes:
-        fqdn:
-            The FQDN of the node.
-        pid:
-            The id of the process in which the rendezvous handler runs.
-        local_id:
-            A process-wide unique id.
-    """
-
-    fqdn: str
-    pid: int
-    local_id: int
-
-    def __repr__(self) -> str:
-        return f"{self.fqdn}_{self.pid}_{self.local_id}"
-
-
-class _NodeDescGenerator:
-    """Generates node descriptors.
-
-    A node descriptor is a combination of an FQDN, a process id, and an
-    auto-incremented integer that uniquely identifies a node in the rendezvous.
-    """
-
-    _lock: threading.Lock
-    _local_id: int
-
-    def __init__(self) -> None:
-        self._lock = threading.Lock()
-
-        # An integer that is incremented with each call to `generate()`.
-        self._local_id = 0
-
-    def generate(self) -> _NodeDesc:
-        # This method can be called by multiple threads concurrently; therefore,
-        # we must increment the integer atomically.
-        with self._lock:
-            local_id = self._local_id
-
-            self._local_id += 1
-
-        return _NodeDesc(socket.getfqdn(), os.getpid(), local_id)
-
-
-class _Rendezvous:
-    """Holds the state of a rendezvous.
-
-    A rendezvous is synced across the nodes via a ``RendezvousBackend``.
-
-    Attributes:
-        round:
-            The current round of the rendezvous.
-        complete:
-            A boolean value indicating whether the current round of the
-            rendezvous is complete.
-        deadline:
-            The date and time at which the current round of the rendezvous will
-            be considered complete if it is still waiting for nodes to join.
-        closed:
-            A boolean value indicating whether the rendezvous is closed.
-        participants:
-            A dictionary of the participants and their corresponding ranks.
-        wait_list:
-            A set of nodes that are waiting to participate in the next round of
-            the rendezvous.
-        last_keep_alives:
-            A dictionary containing each node's last keep-alive time.
-    """
-
-    round: int
-    complete: bool
-    deadline: Optional[datetime]
-    closed: bool
-    participants: Dict[_NodeDesc, int]
-    wait_list: Set[_NodeDesc]
-    last_keep_alives: Dict[_NodeDesc, datetime]
-
-    def __init__(self) -> None:
-        self.round = 0
-        self.complete = False
-        self.deadline = None
-        self.closed = False
-        self.participants = {}
-        self.wait_list = set()
-        self.last_keep_alives = {}
 
 
 Token = Any
