--- conflicted
+++ resolved
@@ -391,16 +391,12 @@
     def modules(self) -> Iterator[Module]:  # type: ignore[return]
         _raise_not_supported(self.modules.__name__)
 
-<<<<<<< HEAD
-    def named_modules(self, memo: Optional[Set[Module]] = None, prefix: str = "", remove_duplicate: bool = True):
-=======
     def named_modules(
         self,
         memo: Optional[Set[Module]] = None,
         prefix: str = "",
         remove_duplicate: bool = True,
     ):
->>>>>>> ea75b1ee
         _raise_not_supported(self.named_modules.__name__)
 
     def train(self: T, mode: bool = True) -> T:  # type: ignore[return]
