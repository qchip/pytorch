--- conflicted
+++ resolved
@@ -253,7 +253,6 @@
       value_ = std::move(value);
 
       if (cudaEvents_ == nullptr) {
-<<<<<<< HEAD
         std::vector<bool> isCudaDeviceUsed(c10::cuda::device_count(), false);
         for (const at::DataPtr& data_ptr : extractDataPtrs(value_)) {
           if (data_ptr.device().is_cuda()) {
@@ -265,19 +264,11 @@
         for (c10::DeviceIndex idx = 0; idx < isCudaDeviceUsed.size(); idx++) {
           if (isCudaDeviceUsed[idx]) {
             at::cuda::CUDAEvent cudaEvent;
-            cudaEvent.record(at::cuda::getDefaultCUDAStream(idx));
+            cudaEvent.record(at::cuda::getCurrentCUDAStream(idx));
             deviceIndices_.push_back(idx);
             (*cudaEvents_).push_back(std::move(cudaEvent));
           }
         }
-=======
-        // Create a new cudaEvents object of size 1 that will record the current
-        // stream after callback and will be passed to the new FutureNCCL.
-        cudaEvents_ = std::make_shared<std::vector<at::cuda::CUDAEvent>>(1);
-        // In case of chained then callback calls, cudaEvents
-        // records callback's stream.
-        (*cudaEvents_)[0].record(at::cuda::getCurrentCUDAStream(deviceIndex_));
->>>>>>> caf62616
       }
     }
 
@@ -334,6 +325,13 @@
         std::function<at::IValue(void)> callback,
         at::TypePtr /* unused */) override {
       auto fut = c10::make_intrusive<FutureNCCL>();
+      // The new future needs the DataPtr extractor when it gets marked complete
+      // but this might happen immediately inline or in parallel by another
+      // thread. In both these cases this would/might happen before the user has
+      // time to set their own DataPtr extractor, which might lead to failures
+      // if the default extractor can't handle some of the user's types.
+      // Therefore we propagate our extractor.
+      fut->setDataPtrExtractor(dataPtrExtractor_);
 
       // Cannot move capture std::function in lambda, because it cannot deduce
       // the template type for std::function. Hence use std::bind to explicitly
@@ -366,7 +364,11 @@
     }
 
     void setDataPtrExtractor(DataPtrExtractor data_ptr_extractor) override {
-      dataPtrExtractor_ = std::move(data_ptr_extractor);
+      // To avoid races with other threads that may be using the extractor, we
+      // won't modify it after it's first set.
+      if (dataPtrExtractor_ == nullptr) {
+        dataPtrExtractor_ = std::move(data_ptr_extractor);
+      }
     }
 
    private:
