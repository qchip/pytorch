--- conflicted
+++ resolved
@@ -41,7 +41,6 @@
 #include <c10/cuda/CUDAStream.h>
 #endif
 
-#include <c10/util/irange.h>
 #include <c10/util/StringUtil.h>
 #include <c10/util/intrusive_ptr.h>
 #include <c10/util/irange.h>
@@ -377,15 +376,9 @@
     std::vector<at::cuda::CUDAEvent>& events) {
   // Ensure that the tensors in the nested tensor vectors are on the same
   // device.
-<<<<<<< HEAD
-  for (const auto & tensorgroup : tensors) {
-    const auto device_id = tensorgroup[0].device().index();
-    for (const auto & tensor: tensorgroup) {
-=======
   for (const auto& tensorgroup : tensors) {
     const auto device_id = tensorgroup[0].device().index();
     for (const auto& tensor : tensorgroup) {
->>>>>>> 078fadaa
       if (tensor.device().index() != device_id) {
         throw std::runtime_error(
             "tensors in the nested tensor vectors need to "
@@ -521,11 +514,7 @@
 }
 
 ProcessGroupGloo::Options::Options(std::chrono::milliseconds timeout)
-<<<<<<< HEAD
-    : ProcessGroup::Options(timeout, GLOO_BACKEND_NAME), threads(2) {}
-=======
     : ProcessGroup::Options(GLOO_BACKEND_NAME, timeout), threads(2) {}
->>>>>>> 078fadaa
 
 namespace {
 
@@ -765,11 +754,7 @@
       int rootRank,
       int rootTensor,
       uint32_t tag)
-<<<<<<< HEAD
-      : ProcessGroupGloo::AsyncWork("gloo:broadcast", inputs),
-=======
       : ProcessGroupGloo::AsyncWork({inputs}, "gloo:broadcast", inputs),
->>>>>>> 078fadaa
         context(context),
         inputs(inputs),
         rootRank(rootRank),
@@ -916,11 +901,7 @@
       std::vector<at::Tensor>& inputs,
       ReduceOp reduceOp,
       uint32_t tag)
-<<<<<<< HEAD
-      : ProcessGroupGloo::AsyncWork("gloo:all_reduce", inputs),
-=======
       : ProcessGroupGloo::AsyncWork({inputs}, "gloo:all_reduce", inputs),
->>>>>>> 078fadaa
         context(context),
         inputs(inputs),
         reduceOp(reduceOp),
@@ -956,20 +937,6 @@
     GENERATE_ALL_TYPES(dtype, getFunction, fn, op);
     return fn;
   }
-<<<<<<< HEAD
-
-  std::vector<at::Tensor> result() override {
-    TORCH_CHECK(
-        isCompleted(),
-        "Work needs to be completed before calling result(). "
-        "Should call wait() before result().");
-    return outputs_;
-  }
-
- protected:
-  std::vector<at::Tensor> outputs_;
-=======
->>>>>>> 078fadaa
 };
 
 class AsyncAllreduceCoalescedWork : public AsyncAllreduceWork {
@@ -1010,11 +977,7 @@
       const std::shared_ptr<gloo::Context>& context,
       std::vector<at::Tensor>& inputs,
       uint32_t tag)
-<<<<<<< HEAD
-      : ProcessGroupGloo::AsyncWork("gloo:sparse_all_reduce", inputs),
-=======
       : ProcessGroupGloo::AsyncWork({inputs}, "gloo:sparse_all_reduce", inputs),
->>>>>>> 078fadaa
         context(context),
         inputs(inputs),
         tag(tag) {}
@@ -1107,11 +1070,7 @@
     //
     // The correct fix is to stop allocating tensors that are not variables,
     // but to conveniently do this c10d must depend on torch not ATen
-<<<<<<< HEAD
-    at::AutoDispatchBelowAutograd _no_grad(true);
-=======
     at::AutoDispatchBelowAutograd guard;
->>>>>>> 078fadaa
     auto input = tensors[0];
 
     // Perform local reduction if we have multiple inputs.
@@ -1158,22 +1117,10 @@
   void run() override {
     auto output = allreduce(inputs);
 
-<<<<<<< HEAD
-    // Copy back to input tensors.
-    outputs.reserve(inputs.size());
-    for (auto & input : inputs) {
-      input.copy_(output);
-      if (output.is_sparse()) {
-        outputs.push_back(output.clone());
-      } else {
-        outputs.push_back(output.clone(at::MemoryFormat::Contiguous));
-      }
-=======
     // This copy is needed when we run a multi-gpu version of reduce (multiple
     // inputs per rank).
     for (int i = 0; i < inputs.size(); ++i) {
       inputs[i].copy_(output);
->>>>>>> 078fadaa
     }
   }
 
@@ -1231,11 +1178,7 @@
     std::vector<at::Tensor> indices;
     indices.reserve(metadata.size());
     size_t offset = 0;
-<<<<<<< HEAD
-    for (const auto & i : metadata) {
-=======
     for (const auto& i : metadata) {
->>>>>>> 078fadaa
       const auto nnz = i.nnz();
       const auto numel = sparseDim * nnz;
       indices.push_back(
@@ -1280,11 +1223,7 @@
     std::vector<at::Tensor> values;
     values.reserve(metadata.size());
     size_t offset = 0;
-<<<<<<< HEAD
-    for (const auto & i : metadata) {
-=======
     for (const auto& i : metadata) {
->>>>>>> 078fadaa
       const auto nnz = i.nnz();
       const auto numel = denseNumel * nnz;
       auto tensorShape = std::vector<int64_t>({(int64_t)nnz});
@@ -1546,11 +1485,7 @@
       int rootTensor,
       ReduceOp reduceOp,
       uint32_t tag)
-<<<<<<< HEAD
-      : ProcessGroupGloo::AsyncWork("gloo:reduce", inputs),
-=======
       : ProcessGroupGloo::AsyncWork({inputs}, "gloo:reduce", inputs),
->>>>>>> 078fadaa
         context(context),
         inputs(inputs),
         rootRank(rootRank),
@@ -1715,11 +1650,7 @@
       std::vector<std::vector<at::Tensor>>& outputs,
       std::vector<at::Tensor>& inputs,
       uint32_t tag)
-<<<<<<< HEAD
-      : ProcessGroupGloo::AsyncWork("gloo:all_gather", inputs),
-=======
       : ProcessGroupGloo::AsyncWork(outputs, "gloo:all_gather", inputs),
->>>>>>> 078fadaa
         context(context),
         outputs(outputs),
         inputs(inputs),
@@ -1749,11 +1680,7 @@
     gloo::allgather(opts);
 
     // Unflatten into output tensors.
-<<<<<<< HEAD
-    for (auto & outputgroup : outputs) {
-=======
     for (auto& outputgroup : outputs) {
->>>>>>> 078fadaa
       for (const auto j : c10::irange(outputgroup.size())) {
         outputgroup[j].copy_(flatOutputTensor[j]);
       }
@@ -1882,11 +1809,7 @@
   const auto& options = inputs[0].options();
   const auto& sizes = inputs[0].sizes();
   assertTypeAndSizesMatch(invalidArgument, inputs, options, sizes);
-<<<<<<< HEAD
-  for (const auto & output : outputs) {
-=======
   for (const auto& output : outputs) {
->>>>>>> 078fadaa
     assertTypeAndSizesMatch(invalidArgument, output, options, sizes);
   }
 
@@ -1928,14 +1851,10 @@
       std::vector<std::vector<at::Tensor>>& output_lists,
       std::vector<at::Tensor>& input_list,
       uint32_t tag)
-<<<<<<< HEAD
-      : ProcessGroupGloo::AsyncWork("gloo:all_gather", input_list),
-=======
       : ProcessGroupGloo::AsyncWork(
             output_lists,
             "gloo:all_gather",
             input_list),
->>>>>>> 078fadaa
         context(context),
         output_lists(output_lists),
         input_list(input_list),
@@ -2065,11 +1984,7 @@
       std::vector<at::Tensor>& inputs,
       int root,
       uint32_t tag)
-<<<<<<< HEAD
-      : ProcessGroupGloo::AsyncWork("gloo:gather", inputs),
-=======
       : ProcessGroupGloo::AsyncWork(outputs, "gloo:gather", inputs),
->>>>>>> 078fadaa
         context(context),
         outputs(outputs),
         inputs(inputs),
@@ -2275,10 +2190,7 @@
       int root,
       uint32_t tag)
       : ProcessGroupGloo::AsyncWork(
-<<<<<<< HEAD
-=======
             {outputs},
->>>>>>> 078fadaa
             "gloo:scatter",
             inputs.size() > 0
                 ? c10::optional<std::vector<at::Tensor>>(inputs[0])
@@ -2345,11 +2257,7 @@
     }
 
     tmpOutputs.reserve(outputs.size());
-<<<<<<< HEAD
-    for (auto & output : outputs) {
-=======
     for (auto& output : outputs) {
->>>>>>> 078fadaa
       tmpOutputs.push_back(pinnedLike(output));
     }
   }
@@ -2482,10 +2390,7 @@
       std::vector<int64_t>& inputCounts,
       uint32_t tag)
       : ProcessGroupGloo::AsyncWork(
-<<<<<<< HEAD
-=======
             {{outputTensor}},
->>>>>>> 078fadaa
             "gloo:all_to_all",
             c10::optional<std::vector<at::Tensor>>({inputTensor})),
         context(context),
@@ -2744,11 +2649,7 @@
       const std::shared_ptr<gloo::Context>& context,
       std::vector<c10::weak_intrusive_ptr<AsyncWork>> priorWork,
       uint32_t tag)
-<<<<<<< HEAD
-      : ProcessGroupGloo::AsyncWork("gloo:barrier", c10::nullopt),
-=======
       : ProcessGroupGloo::AsyncWork({}, "gloo:barrier", c10::nullopt),
->>>>>>> 078fadaa
         context(context),
         priorWork(std::move(priorWork)),
         tag(tag) {}
@@ -2799,11 +2700,7 @@
 void ProcessGroupGloo::monitoredBarrier(
     const BarrierOptions& opts,
     bool waitAllRanks) {
-<<<<<<< HEAD
-      C10_LOG_API_USAGE_ONCE("torch.distributed.monitored_barrier");
-=======
   C10_LOG_API_USAGE_ONCE("torch.distributed.monitored_barrier");
->>>>>>> 078fadaa
   // Use default timeout if no timeout was specified.
   auto monitoredBarrierTimeout =
       (opts.timeout == kUnsetTimeout) ? this->options_->timeout : opts.timeout;
@@ -2821,24 +2718,12 @@
       recvWork->wait();
     } catch (const std::exception& e) {
       const std::string error = c10::str(
-<<<<<<< HEAD
-        "Rank ",
-        rank,
-        " successfully reached monitoredBarrier, but received errors while waiting",
-        " to be unblocked by rank 0. Please check rank 0 logs for faulty rank."
-      );
-      logAndThrow(
-        error,
-        c10::str(error, "\n Original exception: \n", e.what())
-      );
-=======
           "Rank ",
           rank,
           " successfully reached monitoredBarrier, but received errors while waiting",
           " to be unblocked by rank 0. Please check rank 0 logs for faulty rank.");
       logAndThrow(
           error, c10::str(error, "\n Original exception: \n", e.what()));
->>>>>>> 078fadaa
     }
     return;
   }
@@ -2869,14 +2754,7 @@
                 startTime, monitoredBarrierTimeout, waitAllRanks);
             if (!waitAllRanks) {
               checkRemainingTime(
-<<<<<<< HEAD
-                  monitoredBarrierTimeout,
-                  remainingTime,
-                  processedRanks,
-                  rank);
-=======
                   monitoredBarrierTimeout, remainingTime, processedRanks, rank);
->>>>>>> 078fadaa
             }
             work.second->wait(remainingTime);
             rankResponded = true;
@@ -2935,12 +2813,7 @@
 
   auto elapsedTime = std::chrono::duration_cast<std::chrono::milliseconds>(
       std::chrono::steady_clock::now() - startTime);
-<<<<<<< HEAD
-  LOG(INFO) << "All ranks passed monitoredBarrier in "
-            << elapsedTime.count()
-=======
   LOG(INFO) << "All ranks passed monitoredBarrier in " << elapsedTime.count()
->>>>>>> 078fadaa
             << " ms.";
 }
 
@@ -2953,34 +2826,19 @@
     store_->set(kSeqNumStoreKey, values);
   } else {
     // Read rank 0's sequence number from store.
-<<<<<<< HEAD
-   sequenceNum_ = c10d::SequenceNum();
-   store_->wait({kSeqNumStoreKey}, options_->timeout);
-   std::vector<char> values = store_->get(kSeqNumStoreKey);
-   uint64_t num = c10d::fromVec<char>(values);
-   sequenceNum_->set(num);
-   }
-=======
     sequenceNum_ = c10d::SequenceNum();
     store_->wait({kSeqNumStoreKey}, options_->timeout);
     std::vector<char> values = store_->get(kSeqNumStoreKey);
     uint64_t num = c10d::fromVec<char>(values);
     sequenceNum_->set(num);
   }
->>>>>>> 078fadaa
 }
 
 uint64_t ProcessGroupGloo::getSequenceNumberForGroup() {
   TORCH_CHECK(
-<<<<<<< HEAD
-    sequenceNum_ != c10::nullopt,
-    "Sequence number is not set for rank ", rank_
-  );
-=======
       sequenceNum_ != c10::nullopt,
       "Sequence number is not set for rank ",
       rank_);
->>>>>>> 078fadaa
   return sequenceNum_->get();
 }
 
