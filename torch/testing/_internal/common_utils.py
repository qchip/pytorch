--- conflicted
+++ resolved
@@ -828,17 +828,6 @@
 
         return tg
 
-<<<<<<< HEAD
-    def assertEqualIgnoreType(self, *args, **kwargs):
-        return self.assertEqual(*args, requires_same_dtype=False, **kwargs)
-
-    def assertEqual(self, x, y, prec=None, message='', allow_inf=False, requires_same_dtype=True):
-        if isinstance(prec, str) and message == '':
-            message = prec
-            prec = None
-        if prec is None:
-            prec = self.precision
-=======
     # Some analysis of tolerance by logging tests from test_torch.py can be found
     # in https://github.com/pytorch/pytorch/pull/32538.
     # dtype name : (rtol, atol)
@@ -881,6 +870,9 @@
         b_tol = self.get_default_tolerance(b)
         return (max(a_tol[0], b_tol[0]), max(a_tol[1], b_tol[1]))
 
+    def assertEqualIgnoreType(self, *args, **kwargs):
+        return self.assertEqual(*args, exact_dtype=False, **kwargs)
+
     def assertEqual(self, x, y, message='', *, atol=None, rtol=None, allow_inf=False, exact_dtype=None):
         # we allow setting an absolute tolerance as a positional arg for BC with legacy testing behavior.
         if isinstance(message, Number):
@@ -900,7 +892,6 @@
 
         if exact_dtype is None:
             exact_dtype = self.exact_dtype
->>>>>>> bea58da5
 
         if isinstance(x, torch.Tensor) and isinstance(y, Number):
             self.assertEqual(x.item(), y, atol=atol, rtol=rtol, message=message,
@@ -916,15 +907,9 @@
                              allow_inf=allow_inf, exact_dtype=exact_dtype)
         elif isinstance(x, torch.Tensor) and isinstance(y, torch.Tensor):
             def assertTensorsEqual(a, b):
-<<<<<<< HEAD
-                super(TestCase, self).assertEqual(a.size(), b.size(), message)
-                if requires_same_dtype:
-                    super(TestCase, self).assertEqual(a.dtype, b.dtype, message)
-=======
                 super(__class__, self).assertEqual(a.size(), b.size(), message)
                 if exact_dtype:
                     self.assertEqual(a.dtype, b.dtype)
->>>>>>> bea58da5
                 if a.numel() > 0:
                     if (a.device.type == 'cpu' and (a.dtype == torch.float16 or a.dtype == torch.bfloat16)):
                         # CPU half and bfloat16 tensors don't have the methods we need below
@@ -1009,13 +994,8 @@
         elif is_iterable(x) and is_iterable(y):
             super().assertEqual(len(x), len(y), message)
             for x_, y_ in zip(x, y):
-<<<<<<< HEAD
-                self.assertEqual(x_, y_, prec=prec, message=message,
-                                 allow_inf=allow_inf, requires_same_dtype=requires_same_dtype)
-=======
                 self.assertEqual(x_, y_, atol=atol, rtol=rtol, message=message,
                                  allow_inf=allow_inf, exact_dtype=exact_dtype)
->>>>>>> bea58da5
         elif isinstance(x, bool) and isinstance(y, bool):
             super().assertEqual(x, y, message)
         elif isinstance(x, Number) and isinstance(y, Number):
