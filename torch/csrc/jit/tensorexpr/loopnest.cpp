--- conflicted
+++ resolved
@@ -1212,25 +1212,21 @@
   // vectorize inner loops.
   for (For* loop : innerLoops) {
     // NOLINTNEXTLINE(cppcoreguidelines-init-variables)
-    For* outer1;
-    // NOLINTNEXTLINE(cppcoreguidelines-init-variables)
     For* split1;
     // NOLINTNEXTLINE(cppcoreguidelines-init-variables)
     For* tail1;
 
     static const int kBodyVectorWidth = 8;
-    splitWithTail(loop, kBodyVectorWidth, &outer1, &split1, &tail1);
+    splitWithTail(loop, kBodyVectorWidth, &split1, &tail1);
     vectorize(split1);
 
     if (tail1) {
-      // NOLINTNEXTLINE(cppcoreguidelines-init-variables)
-      For* outer2;
       // NOLINTNEXTLINE(cppcoreguidelines-init-variables)
       For* split2;
       // NOLINTNEXTLINE(cppcoreguidelines-init-variables)
       For* tail2;
       static const int kTailVectorWidth = 4;
-      splitWithTail(tail1, kTailVectorWidth, &outer2, &split2, &tail2);
+      splitWithTail(tail1, kTailVectorWidth, &split2, &tail2);
       vectorize(split2);
     }
   }
@@ -1326,20 +1322,11 @@
 
 void LoopNest::splitWithTail(For* f, int factor) {
   // NOLINTNEXTLINE(cppcoreguidelines-init-variables)
-  For *outer, *inner, *tail;
-  splitWithTail(f, factor, &outer, &inner, &tail);
-}
-
-<<<<<<< HEAD
-void LoopNest::splitWithTail(
-    For* f,
-    int factor,
-    For** outer,
-    For** inner,
-    For** tail) {
-=======
+  For *inner, *tail;
+  splitWithTail(f, factor, &inner, &tail);
+}
+
 void LoopNest::splitWithTail(For* f, int factor, For** inner, For** tail) {
->>>>>>> cab48494
   if (!f) {
     throw malformed_input("splitWithTail attempted on null loop", f);
   }
@@ -1375,16 +1362,6 @@
   // x -> x.outer * inner.size + x.inner
   const Expr* combined_index1 = new Add(new Mul(i_outer, factor_expr), i_inner);
 
-  Stmt* body_inner =
-      Substitute(Stmt::clone(f->body()), {{f->var(), combined_index1}});
-
-  *inner = new For(i_inner, new IntImm(0), factor_expr, body_inner);
-  *outer =
-      new For(i_outer, new IntImm(0), split_count, *inner, f->loop_options());
-
-  // TODO: cleanup API for adding/removing statements
-  p->replace_stmt(f, *outer);
-
   if (tail_is_needed) {
     const Var* i_tail = new Var(loop_var_name + "_tail", loop_var_dtype);
     // x -> x.tail + outer.size * inner.size
@@ -1395,19 +1372,28 @@
         Substitute(Stmt::clone(f->body()), {{f->var(), combined_index2}});
     *tail = new For(i_tail, new IntImm(0), tail_size, body_tail);
 
-    p->insert_stmt_after(*tail, *outer);
+    p->insert_stmt_after(*tail, f);
   } else {
     *tail = nullptr;
   }
+
+  Stmt* body_inner = Substitute(f->removeBody(), {{f->var(), combined_index1}});
+
+  *inner = new For(i_inner, new IntImm(0), factor_expr, body_inner);
+  // The input loop `f` will be the outer loop after split.
+  f->setVar(i_outer);
+  f->setStart(new IntImm(0));
+  f->setStop(split_count);
+  f->setBody(*inner);
 }
 
 void LoopNest::splitWithMask(For* f, int factor) {
   // NOLINTNEXTLINE(cppcoreguidelines-init-variables)
-  For *outer, *inner;
-  splitWithMask(f, factor, &outer, &inner);
-}
-
-void LoopNest::splitWithMask(For* f, int factor, For** outer, For** inner) {
+  For* inner;
+  splitWithMask(f, factor, &inner);
+}
+
+void LoopNest::splitWithMask(For* f, int factor, For** inner) {
   Block* p = dynamic_cast<Block*>(f->get_parent());
   if (!p) {
     std::cerr << "Parent is not a Block!\n";
@@ -1442,7 +1428,7 @@
   // x -> x.outer * inner.size + x.inner
   const Expr* combined_index = new Add(new Mul(i_outer, factor_expr), i_inner);
 
-  Stmt* body_inner = Stmt::clone(f->body());
+  Stmt* body_inner = f->removeBody();
   // TODO: is it ok that we're doing it eagerly? In the other implementation we
   // are only materializing predicates at the last, lowering, step.
   if (tail_is_needed) {
@@ -1459,10 +1445,11 @@
   body_inner = Substitute(body_inner, {{f->var(), combined_index}});
 
   *inner = new For(i_inner, new IntImm(0), factor_expr, body_inner);
-  *outer =
-      new For(i_outer, new IntImm(0), split_count, *inner, f->loop_options());
-
-  p->replace_stmt(f, *outer);
+  // The input loop `f` will be the outer loop after split.
+  f->setVar(i_outer);
+  f->setStart(new IntImm(0));
+  f->setStop(split_count);
+  f->setBody(*inner);
 }
 
 std::vector<For*> LoopNest::distributeLoop(
